.result-row--download-col {
    width: 100px;
}

.result-section--msg {
    display: flex;
    align-items: center;
    justify-content: center;
    height: 300px;
    flex: 1;
    height: 100%;
    padding: 2em;
}

.result-section--error-msg {
    background-color: rgba(0, 0, 0, 0.05);
}

.result-section--tabpanel {
    border-left: 1px solid #dee2e6;
    border-right: 1px solid #dee2e6;
    border-bottom: 1px solid #dee2e6;
    padding: 1em;
    background-color: white;
<<<<<<< HEAD
=======
    /* Make result list and entry card take up available space */
    display: flex;
    flex-direction: column;
    flex: 1;
    overflow: hidden;
>>>>>>> 65984f7e

}

.tabpanel__container--horizontal {
    display: flex;
    flex-direction: row;
    overflow: hidden;
    /* Make result list and entry card take up available space */
    flex: 1;
}

.result-section__container {
    flex: 1;
    overflow-y: auto;
}

.result-section--count-summary {
    padding: 1em 0;
}

.result-section--row:focus {
    color: #212529;
    background-color: rgba(0, 0, 0, 0.075);
}
<|MERGE_RESOLUTION|>--- conflicted
+++ resolved
@@ -22,14 +22,12 @@
     border-bottom: 1px solid #dee2e6;
     padding: 1em;
     background-color: white;
-<<<<<<< HEAD
-=======
+
     /* Make result list and entry card take up available space */
     display: flex;
     flex-direction: column;
     flex: 1;
     overflow: hidden;
->>>>>>> 65984f7e
 
 }
 
