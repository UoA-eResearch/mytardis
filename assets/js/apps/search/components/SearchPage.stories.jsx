--- conflicted
+++ resolved
@@ -27,13 +27,8 @@
         url: "",
         type:"datafile",
         filename:"DF1",
-<<<<<<< HEAD
-        safeFileSize: "6MB",
-        accessRights:"viewOnly"
-=======
         size: "6MB",
         userDownloadRights:"partial"
->>>>>>> b76cff1b
     }
 ]
 
@@ -43,13 +38,8 @@
         url: "",
         type:"project",
         name:"Understanding genetic drivers in acute megakaryoblastic leukaemia",
-<<<<<<< HEAD
-        safeFileSize: "79GB",
-        accessRights:"viewOnly"
-=======
         size: "79GB",
         userDownloadRights:"partial"
->>>>>>> b76cff1b
     }
 ]
 
