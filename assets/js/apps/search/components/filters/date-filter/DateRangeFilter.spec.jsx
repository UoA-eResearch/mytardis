/*eslint-env jest*/

import { Default, Empty } from "./DateRangeFilter.stories";
import { render, fireEvent, waitFor, screen } from "@testing-library/react";
import React from "react";

const getDateFields = (screenInstance) => (
    [
<<<<<<< HEAD
        screenInstance.getByLabelText("Start"), 
        screenInstance.getByLabelText("End"),
        screenInstance.getByText("Filter")
=======
        screen.getByLabelText("Start"),
        screen.getByLabelText("End"),
        screen.getByText("Filter")
>>>>>>> a8d35556
    ]
);

it("should render start and end dates as specified", async () => {
    render(<Default {...Default.args} onValueChange={() => {}} />);
    const [startDateEl, endDateEl] = getDateFields(screen);
    expect(startDateEl.value).toBe("2020-01-05");
    expect(endDateEl.value).toBe("2020-05-28");
});

it("should change start date when end date becomes a date before it", async () => {
    render(<Default {...Default.args} onValueChange={() => {}} />);
    let [startDateEl, endDateEl] = getDateFields(screen);
    const anotherDate = "2019-12-30";
    fireEvent.change(endDateEl, { target: {value: anotherDate } });
    // After changing the end date to an earlier date, 
    // we should see both the start and end date fields to be the same
    // Retrieve input elements again as we have replaced them
    // to get around the react-datetime bug.
    // https://github.com/arqex/react-datetime/issues/760

    [startDateEl, endDateEl] = getDateFields(screen);
    await waitFor(() => expect(endDateEl.value).toBe(anotherDate));
    await waitFor(() => expect(startDateEl.value).toBe(anotherDate));
});

it("should callback with right value after submitting", async () => {
    const mockHandleChangeFn = jest.fn();
    // Add mock handleChange function to monitor whether changes
    // are added.
    const props = Object.assign({}, Empty.args, {
        onValueChange: mockHandleChangeFn
    });
    render(<Empty {...props} />);
    const [startDateEl, endDateEl, filterButton] = getDateFields(screen);
    fireEvent.change(startDateEl, {target: {value: "2020-01-05"}});
    fireEvent.change(endDateEl, {target: {value: "2020-01-07"}});
    fireEvent.click(filterButton);
    await waitFor(
        () => {
            expect(mockHandleChangeFn).toHaveBeenCalledTimes(1);
            expect(mockHandleChangeFn).toBeCalledWith(
                [
                    {op: ">=", content: "2020-01-05"},
                    {op: "<=", content: "2020-01-07"}
                ]
            );
        }
    );
});

it("should callback with null after clearing a filter", async () => {
    const mockHandleChangeFn = jest.fn();
    const props = Object.assign({}, Default.args, {
        onValueChange: mockHandleChangeFn
    });
    render(<Default {...props} />);
    const [startDateEl, endDateEl, filterButton] = getDateFields(screen);
    // Clear the dates
    fireEvent.change(startDateEl, { target: { value: "" } });
    fireEvent.change(endDateEl, { target: { value: "" } });
    // Filter button should still be clickable to clear the field.
    expect(filterButton.disabled).toBeFalsy();
    fireEvent.click(filterButton);
    await waitFor(
        () => {
            expect(mockHandleChangeFn).toHaveBeenCalledTimes(1);
            expect(mockHandleChangeFn).toBeCalledWith(null);
<<<<<<< HEAD
        }
    );
=======
        });
>>>>>>> a8d35556
});


it('Should show an error message when ', async () => {
    const mockHandleChangeFn = jest.fn();
    const props = Object.assign({}, Default.args, {
        onValueChange: mockHandleChangeFn
    });
    render(<Default {...props} />);
    const [startDateEl, endDateEl, filterButton] = getDateFields(screen);
    // Input invalid dates
    fireEvent.change(startDateEl, { target: { value: "abcd" } });
    fireEvent.change(endDateEl, { target: { value: "efg" } });
    // Filter button should still be clickable to clear the field.
    expect(filterButton.disabled).toBeFalsy();
    expect(screen.getByLabelText('Filter error message').innerHTML).toContain('Invalid date');
})


// TODO Add test to check null is returned to clear a field<|MERGE_RESOLUTION|>--- conflicted
+++ resolved
@@ -6,15 +6,9 @@
 
 const getDateFields = (screenInstance) => (
     [
-<<<<<<< HEAD
-        screenInstance.getByLabelText("Start"), 
-        screenInstance.getByLabelText("End"),
-        screenInstance.getByText("Filter")
-=======
         screen.getByLabelText("Start"),
         screen.getByLabelText("End"),
         screen.getByText("Filter")
->>>>>>> a8d35556
     ]
 );
 
@@ -83,12 +77,7 @@
         () => {
             expect(mockHandleChangeFn).toHaveBeenCalledTimes(1);
             expect(mockHandleChangeFn).toBeCalledWith(null);
-<<<<<<< HEAD
-        }
-    );
-=======
         });
->>>>>>> a8d35556
 });
 
 
