--- conflicted
+++ resolved
@@ -15,15 +15,6 @@
 export const filtersData = {
   types: {
     byId: {
-<<<<<<< HEAD
-      projects: {
-        attributes: {
-          byId: {
-            schema: {
-              value: { op: "is", content: ["1"] }
-            }
-          }, allIds: ["schema"]
-=======
         projects: {
           attributes: {
             byId: {
@@ -31,56 +22,37 @@
                 value:{op:"is",content:["1"]}
             }
           }, allIds: ['schema']
->>>>>>> 1b2fb398
         }
       },
       experiments: {
         attributes: {
           byId: {
             schema: {
-<<<<<<< HEAD
-              value: { op: "is", content: ["2"] }
-            }
-          }, allIds: ["schema"]
-=======
               value:{op:"is",content:["2"]}
             }
           }, allIds: ['schema']
->>>>>>> 1b2fb398
         }
       },
       datasets: {
         attributes: {
           byId: {
             schema: {
-<<<<<<< HEAD
-              value: { op: "is", content: ["1"] }
-            }
-          }, allIds: ["schema"]
-=======
               value: {op:"is",content:["1"]}
             }
           }, allIds: ['schema']
->>>>>>> 1b2fb398
         }
       },
       datafiles: {
         attributes: {
           byId: {
             schema: {
-<<<<<<< HEAD
-              value: { op: "is", content: ["1", "2"] }
-            }
-          }, allIds: ["schema"]
-=======
               value:{op:"is",content:["1","2"]}
             }
           }, allIds: ['schema']
->>>>>>> 1b2fb398
         }
       }
     },
-    allIds: ["projects", "experiments", "datasets", "datafiles"]
+    allIds: ["projects","experiments","datasets","datafiles"]
   },
   schemas: {
     byId: schemaData,
