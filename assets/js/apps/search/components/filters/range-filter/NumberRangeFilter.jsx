--- conflicted
+++ resolved
@@ -127,15 +127,10 @@
             <Form.Group className="num-range-filter__field">
                 <Form.Label>Min</Form.Label>
                 <Form.Control
-<<<<<<< HEAD
                     isInvalid={!isValidValue}
                     onChange={handleValueChange.bind(this, "min")}
                     onBlur={handleBlur}
                     value={localValue.min}
-=======
-                    onChange={handleValueChange.bind(this, "min")}
-                    value={localMin}
->>>>>>> 0d94ae60
                     aria-label="Filter input for min value"
                     placeholder={options.hintMin}
                 >
@@ -144,11 +139,8 @@
             <Form.Group className="num-range-filter__field">
                 <Form.Label>Max</Form.Label>
                 <Form.Control
-<<<<<<< HEAD
                     isInvalid={!isValidValue}
                     onBlur={handleBlur}
-=======
->>>>>>> 0d94ae60
                     onChange={handleValueChange.bind(this, "max")}
                     value={localValue.max}
                     aria-label="Filter input for max value"
@@ -156,19 +148,11 @@
                 >
                 </Form.Control>
             </Form.Group>
-<<<<<<< HEAD
             <Button
                 type="submit"
                 className="num-range-filter__button"
                 aria-label="Filter results"
                 variant={canChangeValue ? "secondary" : "outline-secondary"}
-=======
-            <Button 
-                type="submit" 
-                className="num-range-filter__button" 
-                aria-label="Filter results" 
-                variant={canChangeValue ? "secondary" :"outline-secondary"} 
->>>>>>> 0d94ae60
             >
                 Filter
             </Button>
