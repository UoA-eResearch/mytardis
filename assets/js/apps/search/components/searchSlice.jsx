import { createSlice } from '@reduxjs/toolkit';
import Cookies from 'js-cookie';
import { initialiseFilters, buildFilterQuery, updateFiltersByQuery } from "./filters/filterSlice";

const getResultFromHit = (hit,hitType,urlPrefix) => {
    const source = hit._source;
    source.type = hitType;
    source.url = `${urlPrefix}/${source.id}`;
    return source;
}

const getResultsFromResponse = (response) => {
// Grab the "_source" object out of each hit and also
// add a type attribute to them.
const hits = response.hits,
    projectResults = hits["projects"].map((hit) => {
        return getResultFromHit(hit,"project","/project/view")
    }),
    expResults = hits["experiments"].map((hit) => {
        return getResultFromHit(hit,"experiment","/experiment/view")
    }),
    dsResults = hits["datasets"].map((hit) => {
        return getResultFromHit(hit,"dataset","/dataset")
    }),
    dfResults = hits["datafiles"].map((hit) => {
        return getResultFromHit(hit,"datafile","/datafile/view")
    });
return {
    project: projectResults,
    experiment: expResults,
    dataset: dsResults,
    datafile: dfResults
}
}

const initialState = {
    searchTerm: null,
    isLoading: false,
    error:null,
    results:null,
    activeFilters: [],
    selectedType: "experiment",
    selectedResult: null
};

const search = createSlice({
    name: 'search',
    initialState,
    reducers: {
        getResultsSuccess: {
            reducer: function (state, { payload }){
                state.results = payload;
                state.error = null;
                state.isLoading = false;
            },
            prepare: (rawResult) => {
                // Process the results first to extract hits and fill in URLs.
                return {
                    payload: getResultsFromResponse(rawResult)
                }
            }
        },
        updateSearchTerm: (state, {payload}) => {
            state.searchTerm = payload;
        },
        getResultsStart: (state) => {
            state.isLoading = true;
            state.error = null;
            state.selectedResult = null;
        },
        getResultsFailure: (state, {payload:error}) => {
            state.isLoading = false;
            state.error = error.toString();
            state.results = null;
        },
        updateSelectedType: (state,{payload: selectedType}) => {
            state.selectedType = selectedType;
            state.selectedResult = null;
        },
        updateSelectedResult: (state, {payload: selectedResult}) => {
            state.selectedResult = selectedResult;
        }
    }
})

const fetchSearchResults = (queryBody) => {
    return fetch(`/api/v1/search_simple-search/`,{
        method: 'post',
        headers: {
        'Accept': 'application/json',
        'Content-Type': 'application/json',
        'X-CSRFToken': Cookies.get('csrftoken'),
        },
        body: JSON.stringify(queryBody)
    }).then(response => {
        if (!response.ok) {
            throw new Error("An error on the server occurred.")
        }
        return response.json()
    })
};

const buildQueryBody = (state) => {
    const term = state.search.searchTerm,
        filters = buildFilterQuery(state.filters),
        queryBody = {};
    if (term !== null && term !== "") {
        queryBody.query = term;
    }
    if (filters !== null) {
        queryBody.filters = filters;
    }
    return queryBody;
}

const runSearchWithQuery = (queryBody) => {
    return (dispatch) => {
        dispatch(getResultsStart());
        return fetchSearchResults(queryBody)
            .then((results) => {
                dispatch(getResultsSuccess(results));
            }).catch((e) => {
                dispatch(getResultsFailure(e));
            });
    }
}

const getDisplayQueryString = (queryBody) => {
    // Determine how to show the query in the URL, depending on what's in the query body.
    const queryPrefix = "?q=";
    if (queryBody.filters) {
        // If the query contains filters, then use the stringified JSON format.
        return queryPrefix + JSON.stringify(queryBody);
    } else if (queryBody.query) {
        // If the query only has a search term, then just use the search term.
        return queryPrefix + queryBody.query;
    } else {
        // when there aren't any filters or search terms don't show a query at all.
        return location.pathname;
    }
}

const parseQuery = (searchString) => {
    // Find and return the query string or JSON body.
    if (searchString[0] === "?") {
        searchString = searchString.substring(1);
    }
    searchString = decodeURI(searchString);
    const parts = searchString.split('&');
    let queryPart = null;
    for (const partIdx in parts) {
        if (parts[partIdx].indexOf('q=') === 0) {
            queryPart = parts[partIdx].substring(2);
            break;
        }
    }
    if (!queryPart) { return {}; }
    try {
        return JSON.parse(queryPart);
    } catch (e) {
        // When we fail to parse, we assume it's a search term string.
        return { query: queryPart };
    }
}


const updateWithQuery = (queryBody) => {
    return (dispatch) => {
        dispatch(updateSearchTerm(queryBody.query));
        dispatch(updateFiltersByQuery(queryBody.filters));
    }
}
<<<<<<< HEAD

export const runSearch = () => {
    return (dispatch, getState) => {
        const state = getState();
        const queryBody = buildQueryBody(state);
        dispatch(runSearchWithQuery(queryBody));
        window.history.pushState(queryBody,"",getDisplayQueryString(queryBody));
    }
}


export const restoreSearchFromHistory = (restoredState) => {
    return (dispatch) => {
        dispatch(runSearchWithQuery(restoredState));
        dispatch(updateWithQuery(restoredState));
    }
}


=======

export const runSearch = () => {
    return (dispatch, getState) => {
        const state = getState();
        const queryBody = buildQueryBody(state);
        dispatch(runSearchWithQuery(queryBody));
        window.history.pushState(queryBody,"",getDisplayQueryString(queryBody));
    }
}


export const restoreSearchFromHistory = (restoredState) => {
    return (dispatch) => {
        dispatch(runSearchWithQuery(restoredState));
        dispatch(updateWithQuery(restoredState));
    }
}


>>>>>>> 3eb2bcbf
export const initialiseSearch = () => {
    return (dispatch, getState) => {
        const queryBody = parseQuery(window.location.search);
        window.history.replaceState(queryBody,"",getDisplayQueryString(queryBody));
        dispatch(runSearchWithQuery(queryBody));
        dispatch(initialiseFilters()).then(() => {
            if (!!queryBody) {
                dispatch(updateWithQuery(queryBody));
            }
        });
    }
}


export const {
    getResultsStart,
    getResultsSuccess,
    getResultsFailure,
    updateSearchTerm,
    updateSelectedType,
    updateSelectedResult
} = search.actions;

export default search.reducer;<|MERGE_RESOLUTION|>--- conflicted
+++ resolved
@@ -170,7 +170,6 @@
         dispatch(updateFiltersByQuery(queryBody.filters));
     }
 }
-<<<<<<< HEAD
 
 export const runSearch = () => {
     return (dispatch, getState) => {
@@ -190,27 +189,6 @@
 }
 
 
-=======
-
-export const runSearch = () => {
-    return (dispatch, getState) => {
-        const state = getState();
-        const queryBody = buildQueryBody(state);
-        dispatch(runSearchWithQuery(queryBody));
-        window.history.pushState(queryBody,"",getDisplayQueryString(queryBody));
-    }
-}
-
-
-export const restoreSearchFromHistory = (restoredState) => {
-    return (dispatch) => {
-        dispatch(runSearchWithQuery(restoredState));
-        dispatch(updateWithQuery(restoredState));
-    }
-}
-
-
->>>>>>> 3eb2bcbf
 export const initialiseSearch = () => {
     return (dispatch, getState) => {
         const queryBody = parseQuery(window.location.search);
