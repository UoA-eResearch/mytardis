[buildout]
parts = django store staging sphinxbuilder 
develop = .
eggs =
    nose
    coverage==3.4
    django-nose
    nosexcover
    MyTARDIS
<<<<<<< HEAD
    haystack
   
=======
    python-ldap
    python-magic
    psycopg2
    python-memcached


>>>>>>> 50abe9b4
find-links =
    http://dist.plone.org/thirdparty/
    https://github.com/russell/python-magic/tarball/master#egg=python-magic-0.4.0dev

versions = versions

[versions]
django = 1.3
PIL = 1.1.7
lxml = 2.2.7
python-magic = 0.4.0dev
django = 1.3

[django]
recipe = djangorecipe
project = tardis
projectegg = tardis
settings = test_settings
eggs = ${buildout:eggs}
wsgi = true
test = tardis

[store]
recipe = z3c.recipe.mkdir
paths = var/store

[staging]
recipe = z3c.recipe.mkdir
paths = var/staging

[sphinxbuilder]
recipe = collective.recipe.sphinxbuilder
source = ${buildout:directory}/docs
build = ${buildout:directory}/docs
eggs = ${buildout:eggs}
extra-paths = ${django:location}
<|MERGE_RESOLUTION|>--- conflicted
+++ resolved
@@ -7,17 +7,11 @@
     django-nose
     nosexcover
     MyTARDIS
-<<<<<<< HEAD
-    haystack
-   
-=======
     python-ldap
     python-magic
     psycopg2
     python-memcached
 
-
->>>>>>> 50abe9b4
 find-links =
     http://dist.plone.org/thirdparty/
     https://github.com/russell/python-magic/tarball/master#egg=python-magic-0.4.0dev
