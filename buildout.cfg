--- conflicted
+++ resolved
@@ -1,9 +1,5 @@
 [buildout]
-<<<<<<< HEAD
-parts = python django-admin.py store staging
-=======
-parts = python django-admin.py store sphinxbuilder
->>>>>>> 1c3b676b
+parts = python django-admin.py store staging sphinxbuilder
 develop = .
 eggs =
     nose
@@ -35,15 +31,13 @@
 recipe = z3c.recipe.mkdir
 paths = var/store
 
-<<<<<<< HEAD
 [staging]
 recipe = z3c.recipe.mkdir
 paths = var/staging
-=======
+
 [sphinxbuilder]
 recipe = collective.recipe.sphinxbuilder
 source = ${buildout:directory}/docs
 build = ${buildout:directory}/docs
 eggs = ${buildout:eggs}
-extra-paths = ${django-admin.py:location}
->>>>>>> 1c3b676b
+extra-paths = ${django-admin.py:location}