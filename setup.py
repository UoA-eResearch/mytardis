import os
from setuptools import setup, find_packages

here = os.path.abspath(os.path.dirname(__file__))
README = open(os.path.join(here, 'README.rst')).read()
CHANGES = open(os.path.join(here, 'docs/changes.rst')).read()

setup(
<<<<<<< HEAD
    name="MyTARDIS",
    version="3.0.0-alpha1",
    url='http://code.google.com/p/mytardis/',
=======
    name="MyTardis",
    version="2.5",
    url='http://github.com/mytardis/mytardis',
>>>>>>> dd986d77
    license='BSD',
    description="Next iteration of the TARDIS framework. No digital " + \
        "repository required. Federated web stores + ftp access instead.",
    long_description=README + '\n\n' + CHANGES,
    author='Steve Androulakis',
    author_email='steve.androulakis@monash.edu',
    packages=find_packages(),
    namespace_packages=['tardis'],
    install_requires=[
        'setuptools',
        'lxml',
        'feedparser',
        'elementtree',
        'django==1.4',
        'django-registration',
        'django-extensions',
        'django-form-utils',
        'django-haystack',
        'django-bootstrap-form',
        'celery',           # Delayed tasks and queues
        'django-celery',
        'django-kombu',
        'pysolr',
        'beautifulsoup4',
        'south',
        'httplib2',
        'python-magic', # File type detection
        'pytz',         # Timezone library
        'iso8601',      # ISO8601 time formatting
        'pyoai',        # For OAI-PMH provider
        'Wand>=0.1.10',    # For image file conversion
        'django-mustachejs', # For client-side Mustache template helpers
        ],
    dependency_links = [
        # Until https://github.com/StyleShare/wand/pull/16 is accepted, we
        # need this to handle strangely-formatted TIFF files.
        'https://github.com/tjdett/wand/tarball/warning-bugfix#egg=Wand-0.1.10'
    ]
)<|MERGE_RESOLUTION|>--- conflicted
+++ resolved
@@ -6,15 +6,9 @@
 CHANGES = open(os.path.join(here, 'docs/changes.rst')).read()
 
 setup(
-<<<<<<< HEAD
-    name="MyTARDIS",
+    name="MyTardis",
     version="3.0.0-alpha1",
-    url='http://code.google.com/p/mytardis/',
-=======
-    name="MyTardis",
-    version="2.5",
     url='http://github.com/mytardis/mytardis',
->>>>>>> dd986d77
     license='BSD',
     description="Next iteration of the TARDIS framework. No digital " + \
         "repository required. Federated web stores + ftp access instead.",
