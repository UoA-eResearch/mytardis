--- conflicted
+++ resolved
@@ -44,11 +44,7 @@
         'pystache', # For server-side Mustache rendering to aid SEO
         ],
     dependency_links = [
-<<<<<<< HEAD
-        'https://github.com/dahlia/wand/tarball/warning-bugfix#egg=Wand-0.1.10'
-=======
         'https://github.com/dahlia/wand/tarball/warning-bugfix#egg=Wand-0.1.10',
         'https://github.com/defunkt/pystache/tarball/v0.5.2#egg=pystache-0.5.2'
->>>>>>> b673d0cc
     ]
 )