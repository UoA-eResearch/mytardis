--- conflicted
+++ resolved
@@ -49,19 +49,10 @@
         'user-agents==0.1.1',
         'ua-parser==0.3.2',
         'PyYAML==3.10',
-<<<<<<< HEAD
         'django-tastypie==0.9.16-dev',
     ],
     dependency_links=[
-        'https://github.com/dahlia/wand/tarball/warning-bugfix#egg=Wand-0.1.10',  # noqa
-        'https://github.com/UQ-CMM-Mirage/django-celery/tarball/2.5#egg=django-celery-2.5.5',  # noqa
-        'https://github.com/defunkt/pystache/tarball/v0.5.2#egg=pystache-0.5.2',  # noqa
-        'https://github.com/russell/python-magic/tarball/master#egg=python-magic-0.4.0dev',  # noqa
+        'https://github.com/defunkt/pystache/tarball/v0.5.2#egg=pystache-0.5.2',
         'https://github.com/grischa/django-tastypie/tarball/master#egg=django-tastypie-0.9.16-dev',  # noqa
-=======
-    ],
-    dependency_links = [
-        'https://github.com/defunkt/pystache/tarball/v0.5.2#egg=pystache-0.5.2',
->>>>>>> 2799e5ee
     ]
 )