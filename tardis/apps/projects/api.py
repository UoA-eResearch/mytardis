"""
RESTful API for MyTardis models and data.
Implemented with Tastypie.

.. moduleauthor:: Mike Laverick <mike.laverick@auckland.ac.nz>
.. moduleauthor:: Chris Seal <c.seal@auckland.ac.nz>
"""
from itertools import chain

from django.conf import settings
from django.conf.urls import url
from django.contrib.auth.models import User, Group, Permission
from django.db.models import Q
from django.http import HttpResponseForbidden, JsonResponse
from django.db import transaction

from tastypie import fields
from tastypie.authorization import Authorization
from tastypie.constants import ALL_WITH_RELATIONS
from tastypie.exceptions import NotFound, Unauthorized
from tastypie.resources import ModelResource
from tastypie.serializers import Serializer
from tastypie.utils import trailing_slash

import ldap3
from tardis.tardis_portal.models.access_control import UserAuthentication
from tardis.tardis_portal.api import (
    MyTardisAuthentication,
    PrettyJSONSerializer,
    ParameterResource,
    ParameterSetResource,
    UserResource,
    ExperimentResource,
)
from tardis.tardis_portal.auth.decorators import (
    has_access,
    has_sensitive_access,
    has_write,
)
from .models import (
    Project,
    ProjectACL,
    ProjectParameter,
    ProjectParameterSet,
    Institution,
)


if settings.DEBUG:
    default_serializer = PrettyJSONSerializer()
else:
    default_serializer = Serializer()

PROJECT_INSTITUTION_RESOURCE = "tardis.apps.projects.api.Institution"


def get_user_from_upi(upi):
    server = ldap3.Server(settings.LDAP_URL)
    search_filter = "({}={})".format(settings.LDAP_USER_LOGIN_ATTR, upi)
    with ldap3.Connection(
        server,
        auto_bind=True,
        user=settings.LDAP_ADMIN_USER,
        password=settings.LDAP_ADMIN_PASSWORD,
    ) as connection:
        connection.search(settings.LDAP_USER_BASE, search_filter, attributes=["*"])
        if len(connection.entries) > 1:
            error_message = (
                "More than one person with {}: {} has been found in the LDAP".format(
                    settings.LDAP_USER_LOGIN_ATTR, upi
                )
            )
            # if logger:
            #    logger.error(error_message)
            raise Exception(error_message)
        if len(connection.entries) == 0:
            error_message = "No one with {}: {} has been found in the LDAP".format(
                settings.LDAP_USER_LOGIN_ATTR, upi
            )
            # if logger:
            #    logger.warning(error_message)
            return None
        person = connection.entries[0]
        first_name_key = "givenName"
        last_name_key = "sn"
        email_key = "mail"
        username = person[settings.LDAP_USER_LOGIN_ATTR].value
        first_name = person[first_name_key].value
        last_name = person[last_name_key].value
        try:
            email = person[email_key].value
        except KeyError:
            email = ""
        details = {
            "username": username,
            "first_name": first_name,
            "last_name": last_name,
            "email": email,
        }
        return details


def gen_random_password():
    import random

    random.seed()
    characters = "abcdefghijklmnopqrstuvwxyzABCDFGHIJKLMNOPQRSTUVWXYZ!@#$%^&*()?"
    passlen = 16
    password = "".join(random.sample(characters, passlen))
    return password


def get_or_create_user(username):
    if not User.objects.filter(username=username).exists():
        new_user = get_user_from_upi(username)
        user = User.objects.create(
            username=new_user["username"],
            first_name=new_user["first_name"],
            last_name=new_user["last_name"],
            email=new_user["email"],
        )
        user.set_password(gen_random_password())
        user.save()
        authentication = UserAuthentication(
            userProfile=user.userprofile,
            username=new_user["username"],
            authenticationMethod=settings.LDAP_METHOD,
        )
        authentication.save()
        for permission in settings.DEFAULT_PERMISSIONS:
            user.permissions.add(Permission.objects.get(codename=permission))
    else:
        user = User.objects.get(username=username)
    return user


class ProjectACLAuthorization(Authorization):
    """A Project-specific Authorisation class for Tastypie, rather than bloating
    the existing generic MyTardis-API ACLAuthorization class further. It would be
    good to refactor the generic API ACLAuthorization class to be even more generic:
    reducing verboseness of the class and removing this specific project ACLAuth class.
    """

    def read_list(self, object_list, bundle):  # noqa # too complex
        if bundle.request.user.is_authenticated and bundle.request.user.is_superuser:
            return object_list
        if isinstance(bundle.obj, Project):
            project_ids = [
                proj.id
                for proj in object_list
                if has_access(bundle.request, proj.id, "project")
            ]
            return Project.objects.filter(id__in=project_ids)
        if isinstance(bundle.obj, ProjectParameterSet):
            return [
                pps
                for pps in object_list
                if has_access(bundle.request, pps.project.id, "project")
            ]
        if isinstance(bundle.obj, ProjectParameter):
            pp_list = [
                pp
                for pp in object_list
                if has_access(bundle.request, pp.parameterset.project.id, "project")
            ]

            # Generator to filter sensitive exp_parameters when given an exp id
            def get_set_param(set_par):
                if not set_par.name.sensitive:
                    yield set_par
                elif has_sensitive_access(
                    bundle.request, set_par.parameterset.project.id, "project"
                ):
                    yield set_par

            # Take chained generators and turn them into a set of parameters
            return list(chain(chain.from_iterable(map(get_set_param, pp_list))))

        if isinstance(bundle.obj, ProjectACL):
            query = ProjectACL.objects.none()
            if bundle.request.user.is_authenticated:
                query |= bundle.request.user.projectacls.all()
                for group in bundle.request.user.groups.all():
                    query |= group.projectacls.all()
            return query
        return []

    def read_detail(self, object_list, bundle):  # noqa # too complex
        if bundle.request.user.is_authenticated and bundle.request.user.is_superuser:
            return True
        if isinstance(bundle.obj, Project):
            return has_access(bundle.request, bundle.obj.id, "project")
        if isinstance(bundle.obj, ProjectParameterSet):
            return has_access(bundle.request, bundle.obj.project.id, "project")
        if isinstance(bundle.obj, ProjectParameter):
            if bundle.obj.name.sensitive:
                return has_sensitive_access(
                    bundle.request, bundle.obj.parameterset.project.id, "project"
                )
            return has_access(
                bundle.request, bundle.obj.parameterset.project.id, "project"
            )
        raise NotImplementedError(type(bundle.obj))

    def create_list(self, object_list, bundle):
        raise NotImplementedError(type(bundle.obj))

    def create_detail(self, object_list, bundle):  # noqa # too complex
        if not bundle.request.user.is_authenticated:
            return False
        if bundle.request.user.is_authenticated and bundle.request.user.is_superuser:
            return True

        if isinstance(bundle.obj, Project):
            if not bundle.request.user.has_perm("projects.change_project"):
                return False
            perm = False
            if settings.ONLY_EXPERIMENT_ACLS:
                for exp_uri in bundle.data.get("experiments", []):
                    try:
                        this_exp = ExperimentResource.get_via_uri(
                            ExperimentResource(), exp_uri, bundle.request
                        )
                    except:
                        return False
                    if has_write(bundle.request, this_exp.id, "experiment"):
                        perm = True
                    else:
                        return False
            else:
                perm = True
            return perm
        if isinstance(bundle.obj, ProjectParameterSet):
            if not bundle.request.user.has_perm("projects.change_project"):
                return False
            project_uri = bundle.data.get("project", None)
            if project_uri is not None:
                project = ProjectResource.get_via_uri(
                    ProjectResource(), project_uri, bundle.request
                )
                return has_write(bundle.request, project.id, "project")
            if getattr(bundle.obj.project, "id", False):
                return has_write(bundle.request, bundle.obj.project.id, "project")
            return False
        if isinstance(bundle.obj, ProjectParameter):
            return bundle.request.user.has_perm(
                "projects.change_project"
            ) and has_write(
                bundle.request, bundle.obj.parameterset.project.id, "project"
            )
        if isinstance(bundle.obj, ProjectACL):
            return bundle.request.user.has_perm("projects.add_projectacl")
        raise NotImplementedError(type(bundle.obj))

    def update_list(self, object_list, bundle):
        raise NotImplementedError(type(bundle.obj))

    def update_detail(self, object_list, bundle):  # noqa # too complex
        """
        Latest TastyPie requires update_detail permissions to be able to create
        objects.  Rather than duplicating code here, we'll just use the same
        authorization rules we use for create_detail.
        """
        return self.create_detail(object_list, bundle)

    def delete_list(self, object_list, bundle):
        raise Unauthorized("Sorry, no deletes.")

    def delete_detail(self, object_list, bundle):
        raise Unauthorized("Sorry, no deletes.")


class InstitutionResource(ModelResource):

    # Custom filter for identifiers module based on code example from
    # https://stackoverflow.com/questions/10021749/ \
    # django-tastypie-advanced-filtering-how-to-do-complex-lookups-with-q-objects

    def build_filters(self, filters=None, ignore_bad_filters=False):
        if filters is None:
            filters = {}
        orm_filters = super().build_filters(filters)

        if "tardis.apps.identifiers" in settings.INSTALLED_APPS:
            if "institution" in settings.OBJECTS_WITH_IDENTIFIERS and "pids" in filters:
                query = filters["pids"]
                qset = Q(persistent_id__persistent_id__exact=query) | Q(
                    persistent_id__alternate_ids__contains=query
                )
                orm_filters.update({"pids": qset})
        return orm_filters

    def apply_filters(self, request, applicable_filters):
        if "tardis.apps.identifiers" in settings.INSTALLED_APPS:
            if (
                "institution" in settings.OBJECTS_WITH_IDENTIFIERS
                and "pids" in applicable_filters
            ):
                custom = applicable_filters.pop("pids")
            else:
                custom = None
        else:
            custom = None

        semi_filtered = super().apply_filters(request, applicable_filters)

        return semi_filtered.filter(custom) if custom else semi_filtered

    # End of custom filter code

    class Meta:
        authentication = MyTardisAuthentication()
        authorization = ProjectACLAuthorization()
        serializer = default_serializer
        object_class = Institution
        queryset = Institution.objects.all()
        filtering = {
            "id": ("exact",),
            "name": ("exact",),
        }
        if (
            "tardis.apps.identifiers" in settings.INSTALLED_APPS
            and "institution" in settings.OBJECTS_WITH_IDENTIFIERS
        ):
            filtering.update({"pids": ["pids"]})
        ordering = ["id", "name"]
        always_return_data = True

    def dehydrate(self, bundle):
        institution = bundle.obj
        if (
            "tardis.apps.identifiers" in settings.INSTALLED_APPS
            and "institution" in settings.OBJECTS_WITH_IDENTIFIERS
        ):
            bundle.data["persistent_id"] = institution.persistent_id.persistent_id
            bundle.data["alternate_ids"] = institution.persistent_id.alternate_ids
        return bundle


class ProjectResource(ModelResource):
    """API for Projects
    also creates a default ACL and allows ProjectParameterSets to be read
    and written.
    TODO: catch duplicate schema submissions for parameter sets
    """

    created_by = fields.ForeignKey(UserResource, "created_by")
    parameter_sets = fields.ToManyField(
        "tardis.apps.projects.api.ProjectParameterSetResource",
        "projectparameterset_set",
        related_name="project",
        full=True,
        null=True,
    )
    institution = fields.ToManyField(
        InstitutionResource, "institution", related_name="projects"
    )
    principal_investigator = fields.ForeignKey(UserResource, "principal_investigator")
    tags = fields.ListField()

    def dehydrate_tags(self, bundle):
        return list(map(str, bundle.obj.tags.all()))

    def save_m2m(self, bundle):
        tags = bundle.data.get("tags", [])
        bundle.obj.tags.set(*tags)
        return super().save_m2m(bundle)

    # Custom filter for identifiers module based on code example from
    # https://stackoverflow.com/questions/10021749/ \
    # django-tastypie-advanced-filtering-how-to-do-complex-lookups-with-q-objects

    def build_filters(self, filters=None, ignore_bad_filters=False):
        if filters is None:
            filters = {}
        orm_filters = super().build_filters(filters)

        if "tardis.apps.identifiers" in settings.INSTALLED_APPS:
            if "project" in settings.OBJECTS_WITH_IDENTIFIERS and "pids" in filters:
                query = filters["pids"]
                qset = Q(persistent_id__persistent_id__exact=query) | Q(
                    persistent_id__alternate_ids__contains=query
                )
                orm_filters.update({"pids": qset})
        return orm_filters

    def apply_filters(self, request, applicable_filters):
        if "tardis.apps.identifiers" in settings.INSTALLED_APPS:
            if (
                "project" in settings.OBJECTS_WITH_IDENTIFIERS
                and "pids" in applicable_filters
            ):
                custom = applicable_filters.pop("pids")
            else:
                custom = None
        else:
            custom = None

        semi_filtered = super().apply_filters(request, applicable_filters)

        return semi_filtered.filter(custom) if custom else semi_filtered

    # End of custom filter code

    class Meta:
        authentication = MyTardisAuthentication()
        authorization = ProjectACLAuthorization()
        serializer = default_serializer
        object_class = Project
        queryset = Project.objects.all()
        filtering = {
            "id": ("exact",),
            "name": ("exact",),
            "url": ("exact",),
            "institution": ALL_WITH_RELATIONS,
        }
        if (
            "tardis.apps.identifiers" in settings.INSTALLED_APPS
            and "project" in settings.OBJECTS_WITH_IDENTIFIERS
        ):
            filtering.update({"pids": ["pids"]})
        ordering = ["id", "name", "url", "start_time", "end_time"]
        always_return_data = True

    def dehydrate(self, bundle):
        from tardis.tardis_portal.models import Experiment

        project = bundle.obj
        size = project.get_size(bundle.request.user)
        bundle.data["size"] = size
        # Both Macro and Micro ACLs route through ExperimentACLs for this
        project_experiment_count = (
            Experiment.safe.all(user=bundle.request.user)
            .filter(projects=project)
            .count()
        )
        bundle.data["experiment_count"] = project_experiment_count
        project_dataset_count = project.get_datasets(bundle.request.user).count()
        bundle.data["dataset_count"] = project_dataset_count
        project_datafile_count = project.get_datafiles(bundle.request.user).count()
        bundle.data["datafile_count"] = project_datafile_count
<<<<<<< HEAD
=======
        if (
            "tardis.apps.identifiers" in settings.INSTALLED_APPS
            and "project" in settings.OBJECTS_WITH_IDENTIFIERS
        ):
            bundle.data["persistent_id"] = project.persistent_id.persistent_id
            bundle.data["alternate_ids"] = project.persistent_id.alternate_ids
        # admins = project.get_admins()
        # bundle.data["admin_groups"] = [acl.id for acl in admins]
        # members = project.get_groups()
        # bundle.data["member_groups"] = [acl.id for acl in members]
>>>>>>> 1697908d
        return bundle

    def prepend_urls(self):
        return [
            url(
                r"^(?P<resource_name>%s)/(?P<pk>\w[\w/-]*)/project-experiments%s$"
                % (self._meta.resource_name, trailing_slash()),
                self.wrap_view("get_project_experiments"),
                name="api_get_project_experiments",
            ),
        ]

    def hydrate_m2m(self, bundle):
        """
        Create project-experiment associations first, in case they affect
        authorization for adding other related resources, e.g. metadata
        """
        if getattr(bundle.obj, "id", False):
            project = bundle.obj
            for exp_uri in bundle.data.get("experiments", []):
                try:
                    exp = ExperimentResource.get_via_uri(
                        ExperimentResource(), exp_uri, bundle.request
                    )
                    bundle.obj.experiments.add(exp)
                except NotFound:
                    pass
            if not settings.ONLY_EXPERIMENT_ACLS:
                # ACL for ingestor
                acl = ProjectACL(
                    project=project,
                    user=bundle.request.user,
                    canRead=True,
                    canDownload=True,
                    canWrite=True,
                    canDelete=True,
                    canSensitive=True,
                    isOwner=True,
                    aclOwnershipType=ProjectACL.OWNER_OWNED,
                )
                acl.save()
                if bundle.request.user.id != project.principal_investigator.id:
                    # and for PI
                    acl = ProjectACL(
                        project=project,
                        user=project.principal_investigator,
                        canRead=True,
                        canDownload=True,
                        canWrite=True,
                        canDelete=True,
                        canSensitive=True,
                        isOwner=True,
                        aclOwnershipType=ProjectACL.OWNER_OWNED,
                    )
                    acl.save()
        return super().hydrate_m2m(bundle)

    def obj_create(self, bundle, **kwargs):
        """Currently not tested for failed db transactions as sqlite does not
        enforce limits.
        """
        user = bundle.request.user
        bundle.data["created_by"] = user
<<<<<<< HEAD
        project_lead = User.objects.get(username=bundle.data["principal_investigator"])
        bundle.data["principal_investigator"] = project_lead
        bundle = super().obj_create(bundle, **kwargs)
        return bundle
=======
        with transaction.atomic():
            project_lead = get_or_create_user(bundle.data["principal_investigator"])
            bundle.data["principal_investigator"] = project_lead
            # Clean up bundle to remove PIDS if the identifiers app is being used.
            if (
                "tardis.apps.identifiers" in settings.INSTALLED_APPS
                and "project" in settings.OBJECTS_WITH_IDENTIFIERS
            ):
                pid = None
                alternate_ids = None
                if "persistent_id" in bundle.data.keys():
                    pid = bundle.data.pop("persistent_id")
                if "alternate_ids" in bundle.data.keys():
                    alternate_ids = bundle.data.pop("alternate_ids")
            bundle = super().obj_create(bundle, **kwargs)
            # After the obj has been created
            if (
                "tardis.apps.identifiers" in settings.INSTALLED_APPS
                and "project" in settings.OBJECTS_WITH_IDENTIFIERS
            ):
                project = bundle.obj
                pid_obj = project.persistent_id
                if pid:
                    pid_obj.persistent_id = pid
                if alternate_ids:
                    pid_obj.alternate_ids = alternate_ids
                pid_obj.save()
            if bundle.data.get("users", False):
                for entry in bundle.data["users"]:
                    username, isOwner, canDownload, canSensitive = entry
                    acl_user = get_or_create_user(username)
                    ProjectACL.objects.create(
                        project=project,
                        user=acl_user,
                        canRead=True,
                        canDownload=canDownload,
                        canSensitive=canSensitive,
                        isOwner=isOwner,
                    )
            if bundle.data.get("groups", False):
                for entry in bundle.data["groups"]:
                    groupname, isOwner, canDownload, canSensitive = entry
                    acl_group, _ = Group.objects.get_or_create(name=groupname)
                    ProjectACL.objects.create(
                        project=project,
                        group=acl_group,
                        canRead=True,
                        canDownload=canDownload,
                        canSensitive=canSensitive,
                        isOwner=isOwner,
                    )

            return bundle
>>>>>>> 1697908d

    def get_project_experiments(self, request, **kwargs):
        """
        Return a list of experiments related to the project
        :param request: a HTTP Request instance
        :type request: :class:`django.http.HttpRequest`
        :param kwargs:
        :return: a list of experiments
        :rtype: JsonResponse: :class: `django.http.JsonResponse`
        """
        from tardis.tardis_portal.models import Experiment

        self.method_check(request, allowed=["get"])
        self.is_authenticated(request)
        project_id = kwargs["pk"]
        if not has_access(request, project_id, "project"):
            return HttpResponseForbidden()

        # Both Macro and Micro ACLs route through ExperimentACLs for this
        exp_list = Experiment.safe.all(user=request.user).filter(projects=project_id)

        exp_list = {"objects": [*exp_list.values("id", "title")]}
        return JsonResponse(exp_list, status=200, safe=False)


class ProjectACLResource(ModelResource):
    project = fields.ForeignKey(ProjectResource, "project")

    class Meta:
        authentication = MyTardisAuthentication()
        authorization = ProjectACLAuthorization()
        object_class = ProjectACL
        queryset = ProjectACL.objects.select_related("user").exclude(
            user__id=settings.PUBLIC_USER_ID
        )
        filtering = {
            "pluginId": ("exact",),
            "entityId": ("exact",),
        }
        ordering = ["id"]

    def hydrate(self, bundle):
        try:
            project = ProjectResource.get_via_uri(
                ProjectResource(), bundle.data["project"], bundle.request
            )
        except NotFound:
            project = Project.objects.get(namespace=bundle.data["project"])
        bundle.obj.project = project
        del bundle.data["project"]
        return bundle


class ProjectParameterSetResource(ParameterSetResource):
    project = fields.ForeignKey(ProjectResource, "project")
    parameters = fields.ToManyField(
        "tardis.apps.projects.api.ProjectParameterResource",
        "projectparameter_set",
        related_name="parameterset",
        full=True,
        null=True,
    )

    class Meta:
        authentication = MyTardisAuthentication()
        authorization = ProjectACLAuthorization()
        serializer = default_serializer
        object_class = ProjectParameterSet
        queryset = ProjectParameterSet.objects.all()

    def dehydrate_parameters(self, bundle):
        if has_sensitive_access(bundle.request, bundle.obj.project.id, "project"):
            return bundle.data["parameters"]
        return [
            x for x in bundle.data["parameters"] if x.obj.name.sensitive is not True
        ]


class ProjectParameterResource(ParameterResource):
    parameterset = fields.ForeignKey(ProjectParameterSetResource, "parameterset")

    class Meta:
        authentication = MyTardisAuthentication()
        authorization = ProjectACLAuthorization()
        serializer = default_serializer
        object_class = ProjectParameter
        queryset = ProjectParameter.objects.all()<|MERGE_RESOLUTION|>--- conflicted
+++ resolved
@@ -439,8 +439,6 @@
         bundle.data["dataset_count"] = project_dataset_count
         project_datafile_count = project.get_datafiles(bundle.request.user).count()
         bundle.data["datafile_count"] = project_datafile_count
-<<<<<<< HEAD
-=======
         if (
             "tardis.apps.identifiers" in settings.INSTALLED_APPS
             and "project" in settings.OBJECTS_WITH_IDENTIFIERS
@@ -451,7 +449,6 @@
         # bundle.data["admin_groups"] = [acl.id for acl in admins]
         # members = project.get_groups()
         # bundle.data["member_groups"] = [acl.id for acl in members]
->>>>>>> 1697908d
         return bundle
 
     def prepend_urls(self):
@@ -515,12 +512,10 @@
         """
         user = bundle.request.user
         bundle.data["created_by"] = user
-<<<<<<< HEAD
         project_lead = User.objects.get(username=bundle.data["principal_investigator"])
         bundle.data["principal_investigator"] = project_lead
         bundle = super().obj_create(bundle, **kwargs)
         return bundle
-=======
         with transaction.atomic():
             project_lead = get_or_create_user(bundle.data["principal_investigator"])
             bundle.data["principal_investigator"] = project_lead
@@ -574,7 +569,6 @@
                     )
 
             return bundle
->>>>>>> 1697908d
 
     def get_project_experiments(self, request, **kwargs):
         """
