--- conflicted
+++ resolved
@@ -9,19 +9,15 @@
 from itertools import chain
 
 from django.conf import settings
-<<<<<<< HEAD
-from django.contrib.auth.models import User
-from django.http import HttpResponseForbidden, JsonResponse
-from django.urls import re_path
-=======
-from django.conf.urls import url
 from django.contrib.auth.models import Group, Permission, User
 from django.db import transaction
 from django.db.models import Q
 from django.http import HttpResponseForbidden, JsonResponse
->>>>>>> d3cf0411
+from django.urls import re_path
 
 import ldap3
+from ldap3.utils.conv import escape_filter_chars
+from ldap3.utils.dn import escape_rdn
 from tastypie import fields
 from tastypie.authorization import Authorization
 from tastypie.bundle import Bundle
@@ -31,10 +27,7 @@
 from tastypie.serializers import Serializer
 from tastypie.utils import trailing_slash
 
-<<<<<<< HEAD
-=======
 from tardis.apps.identifiers.models import InstitutionID, ProjectID
->>>>>>> d3cf0411
 from tardis.tardis_portal.api import (
     ExperimentResource,
     MyTardisAuthentication,
@@ -48,10 +41,7 @@
     has_sensitive_access,
     has_write,
 )
-<<<<<<< HEAD
-=======
 from tardis.tardis_portal.models.access_control import UserAuthentication
->>>>>>> d3cf0411
 
 from .models import (
     Institution,
@@ -61,30 +51,25 @@
     ProjectParameterSet,
 )
 
-<<<<<<< HEAD
 default_serializer = PrettyJSONSerializer() if settings.DEBUG else Serializer()
 PROJECT_INSTITUTION_RESOURCE = "tardis.apps.projects.api.Institution"
 
 
-=======
-if settings.DEBUG:
-    default_serializer = PrettyJSONSerializer()
-else:
-    default_serializer = Serializer()
-
-PROJECT_INSTITUTION_RESOURCE = "tardis.apps.projects.api.Institution"
-
-
 def get_user_from_upi(upi):
+    upi = escape_rdn(upi)
     server = ldap3.Server(settings.LDAP_URL)
-    search_filter = "({}={})".format(settings.LDAP_USER_LOGIN_ATTR, upi)
+    search_filter = f"({settings.LDAP_USER_LOGIN_ATTR}={upi})"
     with ldap3.Connection(
         server,
-        auto_bind=True,
         user=settings.LDAP_ADMIN_USER,
         password=settings.LDAP_ADMIN_PASSWORD,
     ) as connection:
-        connection.search(settings.LDAP_USER_BASE, search_filter, attributes=["*"])
+        connection.bind()
+        connection.search(
+            settings.LDAP_USER_BASE,
+            escape_filter_chars(search_filter),
+            attributes=["*"],
+        )
         if len(connection.entries) > 1:
             error_message = (
                 "More than one person with {}: {} has been found in the LDAP".format(
@@ -155,7 +140,6 @@
     return user
 
 
->>>>>>> d3cf0411
 class ProjectACLAuthorization(Authorization):
     """A Project-specific Authorisation class for Tastypie, rather than bloating
     the existing generic MyTardis-API ACLAuthorization class further. It would be
@@ -292,8 +276,6 @@
         raise Unauthorized("Sorry, no deletes.")
 
 
-<<<<<<< HEAD
-=======
 class InstitutionResource(ModelResource):
     """Tastypie class for accessing Instituions"""
 
@@ -370,7 +352,6 @@
         return bundle
 
 
->>>>>>> d3cf0411
 class ProjectResource(ModelResource):
     """API for Projects
     also creates a default ACL and allows ProjectParameterSets to be read
@@ -391,8 +372,6 @@
         PROJECT_INSTITUTION_RESOURCE, "institutions", null=True, full=True
     )
     principal_investigator = fields.ForeignKey(UserResource, "principal_investigator")
-<<<<<<< HEAD
-=======
     tags = fields.ListField()
 
     # Custom filter for identifiers module based on code example from
@@ -431,7 +410,6 @@
         return semi_filtered.filter(custom) if custom else semi_filtered
 
     # End of custom filter code
->>>>>>> d3cf0411
 
     def dehydrate_tags(self, bundle):
         return list(map(str, bundle.obj.tags.all()))
@@ -474,8 +452,6 @@
         bundle.data["dataset_count"] = project_dataset_count
         project_datafile_count = project.get_datafiles(bundle.request.user).count()
         bundle.data["datafile_count"] = project_datafile_count
-<<<<<<< HEAD
-=======
         if (
             "tardis.apps.identifiers" in settings.INSTALLED_APPS
             and "project" in settings.OBJECTS_WITH_IDENTIFIERS
@@ -489,7 +465,6 @@
         # bundle.data["admin_groups"] = [acl.id for acl in admins]
         # members = project.get_groups()
         # bundle.data["member_groups"] = [acl.id for acl in members]
->>>>>>> d3cf0411
         return bundle
 
     def prepend_urls(self):
@@ -553,12 +528,6 @@
         """
         user = bundle.request.user
         bundle.data["created_by"] = user
-<<<<<<< HEAD
-        project_lead = User.objects.get(username=bundle.data["principal_investigator"])
-        bundle.data["principal_investigator"] = project_lead
-        bundle = super().obj_create(bundle, **kwargs)
-        return bundle
-=======
         with transaction.atomic():
             project_lead = get_or_create_user(bundle.data["principal_investigator"])
             bundle.data["principal_investigator"] = project_lead
@@ -609,7 +578,6 @@
                     )
 
             return bundle
->>>>>>> d3cf0411
 
     def get_project_experiments(self, request, **kwargs):
         """
