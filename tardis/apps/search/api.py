'''
RESTful API for MyTardis search.
Implemented with Tastypie.

.. moduleauthor:: Manish Kumar <rishimanish123@gmail.com>
'''
import json
import datetime
import pytz

from django.conf import settings

from tastypie import fields
from tastypie.resources import Resource, Bundle
from tastypie.serializers import Serializer
from django_elasticsearch_dsl.search import Search
from elasticsearch_dsl import MultiSearch, Q
from django.template.defaultfilters import filesizeformat

from tardis.tardis_portal.api import default_authentication
from tardis.tardis_portal.auth import decorators as authz
from tardis.tardis_portal.models import (Project, Experiment, Dataset, DataFile,
                                         Instrument, ExperimentParameter,
                                         DatasetParameter, DatafileParameter,
                                         Schema, ParameterName)

import logging

LOCAL_TZ = pytz.timezone(settings.TIME_ZONE)
MAX_SEARCH_RESULTS = settings.MAX_SEARCH_RESULTS
MIN_CUTOFF_SCORE = settings.MIN_CUTOFF_SCORE

class PrettyJSONSerializer(Serializer):
    json_indent = 2

    def to_json(self, data, options=None):
        logging.info("The data is " + str(data))
        options = options or {}
        data = self.to_simple(data, options)
        return json.dumps(data, cls=json.JSONEncoder,
                          sort_keys=True, ensure_ascii=False,
                          indent=self.json_indent) + "\n"


if settings.DEBUG:
    default_serializer = PrettyJSONSerializer()
else:
    default_serializer = Serializer()


class SearchObject(object):
    def __init__(self, hits=None, id=None):
        self.hits = hits
        self.id = id


class SchemasObject(object):
    def __init__(self, schemas=None, id=None):
        self.schemas = schemas
        self.id = id


class SchemasAppResource(Resource):
    """Tastypie resource for schemas"""
    schemas = fields.ApiField(attribute='schemas', null=True)

    class Meta:
        resource_name = 'get-schemas'
        list_allowed_methods = ['get']
        serializer = default_serializer
        authentication = default_authentication
        object_class = SchemasObject
        always_return_data = True

    def detail_uri_kwargs(self, bundle_or_obj):
        kwargs = {}
        if isinstance(bundle_or_obj, Bundle):
            kwargs['pk'] = bundle_or_obj.obj.id
        else:
            kwargs['pk'] = bundle_or_obj['id']

        return kwargs

    def get_object_list(self, request):
        logging.warn("Testing search app: get schemas")
        if not request.user.is_authenticated:
            result_dict = {
                           "projects" : None,
                           "experiments" : None,
                           "datasets" : None,
                           "datafiles" : None
                           }
            return [SchemasObject(id=1, schemas=result_dict)]
        result_dict = {
                       "projects" : list(set(list(Project.safe.all(request.user
                                    ).prefetch_related('projectparameterset'
                                    ).values_list("projectparameterset__schema__id", flat=True)))),
                       "experiments" : list(set(list(Experiment.safe.all(request.user
                                       ).prefetch_related('experimentparameterset'
                                       ).values_list("experimentparameterset__schema__id", flat=True)))),
                       "datasets" : list(set(list(Dataset.safe.all(request.user
                                       ).prefetch_related('datasetparameterset'
                                       ).values_list("datasetparameterset__schema__id", flat=True)))),
                       "datafiles" : list(set(list(DataFile.safe.all(request.user
                                       ).prefetch_related('datafileparameterset'
                                       ).values_list("datafileparameterset__schema__id", flat=True))))
                       }
        safe_dict = {}
        for key in result_dict:
            safe_dict[key] = {}
            for value in result_dict[key]:
                if value is not None:
                    schema_id = str(value)
                    schema_dict = {
                                   "id" : schema_id,
                                   "type" : key,
                                   "schema_name" : Schema.objects.get(id=value).name,
                                   "parameters": {}
                                   }
                    param_names = ParameterName.objects.filter(schema__id=value)
                    for param in param_names:
                        type_dict = {1:"NUMERIC",
                                     2:"STRING",
                                     3:"URL",
                                     4:"LINK",
                                     5:"FILENAME",
                                     6:"DATETIME",
                                     7:"LONGSTRING",
                                     8:"JSON"}
                        param_id = str(param.id)
                        param_dict = {
                                      "id" : param_id,
                                      "full_name": param.full_name,
                                      "data_type": type_dict[param.data_type]
                                      }
                        schema_dict["parameters"][param_id] = param_dict
                    safe_dict[key][schema_id] = schema_dict

        return [SchemasObject(id=1, schemas=safe_dict)]


    def obj_get_list(self, bundle, **kwargs):
        return self.get_object_list(bundle.request)


class SearchAppResource(Resource):
    """Tastypie resource for simple-search"""
    hits = fields.ApiField(attribute='hits', null=True)

    class Meta:
        resource_name = 'simple-search'
        list_allowed_methods = ['post']
        serializer = default_serializer
        authentication = default_authentication
        object_class = SearchObject
        always_return_data = True

    def detail_uri_kwargs(self, bundle_or_obj):
        kwargs = {}
        if isinstance(bundle_or_obj, Bundle):
            kwargs['pk'] = bundle_or_obj.obj.id
        else:
            kwargs['pk'] = bundle_or_obj['id']

        return kwargs


    def get_object_list(self, request):
        return request


    def obj_get_list(self, bundle, **kwargs):
        return self.get_object_list(bundle.request)


    def obj_create(self, bundle, **kwargs):
        bundle = self.dehydrate(bundle)
        return bundle


    def dehydrate(self, bundle):
        logging.warn("Testing search app")
        user = bundle.request.user

        query_text = bundle.data.get('query', None)

        filters = bundle.data.get('filters', None)

        if not user.is_authenticated:
            result_dict = simple_search_public_data(query_text)
            return [SearchObject(id=1, hits=result_dict)]
        groups = user.groups.all()
        index_list = ['project', 'experiment', 'dataset', 'datafile']
        match_list = ['name','title','description','filename']
        filter_level = 0

        ms = MultiSearch(index=index_list)

        for idx, obj in enumerate(index_list):

            # add user/group criteria to searchers
            query_obj = Q("term", objectacls__entityId=user.id) #| \Q("term", public_access=100)
            for group in groups:
                query_obj = query_obj | Q("term", objectacls__entityId=group.id)


            if query_text is not None:
                if query_text is not "":

                    # Search on title/keywords + on non-sensitive metadata
                    query_obj_text = Q({"match": {match_list[idx]:query_text}})
                    query_obj_text_meta = Q(
                        {"nested" : {
                            "path":"parameters.string", "query": Q(
                                {"bool": {"must":[
                                    Q({"match": {"parameters.string.value":query_text}}),
                                    Q({"term": {"parameters.string.sensitive":False}})
                                ]}}
                            )
                        }})
                    query_obj_text_meta = query_obj_text | query_obj_text_meta

                    query_obj = query_obj & query_obj_text_meta


            if filters is not None:
                #filter_level = True
                #filter_op = filters['op']     This isn't used for now
                filterlist = filters["content"]
                operator_dict = {"is":"term", "contains":"match", ">=":"gte", "<=" : "lte"}
                num_2_type = {1:'experiment', 2:'dataset', 3:'datafile', 11:'project'}
                hierarchy = {'project':4, 'experiment':3, 'dataset':2, 'datafile':1}

                for filter in filterlist:
                    oper = operator_dict[filter['op']]

                    if filter["kind"] == "schemaParameter":
                        schema_id, param_id = filter["target"][0], filter["target"][1]
                        # check filter is applied to correct object type
                        if num_2_type[Schema.objects.get(id=schema_id).schema_type] == obj:
                            if filter_level < hierarchy[obj]:
                                filter_level = hierarchy[obj]
                            if filter["type"] == "STRING":
                                # check if filter query is list of options, or single value
                                # (elasticsearch can actually handle delimiters in a single string...)
                                if isinstance(filter["content"], list):
                                    Qdict = {"should" : []}
                                    for option in filter["content"]:
                                        qry = Q(
                                            {"nested" : {
                                                "path":"parameters.string", "query": Q(
                                                    {"bool": {"must":[
                                                        Q({"match": {"parameters.string.pn_id":str(param_id)}}),
                                                        Q({oper: {"parameters.string.value":option}})
                                                    ]}}
                                                )
                                            }})
                                        Qdict["should"].append(qry)
                                    query_obj_filt = Q({"bool" : Qdict})
                                else:
                                    query_obj_filt = Q(
                                        {"nested" : {
                                            "path":"parameters.string", "query": Q(
                                                {"bool": {"must":[
                                                    Q({"match": {"parameters.string.pn_id":str(param_id)}}),
                                                    Q({oper: {"parameters.string.value":filter["content"]}})
                                                ]}}
                                            )
                                        }})
                            elif filter["type"] == "NUMERIC":
                                query_obj_filt = Q(
                                    {"nested" : {
                                        "path":"parameters.numerical", "query": Q(
                                            {"bool": {"must":[
                                                Q({"match": {"parameters.numerical.pn_id":str(param_id)}}),
                                                Q({"range": {"parameters.numerical.value": {oper:filter["content"]}}})
                                            ]}}
                                        )
                                    }})
                            elif filter["type"] == "DATETIME":
                                query_obj_filt = Q(
                                    {"nested" : {
                                        "path":"parameters.datetime", "query": Q(
                                            {"bool": {"must":[
                                                Q({"match": {"parameters.datetime.pn_id":str(param_id)}}),
                                                Q({"range": {"parameters.datetime.value": {oper:filter["content"]}}})
                                            ]}}
                                        )
                                    }})
                            query_obj = query_obj & query_obj_filt

                    if filter["kind"] == "typeAttribute":
                        target_objtype, target_fieldtype = filter["target"][0], filter["target"][1]
                        if target_objtype == obj+"s":
                            if filter_level < hierarchy[obj]:
                                filter_level = hierarchy[obj]
                            if target_fieldtype == "schema":
                                # check if filter query is list of options, or single value
                                if isinstance(filter["content"], list):
                                    Qdict = {"should" : []}
                                    for option in filter["content"]:
                                        qry = Q(
                                            {"nested" : {
                                                "path":"parameters.schemas", "query": Q(
                                                        {oper: {"parameters.schemas.schema_id":option}}
                                                )
                                            }})
                                        Qdict["should"].append(qry)
                                    query_obj_filt = Q({"bool" : Qdict})
                                else:
                                    query_obj_filt = Q(
                                        {"nested" : {
                                            "path":"parameters.schemas", "query": Q(
                                                    {oper: {"parameters.schemas.schema_id":filter["content"]}}
                                            )
                                        }})

                                query_obj = query_obj & query_obj_filt

                            # Fields that are intrinsic to the object (Proj,exp,set,file)
                            if target_fieldtype in ['name', 'description', 'title',
                                                    'tags', 'filename', 'file_extension',
                                                    'created_time', 'start_date', 'end_date']:

                                if filter["type"] == "STRING":

                                    if isinstance(filter["content"], list):
                                        Qdict = {"should" : []}
                                        for option in filter["content"]:
                                            qry = Q({oper: {target_fieldtype:option}})
                                            Qdict["should"].append(qry)
                                        query_obj_filt = Q({"bool" : Qdict})
                                    else:
                                        query_obj_filt = Q({oper: {target_fieldtype:filter["content"]}})

                                elif filter["type"] == "DATETIME":
                                        query_obj_filt = Q({"range": {target_fieldtype: {oper:filter["content"]}}})
<<<<<<< HEAD
=======

                                query_obj = query_obj & query_obj_filt


                            # Fields that are intrinsic to related objects (instruments, users, etc)
                            if target_fieldtype in ['lead_researcher', 'project', 'instrument',
                                                    'institution', 'experiments', 'dataset']:
                                nested_fieldtype = filter["target"][2]

                                if isinstance(filter["content"], list):
                                    Qdict = {"should" : []}
                                    for option in filter["content"]:
                                        qry = Q(
                                            {"nested" : {
                                                "path":target_fieldtype, "query": Q(
                                                        {oper: {".".join([target_fieldtype,nested_fieldtype]):option}}
                                                )
                                            }})
                                        Qdict["should"].append(qry)
                                    query_obj_filt = Q({"bool" : Qdict})
                                else:
                                    query_obj_filt = Q(
                                        {"nested" : {
                                            "path":target_fieldtype, "query": Q(
                                                    {oper: {".".join([target_fieldtype,nested_fieldtype]):filter["content"]}}
                                            )
                                        }})

                                if target_fieldtype == 'lead_researcher':
                                    Qdict_lr = {"should" : [query_obj_filt]}

                                    if isinstance(filter["content"], list):
                                        Qdict = {"should" : []}
                                        for option in filter["content"]:
                                            qry = Q(
                                                {"nested" : {
                                                    "path":target_fieldtype, "query": Q(
                                                            {'term': {".".join([target_fieldtype,'username']):option}}
                                                    )
                                                }})
                                            Qdict["should"].append(qry)
                                        query_obj_filt = Q({"bool" : Qdict})
                                    else:
                                        query_obj_filt = Q(
                                            {"nested" : {
                                                "path":target_fieldtype, "query": Q(
                                                        {'term': {".".join([target_fieldtype,'username']):filter["content"]}}
                                                )
                                            }})
                                    Qdict_lr["should"].append(query_obj_filt)
                                    query_obj_filt = Q({"bool" : Qdict_lr})

>>>>>>> 3eb2bcbf

                                query_obj = query_obj & query_obj_filt

            excluded_fields_list = ["end_date", "institution", "lead_researcher", "created by",
                                    "end_time", "update_time", "instrument", "file_extension",
                                    "modification_time", "parameters.string.pn_id",
                                    "parameters.numerical.pn_id", "parameters.datetime.pn_id",
                                    "experiments", 'dataset', 'project', 'objectacls']

                                    #
                                    #"parameters.string.sensitive","parameters.numerical.sensitive","parameters.datetime.sensitive",
            if obj != 'dataset':
                excluded_fields_list.append('description')

                            # Fields that are intrinsic to related objects (instruments, users, etc)
                            if target_fieldtype in ['lead_researcher', 'project', 'instrument',
                                                    'institution', 'experiments', 'dataset']:
                                nested_fieldtype = filter["target"][2]

                                if isinstance(filter["content"], list):
                                    Qdict = {"should" : []}
                                    for option in filter["content"]:
                                        qry = Q(
                                            {"nested" : {
                                                "path":target_fieldtype, "query": Q(
                                                        {oper: {".".join([target_fieldtype,nested_fieldtype]):option}}
                                                )
                                            }})
                                        Qdict["should"].append(qry)
                                    query_obj_filt = Q({"bool" : Qdict})
                                else:
                                    query_obj_filt = Q(
                                        {"nested" : {
                                            "path":target_fieldtype, "query": Q(
                                                    {oper: {".".join([target_fieldtype,nested_fieldtype]):filter["content"]}}
                                            )
                                        }})

                                if target_fieldtype == 'lead_researcher':
                                    Qdict_lr = {"should" : [query_obj_filt]}

                                    if isinstance(filter["content"], list):
                                        Qdict = {"should" : []}
                                        for option in filter["content"]:
                                            qry = Q(
                                                {"nested" : {
                                                    "path":target_fieldtype, "query": Q(
                                                            {'term': {".".join([target_fieldtype,'username']):option}}
                                                    )
                                                }})
                                            Qdict["should"].append(qry)
                                        query_obj_filt = Q({"bool" : Qdict})
                                    else:
                                        query_obj_filt = Q(
                                            {"nested" : {
                                                "path":target_fieldtype, "query": Q(
                                                        {'term': {".".join([target_fieldtype,'username']):filter["content"]}}
                                                )
                                            }})
                                    Qdict_lr["should"].append(query_obj_filt)
                                    query_obj_filt = Q({"bool" : Qdict_lr})


                                query_obj = query_obj & query_obj_filt






            ms = ms.add(Search(index=obj)
                        .extra(size=MAX_SEARCH_RESULTS, min_score=MIN_CUTOFF_SCORE)
                        .query(query_obj).source(excludes=excluded_fields_list) )


        results = ms.execute()

        # load in sensitive IDs
        projects_sens = Project.safe.all(user, viewsensitive=True).values_list("id", flat=True)
        experiments_sens = Experiment.safe.all(user, viewsensitive=True).values_list("id", flat=True)
        datasets_sens = Dataset.safe.all(user, viewsensitive=True).values_list("id", flat=True)
        datafiles_sens = DataFile.safe.all(user, viewsensitive=True).values_list("id", flat=True)

        # load in downloadable datafile IDs
        datafiles_dl = DataFile.safe.all(user, downloadable=True).values_list("id", flat=True)

        # convenient list
        preloaded = {
                     "project": {"sens_list" : projects_sens,
                                 "objects" : {}},
                     "experiment": {"sens_list" : experiments_sens,
                                 "objects" : {}},
                     "dataset": {"sens_list" : datasets_sens,
                                 "objects" : {}},
                     "datafile": {"sens_list" : datafiles_sens,
                                  "objects" : {}},
        }

        # load in accessable IDs and all related child IDs
        projects = list(Project.safe.all(user).values("id", "experiment__id", "experiment__datasets__id",
                                                 "experiment__datasets__datafile__id"))
        experiments = list(Experiment.safe.all(user).values("id", "datasets__id", "datasets__datafile__id"))
        datasets = list(Dataset.safe.all(user).values("id", "datafile__id"))
        datafiles = list(DataFile.safe.all(user).values("id", "size"))

        # add data to preloaded["objects"] dictionary with ID as key and nested items as value - key/values.
        for key, value in {'project': projects, 'experiment':experiments, "dataset":datasets, "datafile":datafiles}.items():
            for item in value:
                name = item.pop('id')
                if name in preloaded[key]["objects"]:

                    if key == "project":
                        preloaded[key]["objects"][name]["exps"].append(item.pop("experiment__id"))
                        preloaded[key]["objects"][name]["sets"].append(item.pop("experiment__datasets__id"))
                        preloaded[key]["objects"][name]["dfs"].append(item.pop("experiment__datasets__datafile__id"))

                    if key == "experiment":
                        preloaded[key]["objects"][name]["sets"].append(item.pop("datasets__id"))
                        preloaded[key]["objects"][name]["dfs"].append(item.pop("datasets__datafile__id"))

                    if key == "dataset":
                        preloaded[key]["objects"][name]["dfs"].append(item.pop("datafile__id"))

                else:
                    new_dict = {}
                    if key == "project":
                        new_dict["exps"] = [item.pop("experiment__id")]
                        new_dict["sets"] = [item.pop("experiment__datasets__id")]
                        new_dict["dfs"] = [item.pop("experiment__datasets__datafile__id")]

                    if key == "experiment":
                        new_dict["sets"] = [item.pop("datasets__id")]
                        new_dict["dfs"] = [item.pop("datasets__datafile__id")]

                    if key == "dataset":
                        new_dict["dfs"] = [item.pop("datafile__id")]

                    if key == "datafile":
                        new_dict["size"] = item.pop("size")

                    preloaded[key]["objects"][name] = new_dict


        result_dict = {k: [] for k in ["projects", "experiments", "datasets", "datafiles"]}

        def clean_response(request, results, result_dict, sensitive=False):
            for item in results:
                for hit in item.hits.hits:

                    # Default sensitive permission and size of object
                    sensitive_bool = False
                    size = 0

                    # If user/group has sensitive permission, update flag
                    if hit["_source"]["id"] in preloaded[hit["_index"]]['sens_list']:
                        sensitive_bool = True

                    # Get total/nested size of object, respecting ACL access to child objects
                    #size = #authz.get_nested_size(request, hit["_source"]["id"], hit["_index"])

                    # Must work on copy of current iterable <- only if iterable length changes
                    #safe_hit = hit.copy()

                    # Remove ACLs and add size to repsonse
<<<<<<< HEAD
                    safe_hit["_source"].pop("objectacls")
                    #safe_hit["_source"].pop("parameters")
                    safe_hit.pop("_score")
=======
                    #hit["_source"].pop("objectacls")
                    #hit["_source"].pop("parameters")
                    param_list = []
                    if "string" in hit["_source"]["parameters"]:
                        param_list.extend(hit["_source"]["parameters"]["string"])
                    if "numerical" in hit["_source"]["parameters"]:
                        param_list.extend(hit["_source"]["parameters"]["numerical"])
                    if "datetime" in hit["_source"]["parameters"]:
                        param_list.extend(hit["_source"]["parameters"]["datetime"])
                    hit["_source"]["parameters"] = param_list
                    hit.pop("_score")
                    hit.pop("_id")
                    hit.pop("_type")
>>>>>>> 3eb2bcbf


                    # Get count of all nested objects and download status
                    if hit["_index"] != 'datafile':

                        safe_nested_dfs = list(set(preloaded["datafile"]["objects"].keys()).intersection(list(
                                                preloaded[hit["_index"]]["objects"][hit["_source"]["id"]]['dfs'])))
                        if hit["_index"] in ["project", "experiment"]:
                            safe_nested_set= len(set(preloaded["dataset"]["objects"].keys()).intersection(list(
                                                    preloaded[hit["_index"]]["objects"][hit["_source"]["id"]]['sets'])))

                        # Ugly hack, should do a nicer, less verbose loop+type detection
                        if hit["_index"] == 'project':
                            safe_nested_exp = len(set(preloaded["experiment"]["objects"].keys()).intersection(list(
                                                    preloaded[hit["_index"]]["objects"][hit["_source"]["id"]]['exps'])))
                            hit["_source"]["counts"] = {"experiments" :safe_nested_exp,
                                                        "datasets" : safe_nested_set,
                                                        "datafiles": len(safe_nested_dfs)}

                        if hit["_index"] == 'experiment':
                            hit["_source"]["counts"] = {"datasets" : safe_nested_set,
                                                        "datafiles": len(safe_nested_dfs)}

                        if hit["_index"] == 'dataset':
                            hit["_source"]["counts"] = {"datafiles": len(safe_nested_dfs)}

                        safe_nested_dfs_dl = list(set(safe_nested_dfs).intersection(datafiles_dl))

                        #for id in safe_nested_dfs_dl:
                        #    size = preloaded[hit["_index"]]["objects"]["size"]

                        size = sum([preloaded["datafile"]["objects"][id]["size"] for id in safe_nested_dfs_dl])

                        safe_nested_dfs_dl_bool = [id in datafiles_dl for id in safe_nested_dfs]

                        if all(safe_nested_dfs_dl_bool):
                            hit["_source"]["userDownloadRights"] = 'full'
                        elif any(safe_nested_dfs_dl_bool):
                            hit["_source"]["userDownloadRights"] = 'some'
                        else:
                            hit["_source"]["userDownloadRights"] = 'none'

                    else:
                        if hit["_source"]["id"] in datafiles_dl:
                            hit["_source"]["userDownloadRights"] = "full"
                            size = hit["_source"]["size"]
                        else:
                            hit["_source"]["userDownloadRights"] = "none"

                    hit["_source"]["size"] = filesizeformat(size)


                    # if no sensitive access, remove sensitive metadata from response
                    for idxx, parameter in enumerate(hit["_source"]["parameters"]):
                        if not sensitive_bool:
                            if parameter['sensitive']:
                                hit["_source"]["parameters"].pop(idxx)
                            else:
                                hit["_source"]["parameters"][idxx].pop("sensitive")

                        else:
                            hit["_source"]["parameters"][idxx].pop("sensitive")

                    # Append hit to final results if not already in results.
                    # Due to non-identical scores in hits for non-sensitive vs sensitive search,
                    # we require a more complex comparison than just 'is in' as hits are not identical
                    if hit["_source"]['id'] not in [objj["_source"]['id'] for objj in result_dict[hit["_index"]+"s"]]:
                        result_dict[hit["_index"]+"s"].append(hit)


        def filter_parent_child(result_dict, filter_level):

            # Define parent_type for experiment/datafile (N/A for project, hardcoded for dataset)
            parent_child = {"experiment":"project", "datafile":"dataset"}

            # Define hierarchy of types for filter levels
            hierarchy = {"experiments":3, "datasets":2, "datafiles":1}
            for objs in ["experiments", "datasets", "datafiles"]:
                if hierarchy[objs] < filter_level:
                    for obj_idx, obj in reversed(list(enumerate(result_dict[objs]))):
                        if obj["_index"] != 'dataset':
                            if obj["_source"][parent_child[obj["_index"]]]["id"] not in [objj["_source"]['id'] \
                                    for objj in result_dict[parent_child[obj["_index"]]+"s"]]:
                                result_dict[objs].pop(obj_idx)
                        else:
                            exp_ids = [parent['id'] for parent in obj["_source"]["experiments"]]
                            if not any(item in exp_ids for item in [objj["_source"]['id'] for objj in result_dict["experiments"]]):
                                result_dict[objs].pop(obj_idx)


        clean_response(bundle.request, results, result_dict)

        if filter_level:
            filter_parent_child(result_dict, filter_level)

        # add search results to bundle, and return bundle
        bundle.obj = SearchObject(id=1, hits=result_dict)
        return bundle


# WARNING: This is busted
def simple_search_public_data(query_text):
    result_dict = {k: [] for k in ["experiments", "datasets", "datafiles"]}
    index_list = ['experiment', 'dataset', 'datafile']
    ms = MultiSearch(index=index_list)
    query_exp = Q("match", title=query_text)
    query_exp_oacl = Q("term", public_access=100)
    query_exp = query_exp & query_exp_oacl
    ms = ms.add(Search(index='experiment')
                .extra(size=MAX_SEARCH_RESULTS, min_score=MIN_CUTOFF_SCORE)
                .query(query_exp))
    query_dataset = Q("match", description=query_text)
    query_dataset = query_dataset | Q("match", tags=query_text)
    query_dataset_oacl = Q("term", **{'experiment.public_access': 100})
    ms = ms.add(Search(index='dataset')
                .extra(size=MAX_SEARCH_RESULTS, min_score=MIN_CUTOFF_SCORE).query(query_dataset)
                .query('nested', path='experiment', query=query_dataset_oacl))
    query_datafile = Q("match", filename=query_text)
    query_datafile_oacl = Q("term", **{'dataset.experiment.public_access': 100})
    ms = ms.add(Search(index='datafile')
                .extra(size=MAX_SEARCH_RESULTS, min_score=MIN_CUTOFF_SCORE).query(query_datafile)
                .query('nested', path='dataset.experiment', query=query_datafile_oacl))
    results = ms.execute()
    for item in results:
        for hit in item.hits.hits:
            #safe_hit = hit.copy()
            hit["_source"].pop("objectacls")
            result_dict[hit["_index"]+'s'].append(hit)

    return result_dict<|MERGE_RESOLUTION|>--- conflicted
+++ resolved
@@ -335,8 +335,7 @@
 
                                 elif filter["type"] == "DATETIME":
                                         query_obj_filt = Q({"range": {target_fieldtype: {oper:filter["content"]}}})
-<<<<<<< HEAD
-=======
+
 
                                 query_obj = query_obj & query_obj_filt
 
@@ -389,7 +388,6 @@
                                     Qdict_lr["should"].append(query_obj_filt)
                                     query_obj_filt = Q({"bool" : Qdict_lr})
 
->>>>>>> 3eb2bcbf
 
                                 query_obj = query_obj & query_obj_filt
 
@@ -554,11 +552,7 @@
                     #safe_hit = hit.copy()
 
                     # Remove ACLs and add size to repsonse
-<<<<<<< HEAD
-                    safe_hit["_source"].pop("objectacls")
-                    #safe_hit["_source"].pop("parameters")
-                    safe_hit.pop("_score")
-=======
+
                     #hit["_source"].pop("objectacls")
                     #hit["_source"].pop("parameters")
                     param_list = []
@@ -572,7 +566,6 @@
                     hit.pop("_score")
                     hit.pop("_id")
                     hit.pop("_type")
->>>>>>> 3eb2bcbf
 
 
                     # Get count of all nested objects and download status
