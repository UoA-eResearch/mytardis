'''
RESTful API for MyTardis search.
Implemented with Tastypie.

.. moduleauthor:: Manish Kumar <rishimanish123@gmail.com>
'''
import json
import datetime
import pytz

from django.conf import settings

from tastypie import fields
from tastypie.resources import Resource, Bundle
from tastypie.serializers import Serializer
from django_elasticsearch_dsl.search import Search
from elasticsearch_dsl import MultiSearch, Q
from django.template.defaultfilters import filesizeformat

from tardis.tardis_portal.api import default_authentication
from tardis.tardis_portal.auth import decorators as authz
from tardis.tardis_portal.models import (Project, Experiment, Dataset, DataFile,
                                         Instrument, ExperimentParameter,
                                         DatasetParameter, DatafileParameter,
                                         Schema, ParameterName)

import logging

LOCAL_TZ = pytz.timezone(settings.TIME_ZONE)
MAX_SEARCH_RESULTS = settings.MAX_SEARCH_RESULTS
MIN_CUTOFF_SCORE = settings.MIN_CUTOFF_SCORE

class PrettyJSONSerializer(Serializer):
    json_indent = 2

    def to_json(self, data, options=None):
        logging.info("The data is " + str(data))
        options = options or {}
        data = self.to_simple(data, options)
        return json.dumps(data, cls=json.JSONEncoder,
                          sort_keys=True, ensure_ascii=False,
                          indent=self.json_indent) + "\n"


if settings.DEBUG:
    default_serializer = PrettyJSONSerializer()
else:
    default_serializer = Serializer()


class SearchObject(object):
    def __init__(self, hits=None, id=None):
        self.hits = hits
        self.id = id


class SchemasObject(object):
    def __init__(self, schemas=None, id=None):
        self.schemas = schemas
        self.id = id


class SchemasAppResource(Resource):
    """Tastypie resource for schemas"""
    schemas = fields.ApiField(attribute='schemas', null=True)

    class Meta:
        resource_name = 'get-schemas'
        list_allowed_methods = ['get']
        serializer = default_serializer
        authentication = default_authentication
        object_class = SchemasObject
        always_return_data = True

    def detail_uri_kwargs(self, bundle_or_obj):
        kwargs = {}
        if isinstance(bundle_or_obj, Bundle):
            kwargs['pk'] = bundle_or_obj.obj.id
        else:
            kwargs['pk'] = bundle_or_obj['id']

        return kwargs

    def get_object_list(self, request):
        logging.warn("Testing search app: get schemas")
        if not request.user.is_authenticated:
            result_dict = {
                           "projects" : None,
                           "experiments" : None,
                           "datasets" : None,
                           "datafiles" : None
                           }
            return [SchemasObject(id=1, schemas=result_dict)]
        result_dict = {
                       "projects" : list(set(list(Project.safe.all(request.user
                                    ).prefetch_related('projectparameterset'
                                    ).values_list("projectparameterset__schema__id", flat=True)))),
                       "experiments" : list(set(list(Experiment.safe.all(request.user
                                       ).prefetch_related('projectparameterset'
                                       ).values_list("experimentparameterset__schema__id", flat=True)))),
                       "datasets" : list(set(list(Dataset.safe.all(request.user
                                       ).prefetch_related('projectparameterset'
                                       ).values_list("datasetparameterset__schema__id", flat=True)))),
                       "datafiles" : list(set(list(DataFile.safe.all(request.user
                                       ).prefetch_related('projectparameterset'
                                       ).values_list("datafileparameterset__schema__id", flat=True))))
                       }
        safe_dict = {}
        for key in result_dict:
<<<<<<< HEAD
            safe_dict[key] = []
            for value in result_dict[key]:
                if value is not None:
                    schema_dict = {
                                   "schema_name" : Schema.objects.get(id=value).name,
                                   "parameters":[]
=======
            safe_dict[key] = {}
            for value in result_dict[key]:
                if value is not None:
                    schema_id = str(value)
                    schema_dict = {
                                   "id" : schema_id,
                                   "type" : key,
                                   "schema_name" : Schema.objects.get(id=value).name,
                                   "parameters": {}
>>>>>>> 71be8bb3
                                   }
                    param_names = ParameterName.objects.filter(schema__id=value)
                    for param in param_names:
                        type_dict = {1:"NUMERIC",
                                     2:"STRING",
                                     3:"URL",
                                     4:"LINK",
                                     5:"FILENAME",
                                     6:"DATETIME",
                                     7:"LONGSTRING",
                                     8:"JSON"}
<<<<<<< HEAD
                        param_dict = {"full_name": param.full_name,
                                      "data_type": type_dict[param.data_type]}
                        schema_dict["parameters"].append(param_dict)
                    safe_dict[key].append(schema_dict)

        return [SearchObject(id=1, hits=safe_dict)]
=======
                        param_id = str(param.id)
                        param_dict = {
                                      "id" : param_id,
                                      "full_name": param.full_name,
                                      "data_type": type_dict[param.data_type]
                                      }
                        schema_dict["parameters"][param_id] = param_dict
                    safe_dict[key][schema_id] = schema_dict

        return [SchemasObject(id=1, schemas=safe_dict)]
>>>>>>> 71be8bb3


    def obj_get_list(self, bundle, **kwargs):
        return self.get_object_list(bundle.request)


class SearchAppResource(Resource):
    """Tastypie resource for simple-search"""
    hits = fields.ApiField(attribute='hits', null=True)

    class Meta:
        resource_name = 'simple-search'
        list_allowed_methods = ['post']
        serializer = default_serializer
        authentication = default_authentication
        object_class = SearchObject
        always_return_data = True

    def detail_uri_kwargs(self, bundle_or_obj):
        kwargs = {}
        if isinstance(bundle_or_obj, Bundle):
            kwargs['pk'] = bundle_or_obj.obj.id
        else:
            kwargs['pk'] = bundle_or_obj['id']

        return kwargs


    def get_object_list(self, request):
        return request


    def obj_get_list(self, bundle, **kwargs):
        return self.get_object_list(bundle.request)


    def obj_create(self, bundle, **kwargs):
        bundle = self.dehydrate(bundle)
        return bundle


    def dehydrate(self, bundle):
        logging.warn("Testing search app")
        user = bundle.request.user

        query_text = bundle.data.get('query', None)

        filters = bundle.data.get('filters', None)

        if not user.is_authenticated:
            result_dict = simple_search_public_data(query_text)
            return [SearchObject(id=1, hits=result_dict)]
        groups = user.groups.all()
        index_list = ['project', 'experiment', 'dataset', 'datafile']
        match_list = ['name','title','description','filename']
        filter_level = 0

        ms = MultiSearch(index=index_list)
        ms_sens = MultiSearch(index=index_list)

        for idx, obj in enumerate(index_list):

            # add user/group criteria to searchers
            query_obj = Q("term", objectacls__entityId=user.id) #| \Q("term", public_access=100)
            for group in groups:
                query_obj = query_obj | Q("term", objectacls__entityId=group.id)


            if query_text is not None:
                if query_text is not "":

                    # Search on title/keywords + on non-sensitive metadata
                    query_obj_text = Q({"match": {match_list[idx]:query_text}})
                    query_obj_text_meta = Q(
                        {"nested" : {
                            "path":"parameters.string", "query": Q(
                                {"bool": {"must":[
                                    Q({"match": {"parameters.string.value":query_text}}),
                                    Q({"term": {"parameters.string.sensitive":False}})
                                ]}}
                            )
                        }})
                    query_obj_text_meta = query_obj_text | query_obj_text_meta

                    # Search on sensitive metadata only
                    query_obj_sens_meta = Q(
                        {"nested" : {
                            "path":"parameters.string", "query": Q(
                                {"bool": {"must":[
                                    Q({"match": {"parameters.string.value":query_text}}),
                                    Q({"term": {"parameters.string.sensitive":True}})
                                ]}}
                            )
                        }})
                    query_obj_sens_meta = query_obj_text | query_obj_sens_meta

                    query_obj_sens = query_obj & query_obj_sens_meta
                    query_obj = query_obj & query_obj_text_meta


            if filters is not None:
                #filter_level = True
                #filter_op = filters['op']     This isn't used for now
                filterlist = filters["content"]
                operator_dict = {"is":"term", "contains":"match", ">=":"gte", "<=" : "lte"}
                num_2_type = {1:'experiment', 2:'dataset', 3:'datafile', 11:'project'}
                hierarchy = {'project':4, 'experiment':3, 'dataset':2, 'datafile':1}

                for filter in filterlist:

                    # Expand this with more logic

                    # hack pass to ignore non-added logic
                    #if operator_dict.get(filter['op'], None) is None:
                    #    continue

                    oper = operator_dict[filter['op']]

                    # Only filter type for now
                    if filter["kind"] == "schemaParameter":

                        schema_id, param_id = filter["target"][0], filter["target"][1]

                        # check filter is applied to correct object type
                        if num_2_type[Schema.objects.get(id=schema_id).schema_type] == obj:
                            if filter_level < hierarchy[obj]:
                                filter_level = hierarchy[obj]

                            if filter["type"] == "STRING":
                                # check if filter query is list of options, or single value
                                # (elasticsearch can actually handle delimiters in a single string...)
                                if isinstance(filter["content"], list):

                                    Qdict = {"should" : []}

                                    for option in filter["content"]:

                                        qry = Q(
                                            {"nested" : {
                                                "path":"parameters.string", "query": Q(
                                                    {"bool": {"must":[
                                                        Q({"match": {"parameters.string.pn_id":str(param_id)}}),
                                                        Q({oper: {"parameters.string.value":option}})
                                                    ]}}
                                                )
                                            }})

                                        Qdict["should"].append(qry)

                                    query_obj_filt = Q({"bool" : Qdict})

                                else:
                                    query_obj_filt = Q(
                                        {"nested" : {
                                            "path":"parameters.string", "query": Q(
                                                {"bool": {"must":[
                                                    Q({"match": {"parameters.string.pn_id":str(param_id)}}),
                                                    Q({oper: {"parameters.string.value":filter["content"]}})
                                                ]}}
                                            )
                                        }})

                            elif filter["type"] == "NUMERIC":

                                query_obj_filt = Q(
                                    {"nested" : {
                                        "path":"parameters.numerical", "query": Q(
                                            {"bool": {"must":[
                                                Q({"match": {"parameters.numerical.pn_id":str(param_id)}}),
                                                Q({"range": {"parameters.numerical.value": {oper:filter["content"]}}})
                                            ]}}
                                        )
                                    }})

                            elif filter["type"] == "DATETIME":

                                query_obj_filt = Q(
                                    {"nested" : {
                                        "path":"parameters.datetime", "query": Q(
                                            {"bool": {"must":[
                                                Q({"match": {"parameters.datetime.pn_id":str(param_id)}}),
                                                Q({"range": {"parameters.datetime.value": {oper:filter["content"]}}})
                                            ]}}
                                        )
                                    }})

                            query_obj = query_obj & query_obj_filt
                            if query_text is not None:
                                if query_text is not "":
                                    query_obj_sens = query_obj_sens & query_obj_filt


            ms = ms.add(Search(index=obj)
                        .extra(size=MAX_SEARCH_RESULTS, min_score=MIN_CUTOFF_SCORE)
                        .query(query_obj))

            if query_text is not None:
                if query_text is not "":
                    ms_sens = ms_sens.add(Search(index=obj)
                                     .extra(size=MAX_SEARCH_RESULTS, min_score=MIN_CUTOFF_SCORE)
                                     .query(query_obj_sens))

        results = ms.execute()
        if query_text is not None:
            if query_text is not "":
                results_sens = ms_sens.execute()

        result_dict = {k: [] for k in ["projects", "experiments", "datasets", "datafiles"]}

        def clean_response(request, results, result_dict, sensitive=False):
            for item in results:
                for hit in item.hits.hits:

                    # Prevents search hits based purely upon sensitive metadata matches,
                    # for users/groups who do not have sensitive permission
                    if sensitive:
                        if not authz.has_sensitive_access(request, hit["_source"]["id"], hit["_index"]):
                            continue

                    # Default sensitive permission and size of object
                    sensitive_bool = False
                    size = 0

<<<<<<< HEAD
                    safe_hit["_source"]["userDownloadRights"] = authz.get_nested_has_download(request,
                                                        hit["_source"]["id"], hit["_index"])

                else:
                    if authz.has_download_access(request, hit["_source"]["id"],
                                                 hit["_index"]):
                        safe_hit["_source"]["userDownloadRights"] = "full"
                    else:
                        safe_hit["_source"]["userDownloadRights"] = "none"
=======
                    # Skip hit if hit_obj not accessible (elasticsearch checks for ACL entry for user/group,
                    # not whether the entry gives or prevents access)
                    if not authz.has_access(request, hit["_source"]["id"], hit["_index"]):
                        continue

                    # If user/group has sensitive permission, update flag
                    if authz.has_sensitive_access(request, hit["_source"]["id"], hit["_index"]):
                        sensitive_bool = True
>>>>>>> 71be8bb3

                    # Get total/nested size of object, respecting ACL access to child objects
                    size = authz.get_nested_size(request, hit["_source"]["id"], hit["_index"])

                    # Must work on copy of current iterable
                    safe_hit = hit.copy()

                    # Remove ACLs and add size to repsonse
                    safe_hit["_source"].pop("objectacls")
                    safe_hit["_source"]["size"] = filesizeformat(size)

                    # Get count of all nested objects and download status
                    if hit["_index"] != 'datafile':
                        safe_hit["_source"]["counts"] = authz.get_nested_count(request,
                                                            hit["_source"]["id"], hit["_index"])

                        safe_hit["_source"]["userDownloadRights"] = authz.get_nested_has_download(request,
                                                            hit["_source"]["id"], hit["_index"])

                    else:
                        if authz.has_download_access(request, hit["_source"]["id"],
                                                     hit["_index"]):
                            safe_hit["_source"]["userDownloadRights"] = "full"
                        else:
                            safe_hit["_source"]["userDownloadRights"] = "none"

                    # if no sensitive access, remove sensitive metadata from response
                    if not sensitive_bool:
                        for par_type in ["string", "numerical", "datetime"]:
                            for idxx, parameter in enumerate(hit["_source"]["parameters"][par_type]):
                                is_sensitive = authz.get_obj_parameter(parameter["pn_id"],
                                                  hit["_source"]["id"], hit["_index"])

                                if is_sensitive.sensitive_metadata:
                                    safe_hit["_source"]["parameters"][par_type].pop(idxx)

                    # Append hit to final results if not already in results.
                    # Due to non-identical scores in hits for non-sensitive vs sensitive search,
                    # we require a more complex comparison than just 'is in' as hits are not identical
                    if safe_hit["_source"]['id'] not in [objj["_source"]['id'] for objj in result_dict[hit["_index"]+"s"]]:
                        result_dict[hit["_index"]+"s"].append(safe_hit)


        def filter_parent_child(result_dict, filter_level):

            # Define parent_type for experiment/datafile (N/A for project, hardcoded for dataset)
            parent_child = {"experiment":"project", "datafile":"dataset"}

            # Define hierarchy of types for filter levels
            hierarchy = {"experiments":3, "datasets":2, "datafiles":1}
            for objs in ["experiments", "datasets", "datafiles"]:
                if hierarchy[objs] < filter_level:
                    for obj_idx, obj in reversed(list(enumerate(result_dict[objs]))):
                        if obj["_index"] != 'dataset':
                            if obj["_source"][parent_child[obj["_index"]]]["id"] not in [objj["_source"]['id'] \
                                    for objj in result_dict[parent_child[obj["_index"]]+"s"]]:
                                result_dict[objs].pop(obj_idx)
                        else:
                            exp_ids = [parent['id'] for parent in obj["_source"]["experiments"]]
                            if not any(item in exp_ids for item in [objj["_source"]['id'] for objj in result_dict["experiments"]]):
                                result_dict[objs].pop(obj_idx)


        clean_response(bundle.request, results, result_dict)
        if query_text is not None:
            if query_text is not "":
                clean_response(bundle.request, results_sens, result_dict, sensitive=True)

        if filter_level:
            filter_parent_child(result_dict, filter_level)

        # add search results to bundle, and return bundle
        bundle.obj = SearchObject(id=1, hits=result_dict)
        return bundle


# WARNING: This is busted
def simple_search_public_data(query_text):
    result_dict = {k: [] for k in ["experiments", "datasets", "datafiles"]}
    index_list = ['experiment', 'dataset', 'datafile']
    ms = MultiSearch(index=index_list)
    query_exp = Q("match", title=query_text)
    query_exp_oacl = Q("term", public_access=100)
    query_exp = query_exp & query_exp_oacl
    ms = ms.add(Search(index='experiment')
                .extra(size=MAX_SEARCH_RESULTS, min_score=MIN_CUTOFF_SCORE)
                .query(query_exp))
    query_dataset = Q("match", description=query_text)
    query_dataset = query_dataset | Q("match", tags=query_text)
    query_dataset_oacl = Q("term", **{'experiment.public_access': 100})
    ms = ms.add(Search(index='dataset')
                .extra(size=MAX_SEARCH_RESULTS, min_score=MIN_CUTOFF_SCORE).query(query_dataset)
                .query('nested', path='experiment', query=query_dataset_oacl))
    query_datafile = Q("match", filename=query_text)
    query_datafile_oacl = Q("term", **{'dataset.experiment.public_access': 100})
    ms = ms.add(Search(index='datafile')
                .extra(size=MAX_SEARCH_RESULTS, min_score=MIN_CUTOFF_SCORE).query(query_datafile)
                .query('nested', path='dataset.experiment', query=query_datafile_oacl))
    results = ms.execute()
    for item in results:
        for hit in item.hits.hits:
            safe_hit = hit.copy()
            safe_hit["_source"].pop("objectacls")
            result_dict[hit["_index"]+'s'].append(safe_hit)

    return result_dict<|MERGE_RESOLUTION|>--- conflicted
+++ resolved
@@ -107,14 +107,6 @@
                        }
         safe_dict = {}
         for key in result_dict:
-<<<<<<< HEAD
-            safe_dict[key] = []
-            for value in result_dict[key]:
-                if value is not None:
-                    schema_dict = {
-                                   "schema_name" : Schema.objects.get(id=value).name,
-                                   "parameters":[]
-=======
             safe_dict[key] = {}
             for value in result_dict[key]:
                 if value is not None:
@@ -124,7 +116,6 @@
                                    "type" : key,
                                    "schema_name" : Schema.objects.get(id=value).name,
                                    "parameters": {}
->>>>>>> 71be8bb3
                                    }
                     param_names = ParameterName.objects.filter(schema__id=value)
                     for param in param_names:
@@ -136,14 +127,6 @@
                                      6:"DATETIME",
                                      7:"LONGSTRING",
                                      8:"JSON"}
-<<<<<<< HEAD
-                        param_dict = {"full_name": param.full_name,
-                                      "data_type": type_dict[param.data_type]}
-                        schema_dict["parameters"].append(param_dict)
-                    safe_dict[key].append(schema_dict)
-
-        return [SearchObject(id=1, hits=safe_dict)]
-=======
                         param_id = str(param.id)
                         param_dict = {
                                       "id" : param_id,
@@ -154,7 +137,6 @@
                     safe_dict[key][schema_id] = schema_dict
 
         return [SchemasObject(id=1, schemas=safe_dict)]
->>>>>>> 71be8bb3
 
 
     def obj_get_list(self, bundle, **kwargs):
@@ -378,17 +360,6 @@
                     sensitive_bool = False
                     size = 0
 
-<<<<<<< HEAD
-                    safe_hit["_source"]["userDownloadRights"] = authz.get_nested_has_download(request,
-                                                        hit["_source"]["id"], hit["_index"])
-
-                else:
-                    if authz.has_download_access(request, hit["_source"]["id"],
-                                                 hit["_index"]):
-                        safe_hit["_source"]["userDownloadRights"] = "full"
-                    else:
-                        safe_hit["_source"]["userDownloadRights"] = "none"
-=======
                     # Skip hit if hit_obj not accessible (elasticsearch checks for ACL entry for user/group,
                     # not whether the entry gives or prevents access)
                     if not authz.has_access(request, hit["_source"]["id"], hit["_index"]):
@@ -397,7 +368,6 @@
                     # If user/group has sensitive permission, update flag
                     if authz.has_sensitive_access(request, hit["_source"]["id"], hit["_index"]):
                         sensitive_bool = True
->>>>>>> 71be8bb3
 
                     # Get total/nested size of object, respecting ACL access to child objects
                     size = authz.get_nested_size(request, hit["_source"]["id"], hit["_index"])
