'''
RESTful API for MyTardis search.
Implemented with Tastypie.

.. moduleauthor:: Manish Kumar <rishimanish123@gmail.com>
'''

# pylint: disable=R1702
# disabling nested blocks due to elasticsearch query building

import json
import logging

import pytz

from django.conf import settings
from django.template.defaultfilters import filesizeformat

from tastypie import fields
from tastypie.resources import Resource, Bundle
from tastypie.serializers import Serializer
from django_elasticsearch_dsl.search import Search
from elasticsearch_dsl import MultiSearch, Q

from tardis.tardis_portal.api import default_authentication
#from tardis.tardis_portal.auth import decorators as authz
from tardis.tardis_portal.models import (Project, Experiment, Dataset,
                                         DataFile, Schema, ParameterName)


LOCAL_TZ = pytz.timezone(settings.TIME_ZONE)
RESULTS_PER_PAGE = settings.RESULTS_PER_PAGE
MIN_CUTOFF_SCORE = settings.MIN_CUTOFF_SCORE

class PrettyJSONSerializer(Serializer):
    json_indent = 2

    def to_json(self, data, options=None):
        logging.info("The data is " + str(data))
        options = options or {}
        data = self.to_simple(data, options)
        return json.dumps(data, cls=json.JSONEncoder,
                          sort_keys=True, ensure_ascii=False,
                          indent=self.json_indent) + "\n"


if settings.DEBUG:
    default_serializer = PrettyJSONSerializer()
else:
    default_serializer = Serializer()


class SearchObject(object):
    def __init__(self, hits=None, total_hits=None, id=None):
        self.hits = hits
        self.total_hits = total_hits
        self.id = id


class SchemasObject(object):
    def __init__(self, schemas=None, id=None):
        self.schemas = schemas
        self.id = id


class SchemasAppResource(Resource):
    """Tastypie resource for schemas"""
    schemas = fields.ApiField(attribute='schemas', null=True)

    class Meta:
        resource_name = 'get-schemas'
        list_allowed_methods = ['get']
        serializer = default_serializer
        authentication = default_authentication
        object_class = SchemasObject
        always_return_data = True

    def detail_uri_kwargs(self, bundle_or_obj):
        kwargs = {}
        if isinstance(bundle_or_obj, Bundle):
            kwargs['pk'] = bundle_or_obj.obj.id
        else:
            kwargs['pk'] = bundle_or_obj['id']

        return kwargs

    def get_object_list(self, request):
        logging.warning("Testing search app: get schemas")
        if not request.user.is_authenticated:
            result_dict = {
                           "projects" : None,
                           "experiments" : None,
                           "datasets" : None,
                           "datafiles" : None
                           }
            return [SchemasObject(id=1, schemas=result_dict)]
        result_dict = {
                       "projects" : list(set(list(Project.safe.all(request.user
                                    ).prefetch_related('projectparameterset'
                                    ).values_list("projectparameterset__schema__id", flat=True)))),
                       "experiments" : list(set(list(Experiment.safe.all(request.user
                                       ).prefetch_related('experimentparameterset'
                                       ).values_list("experimentparameterset__schema__id", flat=True)))),
                       "datasets" : list(set(list(Dataset.safe.all(request.user
                                       ).prefetch_related('datasetparameterset'
                                       ).values_list("datasetparameterset__schema__id", flat=True)))),
                       "datafiles" : list(set(list(DataFile.safe.all(request.user
                                       ).prefetch_related('datafileparameterset'
                                       ).values_list("datafileparameterset__schema__id", flat=True))))
                       }
        safe_dict = {}
        for key in result_dict:
            safe_dict[key] = {}
            for value in result_dict[key]:
                if value is not None:
                    schema_id = str(value)
                    schema_dict = {
                                   "id" : schema_id,
                                   "type" : key,
                                   "schema_name" : Schema.objects.get(id=value).name,
                                   "parameters": {}
                                   }
                    param_names = ParameterName.objects.filter(schema__id=value)
                    for param in param_names:
                        type_dict = {1:"NUMERIC",
                                     2:"STRING",
                                     3:"URL",
                                     4:"LINK",
                                     5:"FILENAME",
                                     6:"DATETIME",
                                     7:"LONGSTRING",
                                     8:"JSON"}
                        param_id = str(param.id)
                        param_dict = {
                                      "id" : param_id,
                                      "full_name": param.full_name,
                                      "data_type": type_dict[param.data_type]
                                      }
                        schema_dict["parameters"][param_id] = param_dict
                    safe_dict[key][schema_id] = schema_dict

        return [SchemasObject(id=1, schemas=safe_dict)]


    def obj_get_list(self, bundle, **kwargs):
        return self.get_object_list(bundle.request)


class SearchAppResource(Resource):
    """Tastypie resource for simple-search"""
    hits = fields.ApiField(attribute='hits', null=True)
    total_hits = fields.ApiField(attribute='total_hits', null=True)

    class Meta:
        resource_name = 'simple-search'
        list_allowed_methods = ['post']
        serializer = default_serializer
        authentication = default_authentication
        object_class = SearchObject
        always_return_data = True

    def detail_uri_kwargs(self, bundle_or_obj):
        kwargs = {}
        if isinstance(bundle_or_obj, Bundle):
            kwargs['pk'] = bundle_or_obj.obj.id
        else:
            kwargs['pk'] = bundle_or_obj['id']

        return kwargs


    def get_object_list(self, request):
        return request


    def obj_get_list(self, bundle, **kwargs):
        return self.get_object_list(bundle.request)


    def obj_create(self, bundle, **kwargs):
        bundle = self.dehydrate(bundle)
        return bundle


    def dehydrate(self, bundle):
        logging.warning("Testing search app")
        user = bundle.request.user
        if not user.is_authenticated:
            raise NotImplementedError("Search not yet available for public use; Please log in")
            #result_dict = simple_search_public_data(query_text)
            #return [SearchObject(id=1, hits=result_dict)]
        groups = user.groups.all()

        query_text = bundle.data.get('query', None)
        filters = bundle.data.get('filters', None)
        request_sorting = bundle.data.get('sort', None)
        request_size = bundle.data.get('size', 20)
        request_offset = bundle.data.get('offset', 0)
        request_type = bundle.data.get('type', None)
        #Mock input
        #request_for_pag = True
        #if request_for_pag:
        #    request_offset = 37
        #    request_size = 50
        #    request_sorting = [#{ 'field': ["title"], 'order': "desc" },
        #                       #{ 'field': ["experiments","title"], 'order': "desc" },
        #                       { 'field': ["size"], 'order': "desc" }]
        #    request_type = 'datafile'
        if request_type is None:
            index_list = ['project', 'experiment', 'dataset', 'datafile']
            match_list = ['name','title','description','filename']
        else:
            # probably some nicer structure/way to do this
            type_2_list = {
                           "project": {'index':["project"],
                                       'match':["name"]},
                           "experiment": {'index':['project', 'experiment'],
                                          'match':['name', 'title']},
                           "dataset": {'index':['project', 'experiment', 'dataset'],
                                       'match':['name', 'title', 'description']},
                           "datafile": {'index':['project', 'experiment', 'dataset', 'datafile'],
                                        'match':['name', 'title', 'description', 'filename']}
                            }
            index_list = type_2_list[request_type]['index']
            match_list = type_2_list[request_type]['match']

        filter_level = 0
        ms = MultiSearch(index=index_list)
        for idx, obj in enumerate(index_list):

            # (1) add user/group criteria to searchers
            query_obj =  Q({"nested" : {
                "path":"objectacls", "query": Q(
                    {"bool": {"must":[
                        Q({"match": {"objectacls.entityId":user.id}}),
                        Q({"term": {"objectacls.pluginId":"django_user"}})
                    ]}}
                )
            }})
            for group in groups:
                query_obj_group =  Q({"nested" : {
                    "path":"objectacls", "query": Q(
                        {"bool": {"must":[
                            Q({"match": {"objectacls.entityId":group.id}}),
                            Q({"term": {"objectacls.pluginId":"django_group"}})
                        ]}}
                    )
                }})
                query_obj = query_obj | query_obj_group

            # (2) Search on title/keywords + on non-sensitive metadata
            if query_text is not None:
                if query_text != "":
                    query_obj_text = Q({"match": {match_list[idx]:query_text}})
                    query_obj_text_meta = Q(
                        {"nested" : {
                            "path":"parameters.string", "query": Q(
                                {"bool": {"must":[
                                    Q({"match": {"parameters.string.value":query_text}}),
                                    Q({"term": {"parameters.string.sensitive":False}})
                                ]}}
                            )
                        }})
                    query_obj_text_meta = query_obj_text | query_obj_text_meta
                    query_obj = query_obj & query_obj_text_meta

            # (3) Apply intrinsic filters + metadata filters to search
            if filters is not None:
                #filter_op = filters['op']     This isn't used for now
                filterlist = filters["content"]
                operator_dict = {"is":"term", "contains":"match", ">=":"gte", "<=" : "lte"}
                num_2_type = {1:'experiment', 2:'dataset', 3:'datafile', 11:'project'}
                hierarchy = {'project':4, 'experiment':3, 'dataset':2, 'datafile':1}
                for filter in filterlist:
                    oper = operator_dict[filter['op']]

                    # (3.1) Apply Schema-parameter / metadata filters to search
                    if filter["kind"] == "schemaParameter":
                        schema_id, param_id = filter["target"][0], filter["target"][1]
                        # check filter is applied to correct object type
                        if num_2_type[Schema.objects.get(id=schema_id).schema_type] == obj:
                            if filter_level < hierarchy[obj]:
                                filter_level = hierarchy[obj]
                            if filter["type"] == "STRING":
                                # check if filter query is list of options, or single value
                                # (elasticsearch can actually handle delimiters in a single string...)
                                if isinstance(filter["content"], list):
                                    Qdict = {"should" : []}
                                    for option in filter["content"]:
                                        qry = Q(
                                            {"nested" : {
                                                "path":"parameters.string", "query": Q(
                                                    {"bool": {"must":[
                                                        Q({"match": {"parameters.string.pn_id":str(param_id)}}),
                                                        Q({oper: {"parameters.string.value":option}})
                                                    ]}}
                                                )
                                            }})
                                        Qdict["should"].append(qry)
                                    query_obj_filt = Q({"bool" : Qdict})
                                else:
                                    query_obj_filt = Q(
                                        {"nested" : {
                                            "path":"parameters.string", "query": Q(
                                                {"bool": {"must":[
                                                    Q({"match": {"parameters.string.pn_id":str(param_id)}}),
                                                    Q({oper: {"parameters.string.value":filter["content"]}})
                                                ]}}
                                            )
                                        }})
                            elif filter["type"] == "NUMERIC":
                                query_obj_filt = Q(
                                    {"nested" : {
                                        "path":"parameters.numerical", "query": Q(
                                            {"bool": {"must":[
                                                Q({"match": {"parameters.numerical.pn_id":str(param_id)}}),
                                                Q({"range": {"parameters.numerical.value": {oper:filter["content"]}}})
                                            ]}}
                                        )
                                    }})
                            elif filter["type"] == "DATETIME":
                                query_obj_filt = Q(
                                    {"nested" : {
                                        "path":"parameters.datetime", "query": Q(
                                            {"bool": {"must":[
                                                Q({"match": {"parameters.datetime.pn_id":str(param_id)}}),
                                                Q({"range": {"parameters.datetime.value": {oper:filter["content"]}}})
                                            ]}}
                                        )
                                    }})
                            query_obj = query_obj & query_obj_filt

                    # (3.2) Apply intrinsic object filters to search
                    if filter["kind"] == "typeAttribute":
                        target_objtype, target_fieldtype = filter["target"][0], filter["target"][1]
                        if target_objtype == obj+"s":

                            # Update the heirarchy level at which the
                            # "parent-in-results" criteria must be applied
                            if filter_level < hierarchy[obj]:
                                filter_level = hierarchy[obj]

                            # (3.2.1) Apply "Selected Schema" filter
                            if target_fieldtype == "schema":
                                # check if filter query is list of options, or single value
                                if isinstance(filter["content"], list):
                                    Qdict = {"should" : []}
                                    for option in filter["content"]:
                                        qry = Q(
                                            {"nested" : {
                                                "path":"parameters.schemas", "query": Q(
                                                        {oper: {"parameters.schemas.schema_id":option}}
                                                )
                                            }})
                                        Qdict["should"].append(qry)
                                    query_obj_filt = Q({"bool" : Qdict})
                                else:
                                    query_obj_filt = Q(
                                        {"nested" : {
                                            "path":"parameters.schemas", "query": Q(
                                                    {oper: {"parameters.schemas.schema_id":filter["content"]}}
                                            )
                                        }})
                                query_obj = query_obj & query_obj_filt

                            # (3.2.2) Apply filters that act on fields which are
                            # intrinsic to the object (Proj,exp,set,file)
                            if target_fieldtype in ['name', 'description', 'title',
                                                    'tags', 'filename', 'file_extension',
                                                    'created_time', 'start_date', 'end_date']:
                                if filter["type"] == "STRING":
                                    if isinstance(filter["content"], list):
                                        Qdict = {"should" : []}
                                        for option in filter["content"]:
                                            if target_fieldtype == "file_extension":
                                                if option[0] == ".":
                                                    option = option[1:]
                                            qry = Q({oper: {target_fieldtype:option}})
                                            Qdict["should"].append(qry)
                                        query_obj_filt = Q({"bool" : Qdict})
                                    else:
                                        if target_fieldtype == "file_extension":
                                            if filter["content"][0] == ".":
                                                filter["content"] = filter["content"][1:]
                                        query_obj_filt = Q({oper: {target_fieldtype:filter["content"]}})
                                elif filter["type"] == "DATETIME":
                                    query_obj_filt = Q({"range": {target_fieldtype: {oper:filter["content"]}}})
                                query_obj = query_obj & query_obj_filt

                            # (3.2.3) Apply filters that act on fields which are
                            # intrinsic to related objects (instruments, users, etc)
                            if target_fieldtype in ['lead_researcher', 'project', 'instrument',
                                                    'institution', 'experiments', 'dataset']:
                                nested_fieldtype = filter["target"][2]
                                if isinstance(filter["content"], list):
                                    Qdict = {"should" : []}
                                    for option in filter["content"]:
                                        qry = Q(
                                            {"nested" : {
                                                "path":target_fieldtype, "query": Q(
                                                        {oper: {".".join([target_fieldtype,nested_fieldtype]):option}}
                                                )
                                            }})
                                        Qdict["should"].append(qry)
                                    query_obj_filt = Q({"bool" : Qdict})
                                else:
                                    query_obj_filt = Q(
                                        {"nested" : {
                                            "path":target_fieldtype, "query": Q(
                                                    {oper: {".".join([target_fieldtype,nested_fieldtype]):filter["content"]}}
                                            )
                                        }})
                                # Special handling for list of lead researchers
                                if target_fieldtype == 'lead_researcher':
                                    Qdict_lr = {"should" : [query_obj_filt]}
                                    if isinstance(filter["content"], list):
                                        Qdict = {"should" : []}
                                        for option in filter["content"]:
                                            qry = Q(
                                                {"nested" : {
                                                    "path":target_fieldtype, "query": Q(
                                                            {'term': {".".join([target_fieldtype,'username']):option}}
                                                    )
                                                }})
                                            Qdict["should"].append(qry)
                                        query_obj_filt = Q({"bool" : Qdict})
                                    else:
                                        query_obj_filt = Q(
                                            {"nested" : {
                                                "path":target_fieldtype, "query": Q(
                                                        {'term': {".".join([target_fieldtype,'username']):filter["content"]}}
                                                )
                                            }})
                                    Qdict_lr["should"].append(query_obj_filt)
                                    query_obj_filt = Q({"bool" : Qdict_lr})
                                query_obj = query_obj & query_obj_filt

            # (4) Define fields not to return in the search results (for brevity)
            excluded_fields_list = ["end_date", "institution", "lead_researcher", "created by",
                                    "end_time", "update_time", "instrument", "file_extension",
                                    "modification_time", "parameters.string.pn_id",
                                    "parameters.numerical.pn_id", "parameters.datetime.pn_id",
                                    'objectacls']
            if obj != 'dataset':
                excluded_fields_list.append('description')

            ######TODO (5) Do some sorting
            # Default sorting
            sort_dict = {}
            if request_type is not None:
                if request_sorting is not None:
                    for sort in request_sorting:
                        if obj == request_type:
                            if len(sort["field"]) > 1:
                                if sort["field"][-1] in match_list:
                                    search_field = ".".join(sort["field"])+".raw"
                                else:
                                    search_field = ".".join(sort["field"])
                                sort_dict[search_field] = {"order": sort["order"],
                                                           "nested_path" : ".".join(sort["field"][:-1])}

                            if len(sort["field"]) == 1:
                                if sort["field"][0] in match_list:
                                    sort_dict[sort["field"][0]+".raw"] = {"order": sort["order"]}
                                elif sort["field"][0] == 'size':
                                    if obj == 'datafile':
                                        sort_dict[sort["field"][0]] = {"order": sort["order"]}
                                    else:
                                        #DO SOME SORTING AFTER ELASTICSEARCH
                                        pass
                                else:
                                    sort_dict[sort["field"][0]] = {"order": sort["order"]}

            # If sort dict is still empty even after filters, add in the defaults
            if not sort_dict:
                sort_dict = {match_list[idx]+".raw" : {"order" : "asc"}}


            # (6) Add the search to the multi-search object, ready for execution
            ms = ms.add(Search(index=obj).sort(sort_dict)
                        .extra(size=RESULTS_PER_PAGE, min_score=MIN_CUTOFF_SCORE)
                        .query(query_obj).source(excludes=excluded_fields_list)
                        )

        results = ms.execute()

        # --------------------
        # Post-search cleaning
        # --------------------

        # load in object IDs for all objects a user has sensitive access to
        projects_sens = Project.safe.all(user, viewsensitive=True).values_list("id", flat=True)
        experiments_sens = Experiment.safe.all(user, viewsensitive=True).values_list("id", flat=True)
        datasets_sens = Dataset.safe.all(user, viewsensitive=True).values_list("id", flat=True)
        datafiles_sens = DataFile.safe.all(user, viewsensitive=True).values_list("id", flat=True)
        # load in datafile IDs for all datafiles a user has download access to
        datafiles_dl = DataFile.safe.all(user, downloadable=True).values_list("id", flat=True)
        # re-structure into convenient dictionary
        preloaded = {
                     "project": {"sens_list" : projects_sens,
                                 "objects" : {}},
                     "experiment": {"sens_list" : experiments_sens,
                                 "objects" : {}},
                     "dataset": {"sens_list" : datasets_sens,
                                 "objects" : {}},
                     "datafile": {"sens_list" : datafiles_sens,
                                  "objects" : {}},
        }
        # load in object IDs for all objects a user has read access to,
        # and IDs for all of the object's nested-children - regardless of user
        # access to these child objects (the access check come later)
        projects = list(Project.safe.all(user).values("id", "experiment__id", "experiment__datasets__id",
                                                 "experiment__datasets__datafile__id"))
        experiments = list(Experiment.safe.all(user).values("id", "datasets__id", "datasets__datafile__id"))
        datasets = list(Dataset.safe.all(user).values("id", "datafile__id"))
        datafiles = list(DataFile.safe.all(user).values("id", "size"))
        # add data to preloaded["objects"] dictionary with ID as key and nested items as value - key/values.
        # Probably a cleaner/simpler way to do this, but hey ho!
        for key, value in {"project": projects, "experiment": experiments,
                           "dataset": datasets, "datafile": datafiles}.items():
            for item in value:
                name = item.pop('id')
                if name in preloaded[key]["objects"]:
                    if key == "project":
                        preloaded[key]["objects"][name]["exps"].append(item.pop("experiment__id"))
                        preloaded[key]["objects"][name]["sets"].append(item.pop("experiment__datasets__id"))
                        preloaded[key]["objects"][name]["dfs"].append(item.pop("experiment__datasets__datafile__id"))
                    if key == "experiment":
                        preloaded[key]["objects"][name]["sets"].append(item.pop("datasets__id"))
                        preloaded[key]["objects"][name]["dfs"].append(item.pop("datasets__datafile__id"))
                    if key == "dataset":
                        preloaded[key]["objects"][name]["dfs"].append(item.pop("datafile__id"))
                else:
                    new_dict = {}
                    if key == "project":
                        new_dict["exps"] = [item.pop("experiment__id")]
                        new_dict["sets"] = [item.pop("experiment__datasets__id")]
                        new_dict["dfs"] = [item.pop("experiment__datasets__datafile__id")]
                    if key == "experiment":
                        new_dict["sets"] = [item.pop("datasets__id")]
                        new_dict["dfs"] = [item.pop("datasets__datafile__id")]
                    if key == "dataset":
                        new_dict["dfs"] = [item.pop("datafile__id")]
                    if key == "datafile":
                        new_dict["size"] = item.pop("size")
                    preloaded[key]["objects"][name] = new_dict


        # Create the result object which will be returned to the front-end
        result_dict = {k: [] for k in ["projects", "experiments", "datasets", "datafiles"]}

        # Clean and prepare the results "hit" objects and append them to the results_dict
        for item in results:
            for hit_attrdict in item.hits.hits:
                hit = hit_attrdict.to_dict()

                # Default sensitive permission and size of object
                sensitive_bool = False
                size = 0
                # If user/group has sensitive permission, update flag
                if hit["_source"]["id"] in preloaded[hit["_index"]]['sens_list']:
                    sensitive_bool = True
                # Re-package parameters into single parameter list
                param_list = []
                if "string" in hit["_source"]["parameters"]:
                    param_list.extend(hit["_source"]["parameters"]["string"])
                if "numerical" in hit["_source"]["parameters"]:
                    param_list.extend(hit["_source"]["parameters"]["numerical"])
                if "datetime" in hit["_source"]["parameters"]:
                    param_list.extend(hit["_source"]["parameters"]["datetime"])
                hit["_source"]["parameters"] = param_list
                # Remove unused fields to reduce data sent to front-end
                hit.pop("_score")
                hit.pop("_id")
                hit.pop("_type")
                hit.pop("sort")

                # Get count of all nested objects and download status
                if hit["_index"] != 'datafile':
                    safe_nested_dfs = list(set(preloaded["datafile"]["objects"].keys()).intersection(list(
                                            preloaded[hit["_index"]]["objects"][hit["_source"]["id"]]['dfs'])))
                    if hit["_index"] in ["project", "experiment"]:
                        safe_nested_set= len(set(preloaded["dataset"]["objects"].keys()).intersection(list(
                                                preloaded[hit["_index"]]["objects"][hit["_source"]["id"]]['sets'])))
                    # Ugly hack, should do a nicer, less verbose loop+type detection
                    if hit["_index"] == 'project':
                        safe_nested_exp = len(set(preloaded["experiment"]["objects"].keys()).intersection(list(
                                                preloaded[hit["_index"]]["objects"][hit["_source"]["id"]]['exps'])))
                        hit["_source"]["counts"] = {"experiments" :safe_nested_exp,
                                                    "datasets" : safe_nested_set,
                                                    "datafiles": len(safe_nested_dfs)}
                    if hit["_index"] == 'experiment':
                        hit["_source"]["counts"] = {"datasets" : safe_nested_set,
                                                    "datafiles": len(safe_nested_dfs)}
                    if hit["_index"] == 'dataset':
                        hit["_source"]["counts"] = {"datafiles": len(safe_nested_dfs)}
                    # Get downloadable datafiles ultimately belonging to this "hit" object
                    # and calculate the total size of these files
                    safe_nested_dfs_dl = list(set(safe_nested_dfs).intersection(datafiles_dl))
                    size = sum([preloaded["datafile"]["objects"][id]["size"] for id in safe_nested_dfs_dl])
                    # Determine the download state of the "hit" object
                    safe_nested_dfs_dl_bool = [id in datafiles_dl for id in safe_nested_dfs]
                    if all(safe_nested_dfs_dl_bool):
                        hit["_source"]["userDownloadRights"] = 'full'
                    elif any(safe_nested_dfs_dl_bool):
                        hit["_source"]["userDownloadRights"] = 'partial'
                    else:
<<<<<<< HEAD
                        hit["_source"]["userDownloadRights"] = 'none'
                else:
                    if hit["_source"]["id"] in datafiles_dl:
                        hit["_source"]["userDownloadRights"] = "full"
                        size = hit["_source"]["size"]
                    else:
                        hit["_source"]["userDownloadRights"] = "none"
                # convert final size of object into human-readable format
                hit["_source"]["size"] = filesizeformat(size)

                # if no sensitive access, remove sensitive metadata from response
                for idxx, parameter in enumerate(hit["_source"]["parameters"]):
                    if not sensitive_bool:
                        if parameter['sensitive']:
                            hit["_source"]["parameters"].pop(idxx)
=======
                        if hit["_source"]["id"] in datafiles_dl:
                            hit["_source"]["userDownloadRights"] = "full"
                            size = hit["_source"]["size"]
                        else:
                            hit["_source"]["userDownloadRights"] = "none"

                    hit["_source"]["size"] = filesizeformat(size)


                    # if no sensitive access, remove sensitive metadata from response
                    for idxx, parameter in reversed(list(enumerate(hit["_source"]["parameters"]))):
                        if not sensitive_bool:
                            if parameter['sensitive']:
                                hit["_source"]["parameters"].pop(idxx)
                            else:
                                hit["_source"]["parameters"][idxx].pop("sensitive")

>>>>>>> 9423fef5
                        else:
                            hit["_source"]["parameters"][idxx].pop("sensitive")
                    else:
                        if not parameter['sensitive']:
                            hit["_source"]["parameters"][idxx].pop("sensitive")

                # Append hit to results if not already in results.
                # Due to non-identical scores in hits for non-sensitive vs sensitive search,
                # we require a more complex comparison than just 'is in' as hits are not identical
                if hit["_source"]['id'] not in [objj["_source"]['id'] for objj in result_dict[hit["_index"]+"s"]]:
                    result_dict[hit["_index"]+"s"].append(hit)


        # If filters are active, enforce the "parent in results" criteria on relevant objects
        if filter_level:
            # Define parent_type for experiment/datafile (N/A for project, hardcoded for dataset)
            parent_child = {"experiment":"project", "datafile":"dataset"}
            # Define hierarchy of types for filter levels
            hierarchy = {"experiments":3, "datasets":2, "datafiles":1}
            for objs in ["experiments", "datasets", "datafiles"]:
                # if active filter level higher than current object type: apply "parent-in-result" filter
                if hierarchy[objs] < filter_level:
                    for obj_idx, obj in reversed(list(enumerate(result_dict[objs]))):
                        if obj["_index"] != 'dataset':
                            if obj["_source"][parent_child[obj["_index"]]]["id"] not in [objj["_source"]['id'] \
                                    for objj in result_dict[parent_child[obj["_index"]]+"s"]]:
                                result_dict[objs].pop(obj_idx)
                        else:
                            exp_ids = [parent['id'] for parent in obj["_source"]["experiments"]]
                            if not any(item in exp_ids for item in [objj["_source"]['id'] for objj in result_dict["experiments"]]):
                                result_dict[objs].pop(obj_idx)

        # Count the number of search results after elasticsearch + parent filtering
        total_hits = {k:len(v) for k,v in result_dict.items()}

        # Pagination done before final cleaning to reduce "clean_parent_ids" duration
        # Default Pagination handled by response.get if key isn't specified
        result_dict = {k:v[request_offset:(request_offset+request_size)] for k,v in result_dict.items()}

        # Removes parent IDs from hits once parent-filtering applied
        # Removed for tidiness in returned response to front-end
        # Define parent_type for experiment/datafile (N/A for project)
        parent_child = {"experiment":"project", "dataset":"experiments", "datafile":"dataset"}
        for objs in ["experiments", "datasets", "datafiles"]:
            for obj_idx, obj in reversed(list(enumerate(result_dict[objs]))):
                del result_dict[objs][obj_idx]["_source"][parent_child[obj["_index"]]]

        # If individual object type requested, limit the returned values to that object type
        if request_type is not None:
            result_dict = {request_type+'s' : result_dict.pop(request_type+'s')}
            total_hits = {request_type+'s' : total_hits.pop(request_type+'s')}

        # add search results to bundle, and return bundle
        bundle.obj = SearchObject(id=1, hits=result_dict, total_hits=total_hits)
        return bundle


# WARNING: This is busted
def simple_search_public_data(query_text):
    result_dict = {k: [] for k in ["experiments", "datasets", "datafiles"]}
    index_list = ['experiment', 'dataset', 'datafile']
    ms = MultiSearch(index=index_list)
    query_exp = Q("match", title=query_text)
    query_exp_oacl = Q("term", public_access=100)
    query_exp = query_exp & query_exp_oacl
    ms = ms.add(Search(index='experiment')
                .extra(size=RESULTS_PER_PAGE, min_score=MIN_CUTOFF_SCORE)
                .query(query_exp))
    query_dataset = Q("match", description=query_text)
    query_dataset = query_dataset | Q("match", tags=query_text)
    query_dataset_oacl = Q("term", **{'experiment.public_access': 100})
    ms = ms.add(Search(index='dataset')
                .extra(size=RESULTS_PER_PAGE, min_score=MIN_CUTOFF_SCORE).query(query_dataset)
                .query('nested', path='experiment', query=query_dataset_oacl))
    query_datafile = Q("match", filename=query_text)
    query_datafile_oacl = Q("term", **{'dataset.experiment.public_access': 100})
    ms = ms.add(Search(index='datafile')
                .extra(size=RESULTS_PER_PAGE, min_score=MIN_CUTOFF_SCORE).query(query_datafile)
                .query('nested', path='dataset.experiment', query=query_datafile_oacl))
    results = ms.execute()
    for item in results:
        for hit in item.hits.hits:
            #safe_hit = hit.copy()
            hit["_source"].pop("objectacls")
            result_dict[hit["_index"]+'s'].append(hit)

    return result_dict<|MERGE_RESOLUTION|>--- conflicted
+++ resolved
@@ -605,23 +605,6 @@
                     elif any(safe_nested_dfs_dl_bool):
                         hit["_source"]["userDownloadRights"] = 'partial'
                     else:
-<<<<<<< HEAD
-                        hit["_source"]["userDownloadRights"] = 'none'
-                else:
-                    if hit["_source"]["id"] in datafiles_dl:
-                        hit["_source"]["userDownloadRights"] = "full"
-                        size = hit["_source"]["size"]
-                    else:
-                        hit["_source"]["userDownloadRights"] = "none"
-                # convert final size of object into human-readable format
-                hit["_source"]["size"] = filesizeformat(size)
-
-                # if no sensitive access, remove sensitive metadata from response
-                for idxx, parameter in enumerate(hit["_source"]["parameters"]):
-                    if not sensitive_bool:
-                        if parameter['sensitive']:
-                            hit["_source"]["parameters"].pop(idxx)
-=======
                         if hit["_source"]["id"] in datafiles_dl:
                             hit["_source"]["userDownloadRights"] = "full"
                             size = hit["_source"]["size"]
@@ -639,7 +622,6 @@
                             else:
                                 hit["_source"]["parameters"][idxx].pop("sensitive")
 
->>>>>>> 9423fef5
                         else:
                             hit["_source"]["parameters"][idxx].pop("sensitive")
                     else:
