import logging

from django.contrib.auth.models import User
from elasticsearch_dsl import analysis, analyzer
from django_elasticsearch_dsl import Document, fields
from django_elasticsearch_dsl.registries import registry

from tardis.tardis_portal.models import Dataset, Experiment, \
    DataFile, Instrument, ObjectACL


logger = logging.getLogger(__name__)


trigram = analysis.tokenizer('trigram', 'nGram', min_gram=3, max_gram=3)

analyzer = analyzer(
    "analyzer",
    tokenizer=trigram,
    filter='lowercase',
)


@registry.register_document
class ExperimentDocument(Document):
    class Index:
        name = 'experiments'
        settings = {'number_of_shards': 1,
                    'number_of_replicas': 0}

    id = fields.IntegerField()
    title = fields.TextField(
        fields={'raw': fields.KeywordField()},
        analyzer=analyzer
    )
    description = fields.TextField(
        fields={'raw': fields.KeywordField()},
        analyzer=analyzer
    )
    public_access = fields.IntegerField()
    created_time = fields.DateField()
    start_time = fields.DateField()
    end_time = fields.DateField()
    update_time = fields.DateField()
    institution_name = fields.StringField()
    created_by = fields.ObjectField(properties={
        'username': fields.StringField(
            fields={'raw': fields.KeywordField()},
        )
    })
    objectacls = fields.ObjectField(properties={
        'pluginId': fields.StringField(),
        'entityId': fields.StringField()
    }
    )
<<<<<<< HEAD
    tags = fields.StringField(attr='getParametersforIndexing')
=======
    tags = fields.TextField(attr='getParametersforIndexing')
>>>>>>> f50dfd93

    class Django:
        model = Experiment
        related_models = [User, ObjectACL]

    def get_instances_from_related(self, related_instance):
        if isinstance(related_instance, User):
            return related_instance.experiment_set.all()
        if isinstance(related_instance, ObjectACL):
            return related_instance.content_object
        return None


@registry.register_document
class DatasetDocument(Document):
    class Index:
        name = 'dataset'
        settings = {'number_of_shards': 1,
                    'number_of_replicas': 0}

    id = fields.IntegerField()
    description = fields.TextField(
        fields={'raw': fields.KeywordField()},
        analyzer=analyzer
    )
    experiments = fields.NestedField(properties={
        'id': fields.IntegerField(),
        'title': fields.TextField(
            fields={'raw': fields.KeywordField()
                    }
        ),
        'objectacls': fields.ObjectField(properties={
            'pluginId': fields.StringField(),
            'entityId': fields.StringField()
        }
        ),
        'public_access': fields.IntegerField()
    }
    )
    instrument = fields.ObjectField(properties={
        'id': fields.IntegerField(),
        'name': fields.TextField(
            fields={'raw': fields.KeywordField()},
        )
    }
    )
    created_time = fields.DateField()
    modified_time = fields.DateField()
    tags = fields.StringField(attr='tags_for_indexing')

    class Django:
        model = Dataset
        related_models = [Experiment, Instrument]

    def get_instances_from_related(self, related_instance):
        if isinstance(related_instance, Experiment):
            return related_instance.datasets.all()
        if isinstance(related_instance, Instrument):
            return related_instance.dataset_set.all()
        return None


@registry.register_document
class DataFileDocument(Document):
    class Index:
        name = 'datafile'
        settings = {'number_of_shards': 1,
                    'number_of_replicas': 0}
    filename = fields.TextField(
        fields={'raw': fields.KeywordField()},
        analyzer=analyzer
    )
    created_time = fields.DateField()
    modification_time = fields.DateField()
    dataset = fields.NestedField(properties={
        'id': fields.IntegerField(),
        'experiments': fields.NestedField(properties={
            'id': fields.IntegerField(),
            'objectacls': fields.ObjectField(properties={
                'pluginId': fields.StringField(),
                'entityId': fields.StringField()
            }
            ),
            'public_access': fields.IntegerField()
        }
        ),
    }
    )

    class Django:
        model = DataFile
        related_models = [Dataset, Experiment]
        queryset_pagination = 100000

    def get_instances_from_related(self, related_instance):
        if isinstance(related_instance, Dataset):
            return related_instance.datafile_set.all()
        if isinstance(related_instance, Experiment):
            return DataFile.objects.filter(dataset__experiments=related_instance)
        return None<|MERGE_RESOLUTION|>--- conflicted
+++ resolved
@@ -53,11 +53,7 @@
         'entityId': fields.StringField()
     }
     )
-<<<<<<< HEAD
-    tags = fields.StringField(attr='getParametersforIndexing')
-=======
     tags = fields.TextField(attr='getParametersforIndexing')
->>>>>>> f50dfd93
 
     class Django:
         model = Experiment
