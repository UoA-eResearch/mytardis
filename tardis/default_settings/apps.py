--- conflicted
+++ resolved
@@ -15,23 +15,15 @@
     "registration",
     "jstemplate",
     "tastypie",
-<<<<<<< HEAD
     #'tastypie_swagger', Deprecated
-=======
-    "tastypie_swagger",
->>>>>>> 2c0da7dd
     "webpack_loader",
     "widget_tweaks",
     "tardis.tardis_portal",
     "tardis.tardis_portal.templatetags",
     "tardis.analytics",
     # these optional apps, may require extra settings
-<<<<<<< HEAD
-    # "tardis.apps.oaipmh",
-=======
     "tardis.apps.oaipmh",
     "tardis.apps.sftp",
->>>>>>> 2c0da7dd
     # 'tardis.apps.push_to',
     # 'tardis.apps.social_auth',
     "taggit",
