from os import path
from .storage import DEFAULT_STORAGE_BASE_DIR

# Absolute path to the directory that holds media.
# Example: "/home/media/media.lawrence.com/"
MEDIA_ROOT = DEFAULT_STORAGE_BASE_DIR

# Used by "django collectstatic"
STATIC_ROOT = path.abspath(path.join(path.dirname(__file__), '../..', 'static'))

# Use cachable copies of static files
STATICFILES_STORAGE = \
    'django.contrib.staticfiles.storage.CachedStaticFilesStorage'

STATICFILES_FINDERS = (
    'django.contrib.staticfiles.finders.FileSystemFinder',
    'django.contrib.staticfiles.finders.AppDirectoriesFinder',

)

#used by webpack
STATICFILES_DIRS = (
    path.abspath(path.join(path.dirname(__file__), '../..', 'assets')),
)

<<<<<<< HEAD
# If you have run "npm install", rather than "npm install --production",
# you will get a lot of devDependencies installed in node_modules/ which
# are only needed for development/testing (e.g. "npm test") and don't
# need to be copied when running collectstatic.  NPM_FILE_PATTERNS
# specifies the folders within node_modules/ which do need to be copied:
NPM_FILE_PATTERNS = {
    'angular': ['*'],
    'angular-resource': ['*'],
    'backbone': ['*'],
    'backbone-forms': ['*'],
    'blueimp-file-upload': ['*'],
    'clipboard': ['*'],
    'jquery': ['*'],
    'jquery-migrate': ['*'],
    'jquery-ui-dist': ['jquery-ui.min.js'],
    'mustache': ['mustache.min.js'],
    'ng-dialog': ['*'],
    'sprintf-js': ['*'],
    'underscore': ['*'],
    'underscore.string': ['*']
=======
WEBPACK_LOADER = {
    'DEFAULT': {
        'BUNDLE_DIR_NAME': 'bundles/',
        'STATS_FILE': path.join(path.abspath(path.join(path.dirname(__file__), '../..')), 'webpack-stats.json'),
    }
>>>>>>> e5c01aca
}<|MERGE_RESOLUTION|>--- conflicted
+++ resolved
@@ -23,32 +23,9 @@
     path.abspath(path.join(path.dirname(__file__), '../..', 'assets')),
 )
 
-<<<<<<< HEAD
-# If you have run "npm install", rather than "npm install --production",
-# you will get a lot of devDependencies installed in node_modules/ which
-# are only needed for development/testing (e.g. "npm test") and don't
-# need to be copied when running collectstatic.  NPM_FILE_PATTERNS
-# specifies the folders within node_modules/ which do need to be copied:
-NPM_FILE_PATTERNS = {
-    'angular': ['*'],
-    'angular-resource': ['*'],
-    'backbone': ['*'],
-    'backbone-forms': ['*'],
-    'blueimp-file-upload': ['*'],
-    'clipboard': ['*'],
-    'jquery': ['*'],
-    'jquery-migrate': ['*'],
-    'jquery-ui-dist': ['jquery-ui.min.js'],
-    'mustache': ['mustache.min.js'],
-    'ng-dialog': ['*'],
-    'sprintf-js': ['*'],
-    'underscore': ['*'],
-    'underscore.string': ['*']
-=======
 WEBPACK_LOADER = {
     'DEFAULT': {
         'BUNDLE_DIR_NAME': 'bundles/',
         'STATS_FILE': path.join(path.abspath(path.join(path.dirname(__file__), '../..')), 'webpack-stats.json'),
     }
->>>>>>> e5c01aca
 }