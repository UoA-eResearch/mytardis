import djcelery
from datetime import timedelta
from os import path

DEBUG = False

TEMPLATE_DEBUG = DEBUG

ADMINS = (('bob', 'bob@bobmail.com'), )

MANAGERS = ADMINS

# Dictionary containing the settings for all databases to be used.
# The DATABASES setting must configure a default database;
# any number of additional databases may also be specified.
DATABASES = {
    'default': {
        # 'postgresql_psycopg2', 'postgresql', 'mysql', 'sqlite3' or 'oracle'.
        'ENGINE': 'django.db.backends.sqlite3',
        # Name of the database to use. For SQLite, it's the full path.
        'NAME': 'db.sqlite3',
        'USER': 'postgres',
        'PASSWORD': '',
        'HOST': '',
        'PORT': '',
    }
}

# Celery queue uses Django for persistence
BROKER_TRANSPORT = 'django'

# A dictionary containing the settings for all caches to be used with
# Django. The CACHES setting must configure a default cache; any
# number of additional caches may also be specified.  Once the cache
# is set up, you'll need to add
# 'django.middleware.cache.UpdateCacheMiddleware' and
# 'django.middleware.cache.FetchFromCacheMiddleware'
# to your MIDDLEWARE_CLASSES setting below

#CACHES = {
#    'default': {
#        'BACKEND': 'django.core.cache.backends.memcached.MemcachedCache',
#        'LOCATION': '127.0.0.1:11211',
#    }
#}

# Local time zone for this installation. Choices can be found here:
# http://en.wikipedia.org/wiki/List_of_tz_zones_by_name
# although not all choices may be available on all operating systems.
# If running in a Windows environment this must be set to the same as your
# system time zone.

TIME_ZONE = 'Australia/Melbourne'

# Language code for this installation. All choices can be found here:
# http://www.i18nguy.com/unicode/language-identifiers.html

LANGUAGE_CODE = 'en-us'

# Date format to use by default. ("jS F Y" => "8th March 2012")
# https://docs.djangoproject.com/en/1.3/ref/templates/builtins/#std:templatefilter-date

DATE_FORMAT = "jS F Y"
DATETIME_FORMAT = "jS F Y H:i"

SITE_ID = 1

# If you set this to False, Django will make some optimizations so as not
# to load the internationalization machinery.

USE_I18N = True

# Make this unique, and don't share it with anybody.

SECRET_KEY = 'ij!%7-el^^rptw$b=iol%78okl10ee7zql-()z1r6e)gbxd3gl'

# once the cache is set up, you'll need to add
# 'django.middleware.cache.UpdateCacheMiddleware' and
# 'django.middleware.cache.FetchFromCacheMiddleware'
MIDDLEWARE_CLASSES = (
    #'django.middleware.cache.UpdateCacheMiddleware',
    'django.middleware.common.CommonMiddleware',
    #'django.middleware.cache.FetchFromCacheMiddleware',
    'django.contrib.sessions.middleware.SessionMiddleware',
    'django.contrib.auth.middleware.AuthenticationMiddleware',
    'tardis.tardis_portal.logging_middleware.LoggingMiddleware',
    'tardis.tardis_portal.auth.AuthorizationMiddleware',
    'django.contrib.messages.middleware.MessageMiddleware',
    'django.middleware.transaction.TransactionMiddleware',
)

ROOT_URLCONF = 'tardis.urls'

TEMPLATE_CONTEXT_PROCESSORS = [
    'django.core.context_processors.request',
    'django.core.context_processors.static',
    'django.contrib.auth.context_processors.auth',
    'django.core.context_processors.debug',
    'django.core.context_processors.i18n',
    'tardis.tardis_portal.context_processors.single_search_processor',
    'tardis.tardis_portal.context_processors.tokenuser_processor',
    'tardis.tardis_portal.context_processors.registration_processor',
    'tardis.tardis_portal.context_processors.user_details_processor',
]

TEMPLATE_LOADERS = (
    'tardis.template.loaders.app_specific.Loader',
    'django.template.loaders.app_directories.Loader',
    'django.template.loaders.filesystem.Loader',
)


# Put strings here, like "/home/html/django_templates" or
# "C:/www/django/templates". Always use forward slashes, even on Windows.
# Don't forget to use absolute paths, not relative paths.
TEMPLATE_DIRS = (
    path.join(path.dirname(__file__),
    'tardis_portal/templates/').replace('\\', '/'),
)


# Temporarily disable transaction management until everyone agrees that
# we should start handling transactions
DISABLE_TRANSACTION_MANAGEMENT = False

STATIC_DOC_ROOT = path.join(path.dirname(__file__),
                               'tardis_portal/site_media').replace('\\', '/')

def get_admin_media_path():
    import pkgutil
    package = pkgutil.get_loader("django.contrib.admin")
    return path.join(package.filename, 'static', 'admin')

ADMIN_MEDIA_STATIC_DOC_ROOT = get_admin_media_path()

FILE_STORE_PATH = path.abspath(path.join(path.dirname(__file__),
    '../var/store/')).replace('\\', '/')
STAGING_PATH = path.abspath(path.join(path.dirname(__file__),
    '../var/staging/')).replace('\\', '/')
SYNC_TEMP_PATH = path.abspath(path.join(path.dirname(__file__),
    '../var/sync/')).replace('\\', '/')

STAGING_PROTOCOL = 'ldap'
STAGING_MOUNT_PREFIX = 'smb://localhost/staging/'
STAGING_MOUNT_USER_SUFFIX_ENABLE = False

REQUIRE_DATAFILE_CHECKSUMS = True
REQUIRE_DATAFILE_SIZES = True
REQUIRE_VALIDATION_ON_INGESTION = True

DEFAULT_FILE_STORAGE = 'tardis.tardis_portal.storage.MyTardisLocalFileSystemStorage'

# Absolute path to the directory that holds media.
# Example: "/home/media/media.lawrence.com/"
MEDIA_ROOT = FILE_STORE_PATH

# URL that handles the media served from MEDIA_ROOT. Make sure to use a
# trailing slash if there is a path component (optional in other cases).
# Examples: "http://media.lawrence.com", "http://example.com/media/"
MEDIA_URL = None

# Static content location
STATIC_URL = '/static/'

# Used by "django collectstatic"
STATIC_ROOT = path.abspath(path.join(path.dirname(__file__),'..','static'))

# URL prefix for admin media -- CSS, JavaScript and images. Make sure to use a
# trailing slash.
# Examples: "http://foo.com/media/", "/media/".
# ADMIN_MEDIA_PREFIX = STATIC_URL + '/admin/'

STATICFILES_DIRS = (
    ('admin', ADMIN_MEDIA_STATIC_DOC_ROOT),
)

# Use cachable copies of static files
STATICFILES_STORAGE = 'django.contrib.staticfiles.storage.CachedStaticFilesStorage'

# A tuple of strings designating all applications that are enabled in
# this Django installation.
TARDIS_APP_ROOT = 'tardis.apps'
INSTALLED_APPS = (
    'django_extensions',
    'django.contrib.auth',
    'django.contrib.contenttypes',
    'django.contrib.sessions',
    'django.contrib.sites',
    'django.contrib.staticfiles',
    'django.contrib.admin',
    'django.contrib.admindocs',
    'django.contrib.humanize',
    'tardis.template.loaders',
    'tardis.tardis_portal',
    'tardis.tardis_portal.templatetags',
    'registration',
    'south',
    'django_jasmine',
    'djcelery',
    'kombu.transport.django',
    'bootstrapform',
    'mustachejs',
    )

JASMINE_TEST_DIRECTORY = path.abspath(path.join(path.dirname(__file__),
                                                'tardis_portal',
                                                'tests',
                                                'jasmine'))


USER_PROVIDERS = ('tardis.tardis_portal.auth.localdb_auth.DjangoUserProvider',
)

GROUP_PROVIDERS = ('tardis.tardis_portal.auth.localdb_auth.DjangoGroupProvider',
                    'tardis.tardis_portal.auth.token_auth.TokenGroupProvider',
                   'tardis.tardis_portal.auth.ip_auth.IPGroupProvider'

)

# AUTH_PROVIDERS entry format:
# ('name', 'display name', 'backend implementation')
#   name - used as the key for the entry
#   display name - used as the displayed value in the login form
#   backend implementation points to the actual backend implementation
# We will assume that localdb will always be a default AUTH_PROVIDERS entry

AUTH_PROVIDERS = (
    ('localdb', 'Local DB', 'tardis.tardis_portal.auth.localdb_auth.DjangoAuthBackend'),
)

# default authentication module for experiment ownership user during
# ingestion? Must be one of the above authentication provider names
DEFAULT_AUTH = 'localdb'

AUTH_PROFILE_MODULE = 'tardis_portal.UserProfile'

# New users are added to these groups by default.
NEW_USER_INITIAL_GROUPS = []

ACCOUNT_ACTIVATION_DAYS = 3

# Email Configuration

EMAIL_PORT = 587

EMAIL_HOST = 'smtp.gmail.com'

EMAIL_HOST_USER = 'bob@bobmail.com'

EMAIL_HOST_PASSWORD = 'bob'

EMAIL_USE_TLS = True

# Post Save Filters
#POST_SAVE_FILTERS = [
#    ("tardis.tardis_portal.filters.exif.make_filter",
#     ["EXIF", "http://exif.schema"]),  # this filter requires pyexiv2
#                                       # http://tilloy.net/dev/pyexiv2/
#    ]

# Post Save Filters
#POST_SAVE_FILTERS = [
#    ("tardis.tardis_portal.filters.diffractionimage.make_filter",
#     ["DIFFRACTION", "http://www.tardis.edu.au/schemas/trdDatafile/1",
#      "/Users/steve/Desktop/diffdump"]),  #  requires ccp4 diffdump binary
#    ]

# logging levels are: DEBUG, INFO, WARN, ERROR, CRITICAL
SYSTEM_LOG_LEVEL = 'INFO'
MODULE_LOG_LEVEL = 'INFO'

SYSTEM_LOG_FILENAME = 'request.log'
MODULE_LOG_FILENAME = 'tardis.log'

# Rollover occurs whenever the current log file is nearly maxBytes in length;
# if maxBytes is zero, rollover never occurs
SYSTEM_LOG_MAXBYTES = 0
MODULE_LOG_MAXBYTES = 0

# Uploadify root folder path, relative to STATIC root
UPLOADIFY_PATH = '%s/%s' % (STATIC_URL, 'js/lib/uploadify')

# Upload path that files are sent to
UPLOADIFY_UPLOAD_PATH = '%s/%s' % (MEDIA_URL, 'uploads')

# Download size limit: zero means no limit
DOWNLOAD_ARCHIVE_SIZE_LIMIT = 0

# Safety margin for temporary space when downloading.  (Estimated archive
# file size + safety_margin must be less that available disk space ...)
DOWNLOAD_SPACE_SAFETY_MARGIN = 8388608

# Disable registration (copy to your settings.py first!)
# INSTALLED_APPS = filter(lambda x: x != 'registration', INSTALLED_APPS)

# Settings for the single search box
# Set HAYSTACK_SOLR_URL to the location of the SOLR server instance
SINGLE_SEARCH_ENABLED = False
HAYSTACK_SITECONF = 'tardis.search_sites'
HAYSTACK_SEARCH_ENGINE = 'solr'
HAYSTACK_SOLR_URL = 'http://127.0.0.1:8080/solr'
if SINGLE_SEARCH_ENABLED:
    INSTALLED_APPS = INSTALLED_APPS + ('haystack',)
else:
    HAYSTACK_ENABLE_REGISTRATIONS = False

DEFAULT_INSTITUTION = "Monash University"

#Are the datasets ingested via METS xml (web services) to be immutable?
IMMUTABLE_METS_DATASETS = True

TOKEN_EXPIRY_DAYS = 30
TOKEN_LENGTH = 30
TOKEN_USERNAME = 'tokenuser'

REQUIRE_VALID_PUBLIC_CONTACTS = True

# RIF-CS Settings
OAI_DOCS_PATH = path.abspath(path.join(path.dirname(__file__), '../var/oai'))
RIFCS_PROVIDERS = ('tardis.tardis_portal.publish.provider.rifcsprovider.RifCsProvider',)
RIFCS_TEMPLATE_DIR = path.join(path.dirname(__file__),
    'tardis_portal/templates/tardis_portal/rif-cs/profiles/')
RIFCS_GROUP = "MyTARDIS Default Group"
RIFCS_KEY = "keydomain.example"
RELATED_INFO_SCHEMA_NAMESPACE = 'http://www.tardis.edu.au/schemas/related_info/2011/11/10'
RELATED_OTHER_INFO_SCHEMA_NAMESPACE = 'http://www.tardis.edu.au/schemas/experiment/annotation/2011/07/07'

DOI_ENABLE = False
DOI_XML_PROVIDER = 'tardis.tardis_portal.ands_doi.DOIXMLProvider'
#DOI_TEMPLATE_DIR = path.join(TARDIS_DIR, 'tardis_portal/templates/tardis_portal/doi/')
DOI_TEMPLATE_DIR = path.join('tardis_portal/doi/')
DOI_APP_ID = ''
DOI_NAMESPACE = 'http://www.tardis.edu.au/schemas/doi/2011/12/07'
DOI_MINT_URL = 'https://services.ands.org.au/home/dois/doi_mint.php'
DOI_RELATED_INFO_ENABLE = False
DOI_BASE_URL='http://mytardis.example.com'

OAIPMH_PROVIDERS = [
    'tardis.apps.oaipmh.provider.experiment.DcExperimentProvider',
    'tardis.apps.oaipmh.provider.experiment.RifCsExperimentProvider',
]


CELERYBEAT_SCHEDULE = {
      "verify-files": {
        "task": "tardis_portal.verify_files",
        "schedule": timedelta(seconds=30)
      },
    }

CELERY_IMPORTS = ('tardis.tardis_portal.views',)

djcelery.setup_loader()

DEFAULT_LOCATION = "local"

INITIAL_LOCATIONS = [{'name': DEFAULT_LOCATION,
                      'url': 'file://' + FILE_STORE_PATH,
                      'provider': 'local',
                      'type': 'online',
                      'priority': 10},
#                     {'name': 'sync',
#                      'url': 'file://' + SYNC_PATH,
#                      'provider': 'local',
#                      'type': 'external',
#                      'priority': 8},
                     {'name': 'staging',
                      'provider': 'local',
                      'url': 'file://' + STAGING_PATH,
                      'type': 'external',
                      'priority': 5}]

DEFAULT_MIGRATION_DESTINATION = 'unknown'

TRANSFER_PROVIDERS = {
    'http': 'tardis.tardis_portal.transfer.SimpleHttpTransfer',
    'dav': 'tardis.tardis_portal.transfer.WebDAVTransfer',
    'local': 'tardis.tardis_portal.transfer.LocalTransfer'}

UPLOAD_METHOD = "uploadify"
'''
can be changed to an app that provides an upload_button function,
eg. "tardis.apps.filepicker.views.upload_button" to use a fancy
commercial uploader.
To use filepicker, please also get an API key at http://filepicker.io
'''
#FILEPICKER_API_KEY = "YOUR KEY"

ARCHIVE_FILE_MAPPERS = {
    'deep-storage': (
        'tardis.apps.deep_storage_download_mapper.mapper.deep_storage_mapper',
    ),
}

# Site's default archive organization (i.e. path structure)
DEFAULT_ARCHIVE_ORGANIZATION = 'deep-storage'

# Site's preferred archive types, with the most preferred first
DEFAULT_ARCHIVE_FORMATS = ['zip', 'tar']

<<<<<<< HEAD
DEEP_DATASET_STORAGE = True
'''
Set to true if you want to preserve folder structure on "stage_file" ingest,
eg. via the METS importer.
Currently, only tested for the METS importer.
'''


# Get version from git to be displayed on About page.
def get_git_version():
    repo_dir = path.dirname(path.dirname(path.abspath(__file__)))

    def run_git(args):
        import subprocess
        process = subprocess.Popen('git %s' % args,
                                   stdout=subprocess.PIPE,
                                   stderr=subprocess.PIPE,
                                   shell=True,
                                   cwd=repo_dir,
                                   universal_newlines=True)
        return process.communicate()[0]

    try:
        info = [run_git("log -1 --format='Commit: %H'"),
                run_git("log -1 --format='Date: %cd' --date=rfc"),
                "Branch: %s" % run_git("rev-parse --abbrev-ref HEAD"),
                "Tag: %s" % run_git("describe --abbrev=0 --tags"),
                ]
    except Exception:
        return ["unavailable"]
    return info

MYTARDIS_VERSION = get_git_version()
=======
# If you want enable user agent sensing, copy this to settings.py
# and uncomment it.
#
#USER_AGENT_SENSING = True
#if USER_AGENT_SENSING:
#    from os import environ
#    # Workaround for bug in ua_parser ... can't find its builtin copy
#    # of regexes.yaml ... in versions 0.3.2 and earlier.  Remove when fixed.
#    environ['UA_PARSER_YAML'] = '/opt/mytardis/current/ua_parser_regexes.yaml'
#
#    INSTALLED_APPS = INSTALLED_APPS + ('django_user_agents',)
#    MIDDLEWARE_CLASSES = MIDDLEWARE_CLASSES + \
#        ('django_user_agents.middleware.UserAgentMiddleware',)
>>>>>>> d97ed21a
<|MERGE_RESOLUTION|>--- conflicted
+++ resolved
@@ -348,8 +348,6 @@
       },
     }
 
-CELERY_IMPORTS = ('tardis.tardis_portal.views',)
-
 djcelery.setup_loader()
 
 DEFAULT_LOCATION = "local"
@@ -398,7 +396,6 @@
 # Site's preferred archive types, with the most preferred first
 DEFAULT_ARCHIVE_FORMATS = ['zip', 'tar']
 
-<<<<<<< HEAD
 DEEP_DATASET_STORAGE = True
 '''
 Set to true if you want to preserve folder structure on "stage_file" ingest,
@@ -432,7 +429,6 @@
     return info
 
 MYTARDIS_VERSION = get_git_version()
-=======
 # If you want enable user agent sensing, copy this to settings.py
 # and uncomment it.
 #
@@ -445,5 +441,4 @@
 #
 #    INSTALLED_APPS = INSTALLED_APPS + ('django_user_agents',)
 #    MIDDLEWARE_CLASSES = MIDDLEWARE_CLASSES + \
-#        ('django_user_agents.middleware.UserAgentMiddleware',)
->>>>>>> d97ed21a
+#        ('django_user_agents.middleware.UserAgentMiddleware',)