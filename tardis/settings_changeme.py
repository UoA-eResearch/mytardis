from os import path


DEBUG = False

TEMPLATE_DEBUG = DEBUG

ADMINS = (('bob', 'bob@bobmail.com'), )

MANAGERS = ADMINS

# Dictionary containing the settings for all databases to be used.
# The DATABASES setting must configure a default database;
# any number of additional databases may also be specified.
DATABASES = {
    'default': {
        # 'postgresql_psycopg2', 'postgresql', 'mysql', 'sqlite3' or 'oracle'.
        'ENGINE': 'django.db.backends.sqlite3',
        # Name of the database to use. For SQLite, it's the full path.
        'NAME': 'db.sqlite3',
        'USER': 'postgres',
        'PASSWORD': '',
        'HOST': '',
        'PORT': '',
    }
}

# A dictionary containing the settings for all caches to be used with
# Django. The CACHES setting must configure a default cache; any
# number of additional caches may also be specified.  Once the cache
# is set up, you'll need to add
# 'django.middleware.cache.UpdateCacheMiddleware' and
# 'django.middleware.cache.FetchFromCacheMiddleware'
# to your MIDDLEWARE_CLASSES setting below

#CACHES = {
#    'default': {
#        'BACKEND': 'django.core.cache.backends.memcached.MemcachedCache',
#        'LOCATION': '127.0.0.1:11211',
#    }
#}

# Local time zone for this installation. Choices can be found here:
# http://en.wikipedia.org/wiki/List_of_tz_zones_by_name
# although not all choices may be available on all operating systems.
# If running in a Windows environment this must be set to the same as your
# system time zone.

TIME_ZONE = 'Australia/Melbourne'

# Language code for this installation. All choices can be found here:
# http://www.i18nguy.com/unicode/language-identifiers.html

LANGUAGE_CODE = 'en-us'

SITE_ID = 1

# If you set this to False, Django will make some optimizations so as not
# to load the internationalization machinery.

USE_I18N = True

# Make this unique, and don't share it with anybody.

SECRET_KEY = 'ij!%7-el^^rptw$b=iol%78okl10ee7zql-()z1r6e)gbxd3gl'

# once the cache is set up, you'll need to add
# 'django.middleware.cache.UpdateCacheMiddleware' and
# 'django.middleware.cache.FetchFromCacheMiddleware'
MIDDLEWARE_CLASSES = (
    #'django.middleware.cache.UpdateCacheMiddleware',
    'django.middleware.common.CommonMiddleware',
    #'django.middleware.cache.FetchFromCacheMiddleware',
    'django.contrib.sessions.middleware.SessionMiddleware',
    'django.contrib.auth.middleware.AuthenticationMiddleware',
    'tardis.tardis_portal.minidetector.Middleware',
    'tardis.tardis_portal.logging_middleware.LoggingMiddleware',
    'tardis.tardis_portal.auth.AuthorizationMiddleware',
    'django.middleware.transaction.TransactionMiddleware')

ROOT_URLCONF = 'tardis.urls'

TEMPLATE_CONTEXT_PROCESSORS = ('django.core.context_processors.request',
                               'django.core.context_processors.static',
                               'django.contrib.auth.context_processors.auth',
                               'django.core.context_processors.debug',
                               'django.core.context_processors.i18n',
                                'tardis.tardis_portal.context_processors.single_search_processor',
                                'tardis.tardis_portal.context_processors.tokenuser_processor',
                                )

TEMPLATE_LOADERS = (
    'tardis.template.loaders.app_specific.Loader',
    'django.template.loaders.app_directories.Loader',
    'django.template.loaders.filesystem.Loader',
)


# Put strings here, like "/home/html/django_templates" or
# "C:/www/django/templates". Always use forward slashes, even on Windows.
# Don't forget to use absolute paths, not relative paths.
TEMPLATE_DIRS = (
    path.join(path.dirname(__file__),
    'tardis_portal/templates/').replace('\\', '/'),
)


# Temporarily disable transaction management until everyone agrees that
# we should start handling transactions
DISABLE_TRANSACTION_MANAGEMENT = False

STATIC_DOC_ROOT = path.join(path.dirname(__file__),
                               'tardis_portal/site_media').replace('\\', '/')

ADMIN_MEDIA_STATIC_DOC_ROOT = path.join(path.dirname(__file__),
    '../parts/django/django/contrib/admin/media/').replace('\\', '/')

FILE_STORE_PATH = path.abspath(path.join(path.dirname(__file__),
    '../var/store/')).replace('\\', '/')
STAGING_PATH = path.abspath(path.join(path.dirname(__file__),
    '../var/staging/')).replace('\\', '/')
STAGING_PROTOCOL = 'ldap'
STAGING_MOUNT_PREFIX = 'smb://localhost/staging/'

# Absolute path to the directory that holds media.
# Example: "/home/media/media.lawrence.com/"
MEDIA_ROOT = STATIC_DOC_ROOT

# URL that handles the media served from MEDIA_ROOT. Make sure to use a
# trailing slash if there is a path component (optional in other cases).
# Examples: "http://media.lawrence.com", "http://example.com/media/"
MEDIA_URL = '/site_media'

# Static content location
STATIC_URL = '/static'

# URL prefix for admin media -- CSS, JavaScript and images. Make sure to use a
# trailing slash.
# Examples: "http://foo.com/media/", "/media/".
ADMIN_MEDIA_PREFIX = STATIC_URL + '/admin/'

STATICFILES_DIRS = (
    ('admin', ADMIN_MEDIA_STATIC_DOC_ROOT)
)

# A tuple of strings designating all applications that are enabled in
# this Django installation.
TARDIS_APP_ROOT = 'tardis.apps'
INSTALLED_APPS = (
    TARDIS_APP_ROOT+'.equipment',
    'django_extensions',
    'django.contrib.auth',
    'django.contrib.contenttypes',
    'django.contrib.sessions',
    'django.contrib.sites',
    'django.contrib.admin',
    'django.contrib.admindocs',
    'django.contrib.staticfiles',
    'tardis.template.loaders',
    'tardis.tardis_portal',
    'tardis.tardis_portal.templatetags',
    'registration',
    'south',
    'haystack',
<<<<<<< HEAD
    )
=======
    ) + apps
>>>>>>> 4f65bc5b

USER_PROVIDERS = ('tardis.tardis_portal.auth.localdb_auth.DjangoUserProvider',
)

GROUP_PROVIDERS = ('tardis.tardis_portal.auth.localdb_auth.DjangoGroupProvider',
                    'tardis.tardis_portal.auth.token_auth.TokenGroupProvider',
                   'tardis.tardis_portal.auth.ip_auth.IPGroupProvider'

)

# AUTH_PROVIDERS entry format:
# ('name', 'display name', 'backend implementation')
#   name - used as the key for the entry
#   display name - used as the displayed value in the login form
#   backend implementation points to the actual backend implementation
# We will assume that localdb will always be a default AUTH_PROVIDERS entry

AUTH_PROVIDERS = (
    ('localdb', 'Local DB', 'tardis.tardis_portal.auth.localdb_auth.DjangoAuthBackend'),
)

# default authentication module for experiment ownership user during
# ingestion? Must be one of the above authentication provider names
DEFAULT_AUTH = 'localdb'

AUTH_PROFILE_MODULE = 'tardis_portal.UserProfile'


ACCOUNT_ACTIVATION_DAYS = 3

# Email Configuration

EMAIL_PORT = 587

EMAIL_HOST = 'smtp.gmail.com'

EMAIL_HOST_USER = 'bob@bobmail.com'

EMAIL_HOST_PASSWORD = 'bob'

EMAIL_USE_TLS = True

# Post Save Filters
#POST_SAVE_FILTERS = [
#    ("tardis.tardis_portal.filters.exif.make_filter",
#     ["EXIF", "http://exif.schema"]),  # this filter requires pyexiv2
#                                       # http://tilloy.net/dev/pyexiv2/
#    ]

# Post Save Filters
#POST_SAVE_FILTERS = [
#    ("tardis.tardis_portal.filters.diffractionimage.make_filter",
#     ["DIFFRACTION", "http://www.tardis.edu.au/schemas/trdDatafile/1",
#      "/Users/steve/Desktop/diffdump"]),  #  requires ccp4 diffdump binary
#    ]

# logging levels are: DEBUG, INFO, WARN, ERROR, CRITICAL
SYSTEM_LOG_LEVEL = 'INFO'
MODULE_LOG_LEVEL = 'INFO'

SYSTEM_LOG_FILENAME = 'request.log'
MODULE_LOG_FILENAME = 'tardis.log'

# Rollover occurs whenever the current log file is nearly maxBytes in length;
# if maxBytes is zero, rollover never occurs
SYSTEM_LOG_MAXBYTES = 0
MODULE_LOG_MAXBYTES = 0

# Uploadify root folder path, relative to MEDIA_ROOT
UPLOADIFY_PATH = '%s%s' % (MEDIA_URL, 'js/uploadify/')

# Upload path that files are sent to
UPLOADIFY_UPLOAD_PATH = '%s%s' % (MEDIA_URL, 'uploads/')

# Settings for the single search box
# Set HAYSTACK_SOLR_URL to the location of the SOLR server instance
SINGLE_SEARCH_ENABLED = False
HAYSTACK_SITECONF = 'tardis.search_sites'
HAYSTACK_SEARCH_ENGINE = 'solr'
HAYSTACK_SOLR_URL = 'http://127.0.0.1:8080/solr'
if not SINGLE_SEARCH_ENABLED:
    HAYSTACK_ENABLE_REGISTRATIONS = False

DEFAULT_INSTITUTION = "Monash University"

#Are the datasets ingested via METS xml (web services) to be immutable?
IMMUTABLE_METS_DATASETS = True

TOKEN_EXPIRY_DAYS = 30
TOKEN_LENGTH = 30
<<<<<<< HEAD
TOKEN_USERNAME = 'tokenuser'
=======
TOKEN_USERNAME = 'tokenuser'

# RIF-CS Settings
OAI_DOCS_PATH = path.abspath(path.join(path.dirname(__file__), '../var/oai'))
RIFCS_PROVIDERS = ('tardis.tardis_portal.publish.provider.rifcsprovider.RifCsProvider',)
RIFCS_TEMPLATE_DIR = path.join(path.dirname(__file__), 
    'tardis_portal/templates/tardis_portal/rif-cs/profiles/')
RIFCS_GROUP = "MyTARDIS Default Group"
RELATED_INFO_SCHEMA_NAMESPACE = 'http://www.tardis.edu.au/schemas/related_info/2011/11/10'
RELATED_OTHER_INFO_SCHEMA_NAMESPACE = 'http://www.tardis.edu.au/schemas/experiment/annotation/2011/07/07'

DOI_ENABLE = False
DOI_XML_PROVIDER = 'tardis.tardis_portal.ands_doi.DOIXMLProvider'
#DOI_TEMPLATE_DIR = path.join(TARDIS_DIR, 'tardis_portal/templates/tardis_portal/doi/')
DOI_TEMPLATE_DIR = path.join('tardis_portal/doi/')
DOI_APP_ID = ''
DOI_NAMESPACE = 'http://www.doi.com'
DOI_MINT_URL = 'https://services.ands.org.au/home/dois/doi_mint.php'
DOI_ACCESS_URL = "http://dx.doi.org/"
DOI_RELATED_INFO_ENABLE = False
>>>>>>> 4f65bc5b
<|MERGE_RESOLUTION|>--- conflicted
+++ resolved
@@ -162,11 +162,7 @@
     'registration',
     'south',
     'haystack',
-<<<<<<< HEAD
     )
-=======
-    ) + apps
->>>>>>> 4f65bc5b
 
 USER_PROVIDERS = ('tardis.tardis_portal.auth.localdb_auth.DjangoUserProvider',
 )
@@ -257,9 +253,6 @@
 
 TOKEN_EXPIRY_DAYS = 30
 TOKEN_LENGTH = 30
-<<<<<<< HEAD
-TOKEN_USERNAME = 'tokenuser'
-=======
 TOKEN_USERNAME = 'tokenuser'
 
 # RIF-CS Settings
@@ -279,5 +272,4 @@
 DOI_NAMESPACE = 'http://www.doi.com'
 DOI_MINT_URL = 'https://services.ands.org.au/home/dois/doi_mint.php'
 DOI_ACCESS_URL = "http://dx.doi.org/"
-DOI_RELATED_INFO_ENABLE = False
->>>>>>> 4f65bc5b
+DOI_RELATED_INFO_ENABLE = False