--- conflicted
+++ resolved
@@ -33,10 +33,6 @@
 import logging
 import os
 
-<<<<<<< HEAD
-APP_ROOT = '/path/to/tardis/'
-=======
->>>>>>> bfdfa6c9
 
 DEBUG = True
 TEMPLATE_DEBUG = DEBUG
