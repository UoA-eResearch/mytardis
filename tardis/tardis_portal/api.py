--- conflicted
+++ resolved
@@ -115,14 +115,7 @@
                add_datafile_perm,
                change_datafile_perm,
                del_datafile_perm,
-<<<<<<< HEAD
-               view_datafile_perm,
-               add_acl_perm,
-               change_acl_perm,
-               view_acl_perm]
-=======
                view_datafile_perm]
->>>>>>> be6c25c3
 
 member_perms = [view_project_perm,
                 view_experiment_perm,
@@ -1203,10 +1196,7 @@
                 for grp in admin_groups:
                     group, created = Group.objects.get_or_create(name=grp)
                     experiment_admin_groups.append(group)
-<<<<<<< HEAD
-=======
                     experiment_groups.append(group)
->>>>>>> be6c25c3
                     if created:
                         group.permissions.set(admin_perms)
                         create_acl(experiment.get_ct(),
@@ -1531,25 +1521,6 @@
                 admin_groups = bundle.data.pop('admin_groups')
             else:
                 admin_groups = experiment.get_admins()
-<<<<<<< HEAD
-            for grp in admin_groups:
-                group, created = Group.objects.get_or_create(name=grp)
-                if created:
-                    group.permissions.set(admin_perms)
-                group_id = group.id
-                acl = ObjectACL(content_type=dataset.get_ct(),
-                                object_id=dataset.id,
-                                pluginId=django_group,
-                                entityId=str(group_id),
-                                canRead=True,
-                                canDownload=True,
-                                canWrite=True,
-                                canDelete=True,
-                                canSensitive=True,
-                                isOwner=True,
-                                aclOwnershipType=ObjectACL.OWNER_OWNED)
-                acl.save()
-=======
             if admin_groups != []:
                 for grp in admin_groups:
                     group, created = Group.objects.get_or_create(name=grp)
@@ -1572,36 +1543,10 @@
                                    experiment.id,
                                    django_group,
                                    group.id)
->>>>>>> be6c25c3
             if 'member_groups' in bundle.data.keys():
                 member_groups = bundle.data.pop('member_groups')
             else:
                 member_groups = experiment.get_groups_and_perms()
-<<<<<<< HEAD
-            # Each member group is defined by a tuple
-            # (group_name, sensitive[T/F], download[T/F])
-            # unpack for ACLs
-            for grp in member_groups:
-                grp_name = grp[0]
-                sensitive_flg = grp[1]
-                download_flg = grp[2]
-                group, created = Group.objects.get_or_create(name=grp_name)
-                if created:
-                    group.permissions.set(member_perms)
-                group_id = group.id
-                acl = ObjectACL(content_type=dataset.get_ct(),
-                                object_id=dataset.id,
-                                pluginId=django_group,
-                                entityId=str(group_id),
-                                canRead=True,
-                                canDownload=download_flg,
-                                canWrite=True,
-                                canDelete=False,
-                                canSensitive=sensitive_flg,
-                                isOwner=False,
-                                aclOwnershipType=ObjectACL.OWNER_OWNED)
-                acl.save()
-=======
                 # Each member group is defined by a tuple
                 # (group_name, sensitive[T/F], download[T/F])
                 # unpack for ACLs
@@ -1761,7 +1706,6 @@
             for admin in dataset_admin_users:
                 group_admin.admin_users.add(admin.id)
             logger.error(group_admin)
->>>>>>> be6c25c3
         return super().hydrate_m2m(bundle)
 
     def get_root_dir_nodes(self, request, **kwargs):
@@ -1973,82 +1917,6 @@
         return HttpResponse()
 
     def hydrate(self, bundle):
-<<<<<<< HEAD
-        if getattr(bundle.obj, 'id', False):
-            try:
-                dataset = DatasetResource.get_via_uri(
-                    DatasetResource(), bundle.data['dataset'], bundle.request)
-            except NotFound:
-                raise  # This probably should raise an error
-        if getattr(bundle.obj, 'id', False):
-            datafile = bundle.obj
-            project_lead = dataset.get_owners()
-            # TODO: unify this with the view function's ACL creation,
-            # maybe through an ACL toolbox.
-            for owner in project_lead:
-                acl = ObjectACL(content_type=datafile.get_ct(),
-                                object_id=datafile.id,
-                                pluginId=django_user,
-                                entityId=str(owner.id),
-                                canRead=True,
-                                canDownload=True,
-                                canWrite=True,
-                                canDelete=True,
-                                canSensitive=True,
-                                isOwner=True,
-                                aclOwnershipType=ObjectACL.OWNER_OWNED)
-                acl.save()
-            if 'admin_groups' in bundle.data.keys():
-                admin_groups = bundle.data['admin_groups']
-            else:
-                admin_groups = dataset.get_admins()
-            for grp in admin_groups:
-                group, created = Group.objects.get_or_create(name=grp)
-                if created:
-                    group.permissions.set(admin_perms)
-                group_id = group.id
-                acl = ObjectACL(content_type=datafile.get_ct(),
-                                object_id=datafile.id,
-                                pluginId=django_group,
-                                entityId=str(group_id),
-                                canRead=True,
-                                canDownload=True,
-                                canWrite=True,
-                                canDelete=True,
-                                canSensitive=True,
-                                isOwner=True,
-                                aclOwnershipType=ObjectACL.OWNER_OWNED)
-                acl.save()
-            if 'member_groups' in bundle.data.keys():
-                member_groups = bundle.data['member_groups']
-            else:
-                member_groups = dataset.get_groups_and_perms()
-            # Each member group is defined by a tuple
-            # (group_name, sensitive[T/F], download[T/F])
-            # unpack for ACLs
-            for grp in member_groups:
-                grp_name = grp[0]
-                sensitive_flg = grp[1]
-                download_flg = grp[2]
-                group, created = Group.objects.get_or_create(name=grp_name)
-                if created:
-                    group.permissions.set(member_perms)
-                group_id = group.id
-                acl = ObjectACL(content_type=datafile.get_ct(),
-                                object_id=datafile.id,
-                                pluginId=django_group,
-                                entityId=str(group_id),
-                                canRead=True,
-                                canDownload=download_flg,
-                                canWrite=True,
-                                canDelete=False,
-                                canSensitive=sensitive_flg,
-                                isOwner=False,
-                                aclOwnershipType=ObjectACL.OWNER_OWNED)
-                acl.save()
-
-=======
->>>>>>> be6c25c3
         if 'attached_file' in bundle.data:
             # have POSTed file
             newfile = bundle.data['attached_file'][0]
