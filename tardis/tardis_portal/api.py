--- conflicted
+++ resolved
@@ -18,13 +18,8 @@
 from django.shortcuts import get_object_or_404
 from django.db import IntegrityError
 from django.http import HttpResponse, HttpResponseForbidden, \
-<<<<<<< HEAD
-=======
     StreamingHttpResponse, HttpResponseNotFound, JsonResponse
->>>>>>> 1a553423
 from django.shortcuts import redirect
-from django.contrib.auth.hashers import make_password
-    StreamingHttpResponse, HttpResponseNotFound
 
 from tastypie import fields
 from tastypie.authentication import BasicAuthentication
@@ -672,12 +667,8 @@
         return lookup_by_unique_id_only(SchemaResource)(self, bundle, kwargs)
 
     class Meta(MyTardisModelResource.Meta):
-<<<<<<< HEAD
-        queryset = Schema.objects.all()
-=======
         object_class = Facility
         queryset = Facility.objects.all()
->>>>>>> 1a553423
         filtering = {
             'id': ('exact', ),
             'namespace': ('exact', ),
@@ -694,12 +685,8 @@
     schema = fields.ForeignKey(SchemaResource, 'schema')
 
     class Meta(MyTardisModelResource.Meta):
-<<<<<<< HEAD
-        queryset = ParameterName.objects.all()
-=======
         object_class = Instrument
         queryset = Instrument.objects.all()
->>>>>>> 1a553423
         filtering = {
             'schema': ALL_WITH_RELATIONS,
         }
