# pylint: disable=C0302
"""
RESTful API for MyTardis models and data.
Implemented with Tastypie.

.. moduleauthor:: Grischa Meyer <grischa@gmail.com>
.. moduleauthor:: James Wettenhall <james.wettenhall@monash.edu>
"""
import json
import re
from wsgiref.util import FileWrapper
from itertools import chain

from django.conf import settings
from django.conf.urls import url
from django.contrib.auth.models import AnonymousUser
from django.contrib.auth.models import User
from django.contrib.auth.models import Group
from django.core.paginator import EmptyPage, InvalidPage, Paginator
from django.db import IntegrityError
from django.http import (
    HttpResponse,
    HttpResponseForbidden,
    StreamingHttpResponse,
    HttpResponseNotFound,
    JsonResponse,
)
from django.shortcuts import redirect

from tastypie import fields
from tastypie.authentication import BasicAuthentication
from tastypie.authentication import SessionAuthentication
from tastypie.authentication import ApiKeyAuthentication
from tastypie.authorization import Authorization
from tastypie.constants import ALL_WITH_RELATIONS
from tastypie.exceptions import ImmediateHttpResponse
from tastypie.exceptions import NotFound
from tastypie.exceptions import Unauthorized
from tastypie.http import HttpUnauthorized
from tastypie.resources import Resource, ModelResource, Bundle
from tastypie.serializers import Serializer
from tastypie.utils import trailing_slash

from uritemplate import URITemplate

from tardis.analytics.tracker import IteratorTracker
from . import tasks
from .auth.decorators import (
    has_access,
    has_download_access,
    has_sensitive_access,
    has_write,
    has_delete_permissions,
)
from .models.access_control import ExperimentACL, DatasetACL, DatafileACL
from .models.datafile import DataFile, DataFileObject, compute_checksums
from .models.dataset import Dataset
from .models.experiment import Experiment, ExperimentAuthor
from .models.parameters import (
    DatafileParameter,
    DatafileParameterSet,
    DatasetParameter,
    DatasetParameterSet,
    ExperimentParameter,
    ExperimentParameterSet,
    ParameterName,
    Schema,
)
from .models.storage import StorageBox, StorageBoxOption, StorageBoxAttribute
from .models.facility import Facility, facilities_managed_by
from .models.instrument import Instrument


class PrettyJSONSerializer(Serializer):
    json_indent = 2

    def to_json(self, data, options=None):
        options = options or {}
        data = self.to_simple(data, options)
        return (
            json.dumps(
                data,
                cls=json.JSONEncoder,
                sort_keys=True,
                ensure_ascii=False,
                indent=self.json_indent,
            )
            + "\n"
        )


if settings.DEBUG:
    default_serializer = PrettyJSONSerializer()
else:
    default_serializer = Serializer()


class MyTardisAuthentication(object):
    """
    custom tastypie authentication that works with both anonymous use and
    a number of available auth mechanisms.
    """

    def is_authenticated(self, request, **kwargs):  # noqa # too complex
        """
        handles backends explicitly so that it can return False when
        credentials are given but wrong and return Anonymous User when
        credentials are not given or the session has expired (web use).
        """
        auth_info = request.META.get("HTTP_AUTHORIZATION")

        if "HTTP_AUTHORIZATION" not in request.META:
            if hasattr(request.user, "allowed_tokens"):
                tokens = request.user.allowed_tokens
            session_auth = SessionAuthentication()
            check = session_auth.is_authenticated(request, **kwargs)
            if check:
                if isinstance(check, HttpUnauthorized):
                    session_auth_result = False
                else:
                    request._authentication_backend = session_auth
                    session_auth_result = check
            else:
                request.user = AnonymousUser()
                session_auth_result = True
            request.user.allowed_tokens = tokens
            return session_auth_result
        if auth_info.startswith("Basic"):
            basic_auth = BasicAuthentication()
            check = basic_auth.is_authenticated(request, **kwargs)
            if check:
                if isinstance(check, HttpUnauthorized):
                    return False
                request._authentication_backend = basic_auth
                return check
        if auth_info.startswith("ApiKey"):
            apikey_auth = ApiKeyAuthentication()
            check = apikey_auth.is_authenticated(request, **kwargs)
            if check:
                if isinstance(check, HttpUnauthorized):
                    return False
                request._authentication_backend = apikey_auth
                return check
        return False

    def get_identifier(self, request):
        try:
            return request._authentication_backend.get_identifier(request)
        except AttributeError:
            return "nouser"


default_authentication = MyTardisAuthentication()


class ACLAuthorization(Authorization):
    """Authorisation class for Tastypie."""

    def read_list(self, object_list, bundle):  # noqa # too complex
        obj_ids = [obj.id for obj in object_list]
        if bundle.request.user.is_authenticated and bundle.request.user.is_superuser:
            return object_list
        if isinstance(bundle.obj, Experiment):
            experiments = Experiment.safe.all(bundle.request.user)
            return experiments.filter(id__in=obj_ids)
        if isinstance(bundle.obj, ExperimentAuthor):
            experiments = Experiment.safe.all(bundle.request.user)
            return ExperimentAuthor.objects.filter(
                experiment__in=experiments, id__in=obj_ids
            )
        if isinstance(bundle.obj, ExperimentParameterSet):
            experiments = Experiment.safe.all(bundle.request.user)
            return ExperimentParameterSet.objects.filter(
                experiment__in=experiments, id__in=obj_ids
            )
        if isinstance(bundle.obj, ExperimentParameter):
            experiments = Experiment.safe.all(bundle.request.user)
            exp_params = ExperimentParameter.objects.filter(
                parameterset__experiment__in=experiments, id__in=obj_ids
            )
            # Generator to filter sensitive exp_parameters when given an exp id
            def get_exp_param(exp_par):
                if not exp_par.name.sensitive:
                    yield exp_par
                elif has_sensitive_access(
                    bundle.request, exp_par.parameterset.experiment.id, "experiment"
                ):
                    yield exp_par

            # Take chained generators and turn them into a set of parameters
            return list(chain(chain.from_iterable(map(get_exp_param, exp_params))))
        if isinstance(bundle.obj, Dataset):
            dataset_ids = [
<<<<<<< HEAD
                ds.id
                for ds in object_list
                if has_access(bundle.request, ds.id, "dataset")
=======
                obj_id
                for obj_id in obj_ids
                if has_access(bundle.request, obj_id, "dataset")
>>>>>>> ce13559a
            ]
            return Dataset.objects.filter(id__in=dataset_ids)
        if isinstance(bundle.obj, DatasetParameterSet):
            return [
                dps
                for dps in object_list
                if has_access(bundle.request, dps.dataset.id, "dataset")
            ]
        if isinstance(bundle.obj, DatasetParameter):
            dp_list = [
                dp
                for dp in object_list
                if has_access(bundle.request, dp.parameterset.dataset.id, "dataset")
            ]
            # Generator to filter sensitive exp_parameters when given an exp id
            def get_set_param(set_par):
                if not set_par.name.sensitive:
                    yield set_par
                elif has_sensitive_access(
                    bundle.request, set_par.parameterset.dataset.id, "dataset"
                ):
                    yield set_par

            # Take chained generators and turn them into a set of parameters
            return list(chain(chain.from_iterable(map(get_set_param, dp_list))))
        if isinstance(bundle.obj, DataFile):
            datafile_ids = [
<<<<<<< HEAD
                df.id
                for df in object_list
                if has_access(bundle.request, df.id, "datafile")
=======
                obj_id
                for obj_id in obj_ids
                if has_access(bundle.request, obj_id, "datafile")
>>>>>>> ce13559a
            ]
            return DataFile.objects.filter(id__in=datafile_ids)
        if isinstance(bundle.obj, DatafileParameterSet):
            return [
                dps
                for dps in object_list
                if has_access(bundle.request, dps.datafile.id, "datafile")
            ]
        if isinstance(bundle.obj, DatafileParameter):
            dp_list = [
                dp
                for dp in object_list
                if has_access(bundle.request, dp.parameterset.datafile.id, "datafile")
            ]
            # Generator to filter sensitive exp_parameters when given an exp id
            def get_file_param(file_par):
                if not file_par.name.sensitive:
                    yield file_par
                elif has_sensitive_access(
                    bundle.request, file_par.parameterset.datafile.id, "datafile"
                ):
                    yield file_par

            # Take chained generators and turn them into a set of parameters
            return list(chain(chain.from_iterable(map(get_file_param, dp_list))))
        if isinstance(bundle.obj, Schema):
            return object_list
        if isinstance(bundle.obj, ParameterName):
            return object_list
        if isinstance(bundle.obj, ExperimentACL):
            query = ExperimentACL.objects.none()
            if bundle.request.user.is_authenticated:
                query |= bundle.request.user.experimentacls.all()
                for group in bundle.request.user.groups.all():
                    query |= group.experimentacls.all()
            return query
        if isinstance(bundle.obj, DatasetACL):
            query = DatasetACL.objects.none()
            if bundle.request.user.is_authenticated:
                query |= bundle.request.user.datasetacls.all()
                for group in bundle.request.user.groups.all():
                    query |= group.datasetacls.all()
            return query
        if isinstance(bundle.obj, DatafileACL):
            query = DatafileACL.objects.none()
            if bundle.request.user.is_authenticated:
                query |= bundle.request.user.datafileacls.all()
                for group in bundle.request.user.groups.all():
                    query |= group.datafileacls.all()
            return query
        if bundle.request.user.is_authenticated and isinstance(bundle.obj, User):
            if facilities_managed_by(bundle.request.user):
                return object_list
            return [
                user
                for user in object_list
                if (
                    user == bundle.request.user
                    or user.experiment_set.filter(public_access__gt=1).count() > 0
                )
            ]
        if isinstance(bundle.obj, Group):
            if facilities_managed_by(bundle.request.user).count() > 0:
                return object_list
            return bundle.request.user.groups.filter(id__in=obj_ids)
        if isinstance(bundle.obj, Facility):
            facilities = facilities_managed_by(bundle.request.user)
            return [facility for facility in object_list if facility in facilities]
        if isinstance(bundle.obj, Instrument):
            if bundle.request.user.is_authenticated:
                return object_list
        if isinstance(bundle.obj, StorageBox):
            if bundle.request.user.is_authenticated:
                return object_list
        if isinstance(bundle.obj, StorageBoxOption):
            if bundle.request.user.is_authenticated:
                return [
                    option
                    for option in object_list
                    if option.key in StorageBoxOptionResource.accessible_keys
                ]
        if isinstance(bundle.obj, StorageBoxAttribute):
            if bundle.request.user.is_authenticated:
                return object_list
        return []

    def read_detail(self, object_list, bundle):  # noqa # too complex
        if bundle.request.user.is_authenticated and bundle.request.user.is_superuser:
            return True
        if re.match("^/api/v1/[a-z_]+/schema/$", bundle.request.path):
            return True
        if isinstance(bundle.obj, Experiment):
            return has_access(bundle.request, bundle.obj.id, "experiment")
        if isinstance(bundle.obj, ExperimentAuthor):
            return has_access(bundle.request, bundle.obj.experiment.id, "experiment")
        if isinstance(bundle.obj, ExperimentParameterSet):
            return has_access(bundle.request, bundle.obj.experiment.id, "experiment")
        if isinstance(bundle.obj, ExperimentParameter):
            if bundle.obj.name.sensitive:
                return has_sensitive_access(
                    bundle.request, bundle.obj.parameterset.experiment.id, "experiment"
                )
            return has_access(
                bundle.request, bundle.obj.parameterset.experiment.id, "experiment"
            )
        if isinstance(bundle.obj, Dataset):
            return has_access(bundle.request, bundle.obj.id, "dataset")
        if isinstance(bundle.obj, DatasetParameterSet):
            return has_access(bundle.request, bundle.obj.dataset.id, "dataset")
        if isinstance(bundle.obj, DatasetParameter):
            if bundle.obj.name.sensitive:
                return has_sensitive_access(
                    bundle.request, bundle.obj.parameterset.dataset.id, "dataset"
                )
            return has_access(
                bundle.request, bundle.obj.parameterset.dataset.id, "dataset"
            )
        if isinstance(bundle.obj, DataFile):
            return has_access(bundle.request, bundle.obj.id, "datafile")
        if isinstance(bundle.obj, DatafileParameterSet):
            return has_access(bundle.request, bundle.obj.datafile.id, "datafile")
        if isinstance(bundle.obj, DatafileParameter):
            if bundle.obj.name.sensitive:
                return has_sensitive_access(
                    bundle.request, bundle.obj.parameterset.datafile.id, "datafile"
                )
            return has_access(
                bundle.request, bundle.obj.parameterset.datafile.id, "datafile"
            )
        if isinstance(bundle.obj, User):
            # allow all authenticated users to read public user info
            # the dehydrate function also adds/removes some information
            authenticated = bundle.request.user.is_authenticated
            public_user = (
                bundle.obj.experiment_set.filter(public_access__gt=1).count() > 0
            )
            return public_user or authenticated
        if isinstance(bundle.obj, Schema):
            return True
        if isinstance(bundle.obj, ParameterName):
            return True
        if isinstance(bundle.obj, StorageBox):
            return bundle.request.user.is_authenticated
        if isinstance(bundle.obj, StorageBoxOption):
            return (
                bundle.request.user.is_authenticated
                and bundle.obj.key in StorageBoxOptionResource.accessible_keys
            )
        if isinstance(bundle.obj, StorageBoxAttribute):
            return bundle.request.user.is_authenticated
        if isinstance(bundle.obj, Group):
            return bundle.obj in bundle.request.user.groups.all()
        if isinstance(bundle.obj, Facility):
            return bundle.obj in facilities_managed_by(bundle.request.user)
        if isinstance(bundle.obj, Instrument):
            return bundle.obj.facility in facilities_managed_by(bundle.request.user)
        raise NotImplementedError(type(bundle.obj))

    def create_list(self, object_list, bundle):
        raise NotImplementedError(type(bundle.obj))

    def create_detail(self, object_list, bundle):  # noqa # too complex
        if not bundle.request.user.is_authenticated:
            return False
        if bundle.request.user.is_authenticated and bundle.request.user.is_superuser:
            return True
        if isinstance(bundle.obj, Experiment):
            return bundle.request.user.has_perm("tardis_portal.add_experiment")
        if isinstance(bundle.obj, ExperimentAuthor):
            return bundle.request.user.has_perm("tardis_portal.add_experiment")
        if isinstance(bundle.obj, ExperimentParameterSet):
            if not bundle.request.user.has_perm("tardis_portal.change_experiment"):
                return False
            experiment_uri = bundle.data.get("experiment", None)
            if experiment_uri is not None:
                experiment = ExperimentResource.get_via_uri(
                    ExperimentResource(), experiment_uri, bundle.request
                )
                return has_write(bundle.request, experiment.id, "experiment")
            if getattr(bundle.obj.experiment, "id", False):
                return has_write(bundle.request, bundle.obj.experiment.id, "experiment")
            return False
        if isinstance(bundle.obj, ExperimentParameter):
            return bundle.request.user.has_perm(
                "tardis_portal.change_experiment"
            ) and has_write(
                bundle.request, bundle.obj.parameterset.experiment.id, "experiment"
            )
        if isinstance(bundle.obj, Dataset):
            if not bundle.request.user.has_perm("tardis_portal.change_dataset"):
                return False
            perm = False
            for exp_uri in bundle.data.get("experiments", []):
                try:
                    this_exp = ExperimentResource.get_via_uri(
                        ExperimentResource(), exp_uri, bundle.request
                    )
                except:
                    return False
                if has_write(bundle.request, this_exp.id, "experiment"):
                    perm = True
                else:
                    return False
            return perm
        if isinstance(bundle.obj, DatasetParameterSet):
            if not bundle.request.user.has_perm("tardis_portal.change_dataset"):
                return False
            dataset_uri = bundle.data.get("dataset", None)
            if dataset_uri is not None:
                dataset = DatasetResource.get_via_uri(
                    DatasetResource(), dataset_uri, bundle.request
                )
                return has_write(bundle.request, dataset.id, "dataset")
            if getattr(bundle.obj.dataset, "id", False):
                return has_write(bundle.request, bundle.obj.dataset.id, "dataset")
            return False
        if isinstance(bundle.obj, DatasetParameter):
            return bundle.request.user.has_perm(
                "tardis_portal.change_dataset"
            ) and has_write(
                bundle.request, bundle.obj.parameterset.dataset.id, "dataset"
            )
        if isinstance(bundle.obj, DataFile):
            dataset = DatasetResource.get_via_uri(
                DatasetResource(), bundle.data["dataset"], bundle.request
            )
            return all(
                [
                    bundle.request.user.has_perm("tardis_portal.change_dataset"),
                    bundle.request.user.has_perm("tardis_portal.add_datafile"),
                    has_write(bundle.request, dataset.id, "dataset"),
                ]
            )
        if isinstance(bundle.obj, DatafileParameterSet):
            dataset = Dataset.objects.get(pk=bundle.obj.datafile.dataset.id)
            return all(
                [
                    bundle.request.user.has_perm("tardis_portal.change_dataset"),
                    bundle.request.user.has_perm("tardis_portal.add_datafile"),
                    has_write(bundle.request, dataset.id, "dataset"),
                ]
            )
        if isinstance(bundle.obj, DatafileParameter):
            dataset = Dataset.objects.get(
                pk=bundle.obj.parameterset.datafile.dataset.id
            )
            return all(
                [
                    bundle.request.user.has_perm("tardis_portal.change_dataset"),
                    bundle.request.user.has_perm("tardis_portal.add_datafile"),
                    has_write(bundle.request, dataset.id, "dataset"),
                ]
            )
        if isinstance(bundle.obj, DataFileObject):
            return all(
                [
                    bundle.request.user.has_perm("tardis_portal.change_dataset"),
                    bundle.request.user.has_perm("tardis_portal.add_datafile"),
                    has_write(
                        bundle.request, bundle.obj.datafile.dataset.id, "dataset"
                    ),
                ]
            )
        if isinstance(bundle.obj, ExperimentACL):
            return bundle.request.user.has_perm("tardis_portal.add_experimentacl")
        if isinstance(bundle.obj, DatasetACL):
            return bundle.request.user.has_perm("tardis_portal.add_datasetacl")
        if isinstance(bundle.obj, DatafileACL):
            return bundle.request.user.has_perm("tardis_portal.add_datafileacl")
        if isinstance(bundle.obj, Group):
            return bundle.request.user.has_perm("tardis_portal.add_group")
        if isinstance(bundle.obj, Facility):
            return bundle.request.user.has_perm("tardis_portal.add_facility")
        if isinstance(bundle.obj, Instrument):
            facilities = facilities_managed_by(bundle.request.user)
            return all(
                [
                    bundle.request.user.has_perm("tardis_portal.add_instrument"),
                    bundle.obj.facility in facilities,
                ]
            )
        raise NotImplementedError(type(bundle.obj))

    def update_list(self, object_list, bundle):
        raise NotImplementedError(type(bundle.obj))
        # allowed = []

        # # Since they may not all be saved, iterate over them.
        # for obj in object_list:
        #     if obj.user == bundle.request.user:
        #         allowed.append(obj)

        # return allowed

    def update_detail(self, object_list, bundle):  # noqa # too complex
        """
        Latest TastyPie requires update_detail permissions to be able to create
        objects.  Rather than duplicating code here, we'll just use the same
        authorization rules we use for create_detail.
        """
        return self.create_detail(object_list, bundle)

    def delete_list(self, object_list, bundle):
        raise Unauthorized("Sorry, no deletes.")

    def delete_detail(self, object_list, bundle):
        if isinstance(bundle.obj, Experiment):
            return bundle.request.user.has_perm(
                "tardis_portal.change_experiment"
            ) and has_delete_permissions(bundle.request, bundle.obj.id)
        raise Unauthorized("Sorry, no deletes.")


class IntrospectionObject(object):
    def __init__(self, projects_enabled=None, experiment_only_acls=None, id=None):
        self.projects_enabled = projects_enabled
        self.experiment_only_acls = experiment_only_acls
        self.id = id


class IntrospectionResource(Resource):
    """Tastypie resource for introspection - to expose some key settings publicly"""

    projects_enabled = fields.ApiField(attribute="projects_enabled", null=True)
    experiment_only_acls = fields.ApiField(attribute="experiment_only_acls", null=True)

    class Meta:
        resource_name = "introspection"
        list_allowed_methods = ["get"]
        serializer = default_serializer
        authentication = default_authentication
        object_class = IntrospectionObject
        always_return_data = True

    def detail_uri_kwargs(self, bundle_or_obj):
        kwargs = {}
        if isinstance(bundle_or_obj, Bundle):
            kwargs["pk"] = bundle_or_obj.obj.id
        else:
            kwargs["pk"] = bundle_or_obj["id"]

        return kwargs

    def get_object_list(self, request):
        return [
            IntrospectionObject(
                projects_enabled="tardis.apps.projects" in settings.INSTALLED_APPS,
                experiment_only_acls=settings.ONLY_EXPERIMENT_ACLS,
            )
        ]

    def obj_get_list(self, bundle, **kwargs):
        return self.get_object_list(bundle.request)


class GroupResource(ModelResource):
    class Meta:
        object_class = Group
        queryset = Group.objects.all()
        authentication = default_authentication
        authorization = ACLAuthorization()
        filtering = {
            "id": ("exact",),
            "name": ("exact",),
        }


class UserResource(ModelResource):
    groups = fields.ManyToManyField(GroupResource, "groups", null=True, full=True)

    class Meta:
        object_class = User
        authentication = default_authentication
        authorization = ACLAuthorization()
        queryset = User.objects.all().exclude(pk=settings.PUBLIC_USER_ID)
        allowed_methods = ["get"]
        fields = ["username", "first_name", "last_name", "email"]
        serializer = default_serializer
        filtering = {
            "username": ("exact",),
            "email": ("iexact",),
        }

    def dehydrate(self, bundle):
        """
        use cases::

          public user:
            anonymous:
              name, uri, email, id
            authenticated:
              other user:
                name, uri, email, id [, username if facility manager]
              same user:
                name, uri, email, id, username
          private user:
            anonymous:
              none
            authenticated:
              other user:
                name, uri, id [, username, email if facility manager]
              same user:
                name, uri, email, id, username
        """
        authuser = bundle.request.user
        authenticated = authuser.is_authenticated
        queried_user = bundle.obj
        public_user = (
            queried_user.experiment_set.filter(public_access__gt=1).count() > 0
        )
        same_user = authuser == queried_user

        # add the database id for convenience
        bundle.data["id"] = queried_user.id

        # allow the user to find out their username and email
        # allow facility managers to query other users' username and email
        if authenticated and (same_user or facilities_managed_by(authuser).count() > 0):
            bundle.data["username"] = queried_user.username
            bundle.data["email"] = queried_user.email
        else:
            del bundle.data["username"]
            del bundle.data["email"]

        # add public information
        if public_user:
            bundle.data["email"] = queried_user.email

        return bundle


class MyTardisModelResource(ModelResource):
    class Meta:
        authentication = default_authentication
        authorization = ACLAuthorization()
        serializer = default_serializer
        object_class = None


class FacilityResource(MyTardisModelResource):
    manager_group = fields.ForeignKey(
        GroupResource, "manager_group", null=True, full=True
    )

    class Meta(MyTardisModelResource.Meta):
        object_class = Facility
        queryset = Facility.objects.all()
        filtering = {
            "id": ("exact",),
            "manager_group": ALL_WITH_RELATIONS,
            "name": ("exact",),
        }
        ordering = ["id", "name"]
        always_return_data = True


class InstrumentResource(MyTardisModelResource):
    facility = fields.ForeignKey(FacilityResource, "facility", null=True, full=True)

    class Meta(MyTardisModelResource.Meta):
        object_class = Instrument
        queryset = Instrument.objects.all()
        filtering = {
            "id": ("exact",),
            "facility": ALL_WITH_RELATIONS,
            "name": ("exact",),
        }
        ordering = ["id", "name"]
        always_return_data = True


class ExperimentResource(MyTardisModelResource):
    """API for Experiments
    also creates a default ACL and allows ExperimentParameterSets to be read
    and written.

    TODO: catch duplicate schema submissions for parameter sets
    """

    created_by = fields.ForeignKey(UserResource, "created_by")
    parameter_sets = fields.ToManyField(
        "tardis.tardis_portal.api.ExperimentParameterSetResource",
        "experimentparameterset_set",
        related_name="experiment",
        full=True,
        null=True,
    )

    class Meta(MyTardisModelResource.Meta):
        object_class = Experiment
        queryset = Experiment.objects.all()
        filtering = {
            "id": ("exact",),
            "title": ("exact",),
        }
        ordering = ["id", "title", "created_time", "update_time"]
        always_return_data = True

    def dehydrate(self, bundle):
        exp = bundle.obj
        authors = [
            {"name": a.author, "url": a.url} for a in exp.experimentauthor_set.all()
        ]
        bundle.data["authors"] = authors
        lic = exp.license
        if lic is not None:
            bundle.data["license"] = {
                "name": lic.name,
                "url": lic.url,
                "description": lic.internal_description,
                "image_url": lic.image_url,
                "allows_distribution": lic.allows_distribution,
            }
        owners = exp.get_owners()
        bundle.data["owner_ids"] = [o.id for o in owners]

        if settings.ONLY_EXPERIMENT_ACLS:
            dataset_count = exp.datasets.all().count()
        else:
            dataset_count = (
                Dataset.safe.all(bundle.request.user)
                .filter(experiments__id=exp.id)
                .count()
            )
        bundle.data["dataset_count"] = dataset_count
        datafile_count = exp.get_datafiles(bundle.request.user).count()
        bundle.data["datafile_count"] = datafile_count
        experiment_size = exp.get_size(bundle.request.user)
        bundle.data["experiment_size"] = experiment_size
        return bundle

    def hydrate_m2m(self, bundle):
        """
        create ACL before any related objects are created in order to use
        ACL permissions for those objects.
        """
        if getattr(bundle.obj, "id", False):
            experiment = bundle.obj
            # TODO: unify this with the view function's ACL creation,
            # maybe through an ACL toolbox.
            acl = ExperimentACL(
                experiment=experiment,
                user=bundle.request.user,
                canRead=True,
                canDownload=True,
                canWrite=True,
                canDelete=True,
                canSensitive=True,
                isOwner=True,
                aclOwnershipType=ExperimentACL.OWNER_OWNED,
            )
            acl.save()

        return super().hydrate_m2m(bundle)

    def obj_create(self, bundle, **kwargs):
        """experiments need at least one ACL to be available through the
        ExperimentManager (Experiment.safe)
        Currently not tested for failed db transactions as sqlite does not
        enforce limits.
        """
        user = bundle.request.user
        bundle.data["created_by"] = user
        bundle = super().obj_create(bundle, **kwargs)
        return bundle


class ExperimentAuthorResource(MyTardisModelResource):
    """API for ExperimentAuthors"""

    experiment = fields.ForeignKey(
        ExperimentResource, "experiment", full=True, null=True
    )

    class Meta(MyTardisModelResource.Meta):
        object_class = ExperimentAuthor
        queryset = ExperimentAuthor.objects.all()
        filtering = {
            "id": ("exact",),
            "experiment": ALL_WITH_RELATIONS,
            "author": ("exact", "iexact"),
            "institution": ("exact", "iexact"),
            "email": ("exact", "iexact"),
            "order": ("exact",),
            "url": ("exact", "iexact"),
        }
        ordering = ["id", "author", "email", "order"]
        always_return_data = True


class DatasetResource(MyTardisModelResource):
    experiments = fields.ToManyField(
        ExperimentResource, "experiments", related_name="datasets"
    )
    parameter_sets = fields.ToManyField(
        "tardis.tardis_portal.api.DatasetParameterSetResource",
        "datasetparameterset_set",
        related_name="dataset",
        full=True,
        null=True,
    )
    instrument = fields.ForeignKey(
        InstrumentResource, "instrument", null=True, full=True
    )

    class Meta(MyTardisModelResource.Meta):
        object_class = Dataset
        queryset = Dataset.objects.all()
        filtering = {
            "id": ("exact",),
            "experiments": ALL_WITH_RELATIONS,
            "description": ("exact",),
            "directory": ("exact",),
            "instrument": ALL_WITH_RELATIONS,
        }
        ordering = ["id", "description"]
        always_return_data = True

    def dehydrate(self, bundle):
        dataset = bundle.obj
        size = dataset.get_size(bundle.request.user)
        bundle.data["dataset_size"] = size
        dataset_experiment_count = dataset.experiments.count()
        bundle.data["dataset_experiment_count"] = dataset_experiment_count
        if settings.ONLY_EXPERIMENT_ACLS:
            dataset_datafile_count = dataset.datafile_set.count()
        else:
            dataset_datafile_count = (
                DataFile.safe.all(bundle.request.user)
                .filter(dataset__id=dataset.id)
                .count()
            )
        bundle.data["dataset_datafile_count"] = dataset_datafile_count
        return bundle

    def prepend_urls(self):
        return [
            url(
                r"^(?P<resource_name>%s)/(?P<pk>\w[\w/-]*)/files/"
                r"(?:(?P<file_path>.+))?$" % self._meta.resource_name,
                self.wrap_view("get_datafiles"),
                name="api_get_datafiles_for_dataset",
            ),
            url(
                r"^(?P<resource_name>%s)/(?P<pk>\w[\w/-]*)/root-dir-nodes%s$"
                % (self._meta.resource_name, trailing_slash()),
                self.wrap_view("get_root_dir_nodes"),
                name="api_get_root_dir_nodes",
            ),
            url(
                r"^(?P<resource_name>%s)/(?P<pk>\w[\w/-]*)/child-dir-nodes%s$"
                % (self._meta.resource_name, trailing_slash()),
                self.wrap_view("get_child_dir_nodes"),
                name="api_get_child_dir_nodes",
            ),
            url(
                r"^(?P<resource_name>%s)/(?P<pk>\w[\w/-]*)/child-dir-files%s$"
                % (self._meta.resource_name, trailing_slash()),
                self.wrap_view("get_child_dir_files"),
                name="api_get_child_dir_files",
            ),
        ]

    def get_datafiles(self, request, **kwargs):
        self.method_check(request, allowed=["get"])
        self.is_authenticated(request)

        dataset_id = kwargs["pk"]
        del kwargs["pk"]

        file_path = kwargs.get("file_path", None)

        if not has_access(request, dataset_id, "dataset"):
            return HttpResponseForbidden()

        kwargs["dataset__id"] = dataset_id

        if file_path is not None:
            del kwargs["file_path"]
            kwargs["directory__startswith"] = file_path

        return DataFileResource().dispatch("list", request, **kwargs)

    def hydrate_m2m(self, bundle):
        """
        Create experiment-dataset associations first, because they affect
        authorization for adding other related resources, e.g. metadata
        """
        if getattr(bundle.obj, "id", False):
<<<<<<< HEAD
=======
            dataset = bundle.obj
>>>>>>> ce13559a
            for exp_uri in bundle.data.get("experiments", []):
                try:
                    exp = ExperimentResource.get_via_uri(
                        ExperimentResource(), exp_uri, bundle.request
                    )
                    bundle.obj.experiments.add(exp)
                except NotFound:
                    pass
        if not settings.ONLY_EXPERIMENT_ACLS:
            acl = DatasetACL(
                dataset=dataset,
                user=bundle.request.user,
                canRead=True,
                canDownload=True,
                canWrite=True,
                canDelete=True,
                canSensitive=True,
                isOwner=True,
                aclOwnershipType=DatasetACL.OWNER_OWNED,
            )
            acl.save()

        return super().hydrate_m2m(bundle)

    def get_root_dir_nodes(self, request, **kwargs):
        """Return JSON-serialized list of filenames/folders in the dataset's root directory"""
        self.method_check(request, allowed=["get"])
        self.is_authenticated(request)

        dataset_id = kwargs["pk"]
        dataset = Dataset.objects.get(id=dataset_id)
        if not has_access(request, dataset_id, "dataset"):
            return HttpResponseForbidden()

        # get dirs at root level
        dir_tuples = dataset.get_dir_tuples(request.user, "")
        # get files at root level
        if settings.ONLY_EXPERIMENT_ACLS:
            dfs = (
                DataFile.objects.filter(dataset=dataset, directory="")
                | DataFile.objects.filter(dataset=dataset, directory__isnull=True)
            ).distinct()
        else:
            dfs = (
                DataFile.safe.all(request.user).filter(dataset=dataset, directory="")
                | DataFile.safe.all(request.user).filter(
                    dataset=dataset, directory__isnull=True
                )
            ).distinct()

        pgresults = 1000

        paginator = Paginator(dfs, pgresults)

        try:
            page_num = int(request.GET.get("page", "0"))
        except ValueError:
            page_num = 0

        # If page request (9999) is out of range, deliver last page of results.

        try:
            dfs = paginator.page(page_num + 1)
        except (EmptyPage, InvalidPage):
            dfs = paginator.page(paginator.num_pages)
        child_list = []
        # append directories list
        if dir_tuples and page_num == 0:
            for dir_tuple in dir_tuples:
                child_dict = {
                    "name": dir_tuple[0],
                    "path": dir_tuple[1],
                    "children": [],
                }
                child_list.append(child_dict)
                # append files to list
        if dfs:
            for df in dfs:
                children = {}
                children["name"] = df.filename
                children["verified"] = df.verified
                children["id"] = df.id
                children["is_online"] = df.is_online
                children["recall_url"] = df.recall_url
                child_list.append(children)
        if paginator.num_pages - 1 > page_num:
            # append a marker element
            children = {}
            children["next_page"] = True
            children["next_page_num"] = page_num + 1
            children["display_text"] = "Displaying {current} of {total} ".format(
                current=(dfs.number * pgresults), total=paginator.count
            )
            child_list.append(children)
        if paginator.num_pages - 1 == page_num:
            # append a marker element
            children = {}
            children["next_page"] = False
            child_list.append(children)

        return JsonResponse(child_list, status=200, safe=False)

    def get_child_dir_nodes(self, request, **kwargs):
        """Return JSON-serialized list of filenames/folders within a child subdirectory"""
        self.method_check(request, allowed=["get"])
        self.is_authenticated(request)

        dataset_id = kwargs["pk"]
        if not has_access(request, dataset_id, "dataset"):
            return HttpResponseForbidden()

        base_dir = request.GET.get("dir_path", None)
        dataset = Dataset.objects.get(id=dataset_id)
        if not base_dir:
            return HttpResponse("Please specify base directory", status=400)

        # Previously this method checked the tree nodes data passed
        # in to determine whether children has already been loaded,
        # but now that logic will be moved to the front-end component.

        # list dir under base_dir
        child_dir_tuples = dataset.get_dir_tuples(request.user, base_dir)
        # list files under base_dir
        if settings.ONLY_EXPERIMENT_ACLS:
            dfs = DataFile.objects.filter(dataset=dataset, directory=base_dir)
        else:
            dfs = DataFile.safe.all(request.user).filter(
                dataset=dataset, directory=base_dir
            )
        # walk the directory tree and append files and dirs
        # if there are directories append this to data
        child_list = []
        if child_dir_tuples:
            child_list = dataset.get_dir_nodes(child_dir_tuples)

        # if there are files append this
        if dfs:
            for df in dfs:
                child = {
                    "name": df.filename,
                    "id": df.id,
                    "verified": df.verified,
                    "is_online": df.is_online,
                    "recall_url": df.recall_url,
                }
                child_list.append(child)

        return JsonResponse(child_list, status=200, safe=False)

    def get_child_dir_files(self, request, **kwargs):
        """
        Return a list of datafile Ids within a child subdirectory
        :param request: a HTTP Request instance
        :type request: :class:`django.http.HttpRequest`
        :param kwargs:
        :return: a list of datafile IDs
        :rtype: JsonResponse: :class: `django.http.JsonResponse`
        """
        self.method_check(request, allowed=["get"])
        self.is_authenticated(request)
        dataset_id = kwargs["pk"]
        if not has_access(request, dataset_id, "dataset"):
            return HttpResponseForbidden()

        dir_path = request.GET.get("dir_path", None)
        if not dir_path:
            return HttpResponse("Please specify folder path")

        if settings.ONLY_EXPERIMENT_ACLS:
            df_list = DataFile.objects.filter(
                dataset__id=dataset_id, directory=dir_path
            ) | DataFile.objects.filter(
                dataset__id=dataset_id, directory__startswith=dir_path + "/"
            )
        else:
            df_list = DataFile.safe.all(request.user).filter(
                dataset__id=dataset_id, directory=dir_path
            ) | DataFile.safe.all(request.user).filter(
                dataset__id=dataset_id, directory__startswith=dir_path + "/"
            )
        ids = [df.id for df in df_list]
        return JsonResponse(ids, status=200, safe=False)

    def _populate_children(self, request, sub_child_dirs, dir_node, dataset):
        """Populate the children list in a directory node

        Example dir_node: {'name': u'child_1', 'children': []}
        """
        for dir in sub_child_dirs:
            part1, part2 = dir
            # get files for this dir
            if settings.ONLY_EXPERIMENT_ACLS:
                dfs = DataFile.objects.filter(dataset=dataset, directory=part2)
            else:
                dfs = DataFile.safe.all(request.user).filter(
                    dataset=dataset, directory=part2
                )
            filenames = [df.filename for df in dfs]
            if part1 == "..":
                for file_name in filenames:
                    child = {"name": file_name}
                    dir_node["children"].append(child)
            else:
                children = []
                for file_name in filenames:
                    child = {"name": file_name}
                    children.append(child)
                dir_node["children"].append(
                    {"name": part2.rpartition("/")[2], "children": children}
                )


class DataFileResource(MyTardisModelResource):
    dataset = fields.ForeignKey(DatasetResource, "dataset")
    parameter_sets = fields.ToManyField(
        "tardis.tardis_portal.api.DatafileParameterSetResource",
        "datafileparameterset_set",
        related_name="datafile",
        full=True,
        null=True,
    )
    datafile = fields.FileField()
    replicas = fields.ToManyField(
        "tardis.tardis_portal.api.ReplicaResource",
        "file_objects",
        related_name="datafile",
        full=True,
        null=True,
    )
    temp_url = None

    class Meta(MyTardisModelResource.Meta):
        object_class = DataFile
        queryset = DataFile.objects.all()
        filtering = {
            "directory": ("exact", "startswith"),
            "dataset": ALL_WITH_RELATIONS,
            "filename": ("exact",),
        }
        ordering = ["id", "filename", "modification_time"]
        resource_name = "dataset_file"

    def download_file(self, request, **kwargs):
        """
        curl needs the -J switch to get the filename right
        auth needs to be added manually here
        """
        self.method_check(request, allowed=["get"])
        self.is_authenticated(request)
        self.throttle_check(request)

        if not has_download_access(request, kwargs["pk"], "datafile"):
            return HttpResponseForbidden()

        file_record = self._meta.queryset.get(pk=kwargs["pk"])
        self.authorized_read_detail(
            [file_record], self.build_bundle(obj=file_record, request=request)
        )

        preferred_dfo = file_record.get_preferred_dfo()
        if not preferred_dfo:
            # No verified DataFileObject exists for this DataFile
            return HttpResponseNotFound()

        storage_class_name = preferred_dfo.storage_box.django_storage_class
        download_uri_templates = getattr(settings, "DOWNLOAD_URI_TEMPLATES", {})
        if storage_class_name in download_uri_templates:
            template = URITemplate(download_uri_templates[storage_class_name])
            return redirect(template.expand(dfo_id=preferred_dfo.id))

        if settings.PROXY_DOWNLOADS:
            full_path = preferred_dfo.get_full_path()
            for dir_prefix, url_prefix in settings.PROXY_DOWNLOAD_PREFIXES:
                if full_path.startswith(dir_prefix):
                    response = HttpResponse()
                    response["Content-Disposition"] = "attachment; filename={0}".format(
                        file_record.filename
                    )
                    path = full_path.split(dir_prefix)[1]
                    response["X-Accel-Redirect"] = "%s/%s" % (url_prefix, path)
                    return response

        # Log file download event
        if getattr(settings, "ENABLE_EVENTLOG", False):
            from tardis.apps.eventlog.utils import log

            log(
                action="DOWNLOAD_DATAFILE",
                extra={"id": kwargs["pk"], "type": "api"},
                request=request,
            )

        file_object = file_record.get_file()
        wrapper = FileWrapper(file_object)
        tracker_data = dict(
            label="file",
            session_id=request.COOKIES.get("_ga"),
            ip=request.META.get("REMOTE_ADDR", ""),
            user=request.user,
            total_size=file_record.size,
            num_files=1,
            ua=request.META.get("HTTP_USER_AGENT", None),
        )
        response = StreamingHttpResponse(
            IteratorTracker(wrapper, tracker_data), content_type=file_record.mimetype
        )
        response["Content-Length"] = file_record.size
        response["Content-Disposition"] = (
            'attachment; filename="%s"' % file_record.filename
        )
        self.log_throttled_access(request)
        return response

    def verify_file(self, request, **kwargs):
        """triggers verification of file, e.g. after non-POST upload complete"""
        self.method_check(request, allowed=["get"])
        self.is_authenticated(request)
        self.throttle_check(request)

        if not has_download_access(request, kwargs["pk"], "datafile"):
            return HttpResponseForbidden()

        file_record = self._meta.queryset.get(pk=kwargs["pk"])
        self.authorized_read_detail(
            [file_record], self.build_bundle(obj=file_record, request=request)
        )
        for dfo in file_record.file_objects.all():
            shadow = "dfo_verify location:%s" % dfo.storage_box.name
            tasks.dfo_verify.apply_async(
                args=[dfo.id], priority=dfo.priority, shadow=shadow
            )
        return HttpResponse()

    def hydrate(self, bundle):
        if "attached_file" in bundle.data:
            # have POSTed file
            newfile = bundle.data["attached_file"][0]
            compute_md5 = getattr(settings, "COMPUTE_MD5", True)
            compute_sha512 = getattr(settings, "COMPUTE_SHA512", False)
            if (compute_md5 and "md5sum" not in bundle.data) or (
                compute_sha512 and "sha512sum" not in bundle.data
            ):
                checksums = compute_checksums(
                    newfile,
                    compute_md5=compute_md5,
                    compute_sha512=compute_sha512,
                    close_file=False,
                )
                if compute_md5:
                    bundle.data["md5sum"] = checksums["md5sum"]
                if compute_sha512:
                    bundle.data["sha512sum"] = checksums["sha512sum"]

            if "replicas" in bundle.data:
                for replica in bundle.data["replicas"]:
                    replica.update({"file_object": newfile})
            else:
                bundle.data["replicas"] = [{"file_object": newfile}]

            del bundle.data["attached_file"]

        return bundle

    def hydrate_m2m(self, bundle):
        """
        create ACL before any related objects are created in order to use
        ACL permissions for those objects.
        """
        if getattr(bundle.obj, "id", False):
            if not settings.ONLY_EXPERIMENT_ACLS:
                datafile = bundle.obj
                # TODO: unify this with the view function's ACL creation,
                # maybe through an ACL toolbox.
                acl = DatafileACL(
                    datafile=datafile,
                    user=bundle.request.user,
                    canRead=True,
                    canDownload=True,
                    canWrite=True,
                    canDelete=True,
                    canSensitive=True,
                    isOwner=True,
                    aclOwnershipType=DatafileACL.OWNER_OWNED,
                )
                acl.save()
        return super().hydrate_m2m(bundle)

    def obj_create(self, bundle, **kwargs):
        """
        Creates a new DataFile object from the provided bundle.data dict.

        If a duplicate key error occurs, responds with HTTP Error 409: CONFLICT
        """
        try:
            retval = super().obj_create(bundle, **kwargs)
        except IntegrityError as err:
            if "duplicate key" in str(err):
                raise ImmediateHttpResponse(HttpResponse(status=409))
            raise

        if "replicas" not in bundle.data or not bundle.data["replicas"]:
            # no replica specified: return upload path and create dfo for
            # new path
            sbox = bundle.obj.get_receiving_storage_box()
            if sbox is None:
                raise NotImplementedError
            dfo = DataFileObject(datafile=bundle.obj, storage_box=sbox)
            dfo.create_set_uri()
            dfo.save()
            self.temp_url = dfo.get_full_path()
        else:
            # Log file upload event
            if getattr(settings, "ENABLE_EVENTLOG", False):
                from tardis.apps.eventlog.utils import log

                log(
                    action="UPLOAD_DATAFILE",
                    extra={"id": bundle.obj.id, "type": "post"},
                    request=bundle.request,
                )

        return retval

    def post_list(self, request, **kwargs):
        response = super().post_list(request, **kwargs)
        if self.temp_url is not None:
            response.content = self.temp_url
            self.temp_url = None
        return response

    def prepend_urls(self):
        return [
            url(
                r"^(?P<resource_name>%s)/(?P<pk>\w[\w/-]*)/download%s$"
                % (self._meta.resource_name, trailing_slash()),
                self.wrap_view("download_file"),
                name="api_download_file",
            ),
            url(
                r"^(?P<resource_name>%s)/(?P<pk>\w[\w/-]*)/verify%s$"
                % (self._meta.resource_name, trailing_slash()),
                self.wrap_view("verify_file"),
                name="api_verify_file",
            ),
        ]

    def deserialize(self, request, data, format=None):
        """
        from https://github.com/toastdriven/django-tastypie/issues/42
        modified to deserialize json sent via POST. Would fail if data is sent
        in a different format.
        uses a hack to get back pure json from request.POST
        """
        if not format:
            format = request.META.get("CONTENT_TYPE", "application/json")
        if format == "application/x-www-form-urlencoded":
            return request.POST
        if format.startswith("multipart"):
            jsondata = request.POST["json_data"]
            data = json.loads(jsondata)
            data.update(request.FILES)
            return data
        return super().deserialize(request, data, format)

    def put_detail(self, request, **kwargs):
        """
        from https://github.com/toastdriven/django-tastypie/issues/42
        """
        if request.META.get("CONTENT_TYPE").startswith("multipart") and not hasattr(
            request, "_body"
        ):
            request._body = ""

        return super().put_detail(request, **kwargs)


class SchemaResource(MyTardisModelResource):
    class Meta(MyTardisModelResource.Meta):
        object_class = Schema
        queryset = Schema.objects.all()
        filtering = {
            "id": ("exact",),
            "namespace": ("exact",),
        }
        ordering = ["id"]


class ParameterNameResource(MyTardisModelResource):
    schema = fields.ForeignKey(SchemaResource, "schema")

    class Meta(MyTardisModelResource.Meta):
        object_class = ParameterName
        queryset = ParameterName.objects.all()
        filtering = {
            "schema": ALL_WITH_RELATIONS,
        }


class ParameterResource(MyTardisModelResource):
    name = fields.ForeignKey(ParameterNameResource, "name")
    value = fields.CharField(blank=True)

    def hydrate(self, bundle):
        """
        sets the parametername by uri or name
        if untyped value is given, set value via parameter method,
        otherwise use modelresource automatisms
        """
        try:
            parname = ParameterNameResource.get_via_uri(
                ParameterNameResource(), bundle.data["name"], bundle.request
            )
        except NotFound:
            parname = bundle.related_obj._get_create_parname(bundle.data["name"])
        del bundle.data["name"]
        bundle.obj.name = parname
        if "value" in bundle.data:
            bundle.obj.set_value(bundle.data["value"])
            del bundle.data["value"]
        return bundle


class ParameterSetResource(MyTardisModelResource):
    schema = fields.ForeignKey(SchemaResource, "schema", full=True)

    def hydrate_schema(self, bundle):
        try:
            schema = SchemaResource.get_via_uri(
                SchemaResource(), bundle.data["schema"], bundle.request
            )
        except NotFound:
            schema = Schema.objects.get(namespace=bundle.data["schema"])
        bundle.obj.schema = schema
        del bundle.data["schema"]
        return bundle


class LocationResource(MyTardisModelResource):
    class Meta(MyTardisModelResource.Meta):
        queryset = StorageBox.objects.all()


class ReplicaResource(MyTardisModelResource):
    datafile = fields.ForeignKey(DataFileResource, "datafile")

    class Meta(MyTardisModelResource.Meta):
        object_class = DataFileObject
        queryset = DataFileObject.objects.all()
        filtering = {
            "verified": ("exact",),
            "url": ("exact", "startswith"),
        }
        ordering = ["id"]

    def hydrate(self, bundle):
        if "url" in bundle.data:
            if "file_object" not in bundle.data:
                bundle.data["uri"] = bundle.data["url"]
            del bundle.data["url"]
        datafile = bundle.related_obj
        bundle.obj.datafile = datafile
        bundle.data["datafile"] = datafile
        if "location" in bundle.data:
            try:
                bundle.obj.storage_box = StorageBox.objects.get(
                    name=bundle.data["location"]
                )
            except StorageBox.DoesNotExist:
                bundle.obj.storage_box = datafile.get_default_storage_box()
            del bundle.data["location"]
        else:
            bundle.obj.storage_box = datafile.get_default_storage_box()

        bundle.obj.save()
        if "file_object" in bundle.data:
            bundle.obj.file_object = bundle.data["file_object"]
            bundle.data["file_object"].close()
            del bundle.data["file_object"]
            bundle.obj = DataFileObject.objects.get(id=bundle.obj.id)
        return bundle

    def dehydrate(self, bundle):
        dfo = bundle.obj
        bundle.data["location"] = dfo.storage_box.name
        return bundle


class ExperimentACLResource(MyTardisModelResource):
    experiment = fields.ForeignKey(ExperimentResource, "experiment")

    class Meta:
        object_class = ExperimentACL
        authentication = default_authentication
        authorization = ACLAuthorization()
        queryset = ExperimentACL.objects.select_related("user").exclude(
            user__id=settings.PUBLIC_USER_ID
        )
        # filtering = {
        #    'pluginId': ('exact', ),
        #    'entityId': ('exact', ),
        # }
        ordering = ["id"]

    def hydrate(self, bundle):
        try:
            experiment = ExperimentResource.get_via_uri(
                ExperimentResource(), bundle.data["experiment"], bundle.request
            )
        except NotFound:
            experiment = Experiment.objects.get(namespace=bundle.data["experiment"])
        bundle.obj.experiment = experiment
        del bundle.data["experiment"]
        return bundle


class DatasetACLResource(MyTardisModelResource):
    dataset = fields.ForeignKey(DatasetResource, "dataset")

    class Meta:
        object_class = DatasetACL
        authentication = default_authentication
        authorization = ACLAuthorization()
        queryset = DatasetACL.objects.select_related("user").exclude(
            user__id=settings.PUBLIC_USER_ID
        )
        filtering = {
            "pluginId": ("exact",),
            "entityId": ("exact",),
        }
        ordering = ["id"]

    def hydrate(self, bundle):
        try:
            dataset = DatasetResource.get_via_uri(
                DatasetResource(), bundle.data["dataset"], bundle.request
            )
        except NotFound:
            dataset = Dataset.objects.get(namespace=bundle.data["dataset"])
        bundle.obj.dataset = dataset
        del bundle.data["dataset"]
        return bundle


class DatafileACLResource(MyTardisModelResource):
    datafile = fields.ForeignKey(DataFileResource, "datafile")

    class Meta:
        object_class = DatafileACL
        authentication = default_authentication
        authorization = ACLAuthorization()
        queryset = DatafileACL.objects.select_related("user").exclude(
            user__id=settings.PUBLIC_USER_ID
        )
        filtering = {
            "pluginId": ("exact",),
            "entityId": ("exact",),
        }
        ordering = ["id"]

    def hydrate(self, bundle):
        try:
            datafile = DataFileResource.get_via_uri(
                DataFileResource(), bundle.data["datafile"], bundle.request
            )
        except NotFound:
            datafile = DataFile.objects.get(namespace=bundle.data["datafile"])
        bundle.obj.datafile = datafile
        del bundle.data["datafile"]
        return bundle


class ExperimentParameterSetResource(ParameterSetResource):
    """API for ExperimentParameterSets"""

    experiment = fields.ForeignKey(ExperimentResource, "experiment")
    parameters = fields.ToManyField(
        "tardis.tardis_portal.api.ExperimentParameterResource",
        "experimentparameter_set",
        related_name="parameterset",
        full=True,
        null=True,
    )

    class Meta(MyTardisModelResource.Meta):
        object_class = ExperimentParameterSet
        queryset = ExperimentParameterSet.objects.all()

    def dehydrate_parameters(self, bundle):
        if has_sensitive_access(bundle.request, bundle.obj.experiment.id, "experiment"):
            return bundle.data["parameters"]
        return [
            x for x in bundle.data["parameters"] if x.obj.name.sensitive is not True
        ]


class ExperimentParameterResource(ParameterResource):
    parameterset = fields.ForeignKey(ExperimentParameterSetResource, "parameterset")

    class Meta(MyTardisModelResource.Meta):
        object_class = ExperimentParameter
        queryset = ExperimentParameter.objects.all()


class DatasetParameterSetResource(ParameterSetResource):
    dataset = fields.ForeignKey(DatasetResource, "dataset")
    parameters = fields.ToManyField(
        "tardis.tardis_portal.api.DatasetParameterResource",
        "datasetparameter_set",
        related_name="parameterset",
        full=True,
        null=True,
    )

    class Meta(MyTardisModelResource.Meta):
        object_class = DatasetParameterSet
        queryset = DatasetParameterSet.objects.all()

    def dehydrate_parameters(self, bundle):
        if has_sensitive_access(bundle.request, bundle.obj.dataset.id, "dataset"):
            return bundle.data["parameters"]
        return [
            x for x in bundle.data["parameters"] if x.obj.name.sensitive is not True
        ]


class DatasetParameterResource(ParameterResource):
    parameterset = fields.ForeignKey(DatasetParameterSetResource, "parameterset")

    class Meta(MyTardisModelResource.Meta):
        object_class = DatasetParameter
        queryset = DatasetParameter.objects.all()


class DatafileParameterSetResource(ParameterSetResource):
    datafile = fields.ForeignKey(DataFileResource, "datafile")
    parameters = fields.ToManyField(
        "tardis.tardis_portal.api.DatafileParameterResource",
        "datafileparameter_set",
        related_name="parameterset",
        full=True,
        null=True,
    )

    class Meta(MyTardisModelResource.Meta):
        object_class = DatafileParameterSet
        queryset = DatafileParameterSet.objects.all()

    def dehydrate_parameters(self, bundle):
        if has_sensitive_access(bundle.request, bundle.obj.datafile.id, "datafile"):
            return bundle.data["parameters"]
        return [
            x for x in bundle.data["parameters"] if x.obj.name.sensitive is not True
        ]


class DatafileParameterResource(ParameterResource):
    parameterset = fields.ForeignKey(DatafileParameterSetResource, "parameterset")

    class Meta(MyTardisModelResource.Meta):
        object_class = DatafileParameter
        queryset = DatafileParameter.objects.all()


class StorageBoxResource(MyTardisModelResource):
    options = fields.ToManyField(
        "tardis.tardis_portal.api.StorageBoxOptionResource",
        attribute=lambda bundle: StorageBoxOption.objects.filter(
            storage_box=bundle.obj, key__in=StorageBoxOptionResource.accessible_keys
        ),
        related_name="storage_box",
        full=True,
        null=True,
    )
    attributes = fields.ToManyField(
        "tardis.tardis_portal.api.StorageBoxAttributeResource",
        "attributes",
        related_name="storage_box",
        full=True,
        null=True,
    )

    class Meta(MyTardisModelResource.Meta):
        object_class = StorageBox
        queryset = StorageBox.objects.all()
        ordering = ["id"]


class StorageBoxOptionResource(MyTardisModelResource):
    accessible_keys = ["location"]
    storage_box = fields.ForeignKey(
        StorageBoxResource, "storage_box", related_name="options", full=False
    )

    class Meta(MyTardisModelResource.Meta):
        object_class = StorageBoxOption
        queryset = StorageBoxOption.objects.all()
        ordering = ["id"]


class StorageBoxAttributeResource(MyTardisModelResource):
    storage_box = fields.ForeignKey(
        StorageBoxResource, "storage_box", related_name="attributes", full=False
    )

    class Meta(MyTardisModelResource.Meta):
        object_class = StorageBoxAttribute
        queryset = StorageBoxAttribute.objects.all()
        ordering = ["id"]<|MERGE_RESOLUTION|>--- conflicted
+++ resolved
@@ -191,15 +191,9 @@
             return list(chain(chain.from_iterable(map(get_exp_param, exp_params))))
         if isinstance(bundle.obj, Dataset):
             dataset_ids = [
-<<<<<<< HEAD
-                ds.id
-                for ds in object_list
-                if has_access(bundle.request, ds.id, "dataset")
-=======
                 obj_id
                 for obj_id in obj_ids
                 if has_access(bundle.request, obj_id, "dataset")
->>>>>>> ce13559a
             ]
             return Dataset.objects.filter(id__in=dataset_ids)
         if isinstance(bundle.obj, DatasetParameterSet):
@@ -227,15 +221,9 @@
             return list(chain(chain.from_iterable(map(get_set_param, dp_list))))
         if isinstance(bundle.obj, DataFile):
             datafile_ids = [
-<<<<<<< HEAD
-                df.id
-                for df in object_list
-                if has_access(bundle.request, df.id, "datafile")
-=======
                 obj_id
                 for obj_id in obj_ids
                 if has_access(bundle.request, obj_id, "datafile")
->>>>>>> ce13559a
             ]
             return DataFile.objects.filter(id__in=datafile_ids)
         if isinstance(bundle.obj, DatafileParameterSet):
@@ -925,10 +913,7 @@
         authorization for adding other related resources, e.g. metadata
         """
         if getattr(bundle.obj, "id", False):
-<<<<<<< HEAD
-=======
             dataset = bundle.obj
->>>>>>> ce13559a
             for exp_uri in bundle.data.get("experiments", []):
                 try:
                     exp = ExperimentResource.get_via_uri(
