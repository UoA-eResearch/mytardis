--- conflicted
+++ resolved
@@ -13,17 +13,10 @@
 from wsgiref.util import FileWrapper
 
 from django.conf import settings
-<<<<<<< HEAD
 from django.contrib.auth.models import AnonymousUser, Group, User
-from django.core.paginator import EmptyPage, InvalidPage, Paginator
-from django.db import IntegrityError
-=======
-from django.conf.urls import url
-from django.contrib.auth.models import AnonymousUser, Group, Permission, User
 from django.core.paginator import EmptyPage, InvalidPage, Paginator
 from django.db import IntegrityError, transaction
 from django.db.models import Model, Q
->>>>>>> 35f1e053
 from django.http import (
     HttpResponse,
     HttpResponseForbidden,
@@ -71,16 +64,12 @@
     has_sensitive_access,
     has_write,
 )
-<<<<<<< HEAD
-from .models.access_control import DatafileACL, DatasetACL, ExperimentACL
-=======
 from .models.access_control import (
     DatafileACL,
     DatasetACL,
     ExperimentACL,
     UserAuthentication,
 )
->>>>>>> 35f1e053
 from .models.datafile import DataFile, DataFileObject, compute_checksums
 from .models.dataset import Dataset
 from .models.experiment import Experiment, ExperimentAuthor
@@ -569,11 +558,6 @@
 
 
 class IntrospectionObject(object):
-<<<<<<< HEAD
-    def __init__(self, projects_enabled=None, experiment_only_acls=None, id=None):
-        self.projects_enabled = projects_enabled
-        self.experiment_only_acls = experiment_only_acls
-=======
     def __init__(
         self,
         projects_enabled=None,
@@ -592,7 +576,6 @@
         self.profiles_enabled = profiles_enabled
         self.profiled_objects = profiled_objects
         self.data_classification_enabled = data_classification_enabled
->>>>>>> 35f1e053
         self.id = id
 
 
@@ -601,8 +584,7 @@
 
     projects_enabled = fields.ApiField(attribute="projects_enabled", null=True)
     experiment_only_acls = fields.ApiField(attribute="experiment_only_acls", null=True)
-<<<<<<< HEAD
-=======
+
     identifiers_enabled = fields.ApiField(attribute="identifiers_enabled", null=True)
     identified_objects = fields.ApiField(attribute="identified_objects", null=True)
     profiles_enabled = fields.ApiField(attribute="profiles_enabled", null=True)
@@ -610,7 +592,6 @@
     data_classification_enabled = fields.ApiField(
         attribute="data_classification_enabled", null=True
     )
->>>>>>> 35f1e053
 
     class Meta:
         resource_name = "introspection"
@@ -630,8 +611,6 @@
         return kwargs
 
     def get_object_list(self, request):
-<<<<<<< HEAD
-=======
         try:
             identified_objects = settings.OBJECTS_WITH_IDENTIFIERS
         except Exception:  # Ugly hack should tidy this up to catch specific errors
@@ -640,13 +619,11 @@
             profiled_objects = settings.OBJECTS_WITH_PROFILES
         except Exception:  # Ugly hack should tidy this up to catch specific errors
             profiled_objects = []
->>>>>>> 35f1e053
+
         return [
             IntrospectionObject(
                 projects_enabled="tardis.apps.projects" in settings.INSTALLED_APPS,
                 experiment_only_acls=settings.ONLY_EXPERIMENT_ACLS,
-<<<<<<< HEAD
-=======
                 identifiers_enabled="tardis.apps.identifiers"
                 in settings.INSTALLED_APPS,
                 identified_objects=identified_objects,
@@ -654,7 +631,6 @@
                 data_classification_enabled="tardis.apps.data_classification"
                 in settings.INSTALLED_APPS,
                 profiled_objects=profiled_objects,
->>>>>>> 35f1e053
             )
         ]
 
@@ -753,8 +729,6 @@
     facilityid = None
     identifiers = fields.ListField(null=True, blank=True)
 
-<<<<<<< HEAD
-=======
     # Custom filter for identifiers module based on code example from
     # https://stackoverflow.com/questions/10021749/ \
     # django-tastypie-advanced-filtering-how-to-do-complex-lookups-with-q-objects
@@ -792,7 +766,6 @@
 
     # End of custom filter code
 
->>>>>>> 35f1e053
     class Meta(MyTardisModelResource.Meta):
         object_class = Facility
         queryset = Facility.objects.all()
@@ -810,8 +783,6 @@
         ordering = ["id", "name"]
         always_return_data = True
 
-<<<<<<< HEAD
-=======
     def dehydrate(self, bundle):
         if (
             "tardis.apps.identifiers" in settings.INSTALLED_APPS
@@ -824,14 +795,11 @@
                 bundle.data.pop("identifiers")
         return bundle
 
->>>>>>> 35f1e053
 
 class InstrumentResource(MyTardisModelResource):
     facility = fields.ForeignKey(FacilityResource, "facility", null=True, full=True)
     identifiers = fields.ListField(null=True, blank=True)
 
-<<<<<<< HEAD
-=======
     # Custom filter for identifiers module based on code example from
     # https://stackoverflow.com/questions/10021749/ \
     # django-tastypie-advanced-filtering-how-to-do-complex-lookups-with-q-objects
@@ -869,7 +837,6 @@
 
     # End of custom filter code
 
->>>>>>> 35f1e053
     class Meta(MyTardisModelResource.Meta):
         object_class = Instrument
         queryset = Instrument.objects.all()
@@ -881,8 +848,6 @@
         ordering = ["id", "name"]
         always_return_data = True
 
-<<<<<<< HEAD
-=======
     def dehydrate(self, bundle):
         if (
             "tardis.apps.identifiers" in settings.INSTALLED_APPS
@@ -895,7 +860,6 @@
                 bundle.data.pop("identifiers")
         return bundle
 
->>>>>>> 35f1e053
 
 class ExperimentResource(MyTardisModelResource):
     """API for Experiments
@@ -914,8 +878,7 @@
         full=True,
         null=True,
     )
-<<<<<<< HEAD
-=======
+
     tags = fields.ListField()
 
     # Custom filter for identifiers module based on code example from
@@ -962,7 +925,6 @@
         tags = bundle.data.get("tags", [])
         bundle.obj.tags.set(*tags)
         return super().save_m2m(bundle)
->>>>>>> 35f1e053
 
     class Meta(MyTardisModelResource.Meta):
         object_class = Experiment
@@ -1051,10 +1013,6 @@
         """
         user = bundle.request.user
         bundle.data["created_by"] = user
-<<<<<<< HEAD
-        bundle = super().obj_create(bundle, **kwargs)
-        return bundle
-=======
         with transaction.atomic():
             # Clean up bundle to remove PIDS if the identifiers app is being used.
             if (
@@ -1167,7 +1125,6 @@
                             aclOwnershipType=parent_acl.aclOwnershipType,
                         )
             return bundle
->>>>>>> 35f1e053
 
 
 class ExperimentAuthorResource(MyTardisModelResource):
@@ -1207,8 +1164,6 @@
     instrument = fields.ForeignKey(
         InstrumentResource, "instrument", null=True, full=True
     )
-<<<<<<< HEAD
-=======
     identifiers = fields.ListField(null=True, blank=True)
     tags = fields.ListField()
 
@@ -1248,7 +1203,6 @@
         return semi_filtered.filter(custom) if custom else semi_filtered
 
     # End of custom filter code
->>>>>>> 35f1e053
 
     class Meta(MyTardisModelResource.Meta):
         object_class = Dataset
@@ -1283,8 +1237,7 @@
                 .count()
             )
         bundle.data["dataset_datafile_count"] = dataset_datafile_count
-<<<<<<< HEAD
-=======
+
         if (
             "tardis.apps.identifiers" in settings.INSTALLED_APPS
             and "dataset" in settings.OBJECTS_WITH_IDENTIFIERS
@@ -1298,7 +1251,6 @@
             bundle.data["classification"] = classification_to_string(
                 bundle.obj.data_classification.classification
             )
->>>>>>> 35f1e053
         return bundle
 
     def prepend_urls(self):
@@ -1569,8 +1521,6 @@
                     {"name": part2.rpartition("/")[2], "children": children}
                 )
 
-<<<<<<< HEAD
-=======
     def obj_create(self, bundle, **kwargs):
         with transaction.atomic():
             # Clean up bundle to remove PIDS if the identifiers app is being used.
@@ -1693,7 +1643,6 @@
                         )
             return bundle
 
->>>>>>> 35f1e053
 
 class DataFileResource(MyTardisModelResource):
     dataset = fields.ForeignKey(DatasetResource, "dataset")
@@ -1876,36 +1825,6 @@
 
         If a duplicate key error occurs, responds with HTTP Error 409: CONFLICT
         """
-<<<<<<< HEAD
-        try:
-            retval = super().obj_create(bundle, **kwargs)
-        except IntegrityError as err:
-            if "duplicate key" in str(err):
-                raise ImmediateHttpResponse(HttpResponse(status=409))
-            raise
-
-        if "replicas" not in bundle.data or not bundle.data["replicas"]:
-            # no replica specified: return upload path and create dfo for
-            # new path
-            sbox = bundle.obj.get_receiving_storage_box()
-            if sbox is None:
-                raise NotImplementedError
-            dfo = DataFileObject(datafile=bundle.obj, storage_box=sbox)
-            dfo.create_set_uri()
-            dfo.save()
-            self.temp_url = dfo.get_full_path()
-        else:
-            # Log file upload event
-            if getattr(settings, "ENABLE_EVENTLOG", False):
-                from tardis.apps.eventlog.utils import log
-
-                log(
-                    action="UPLOAD_DATAFILE",
-                    extra={"id": bundle.obj.id, "type": "post"},
-                    request=bundle.request,
-                )
-
-=======
         with transaction.atomic():
             try:
                 retval = super().obj_create(bundle, **kwargs)
@@ -2023,7 +1942,6 @@
                         expiryDate=parent_acl.expiryDate,
                         aclOwnershipType=parent_acl.aclOwnershipType,
                     )
->>>>>>> 35f1e053
         return retval
 
     def post_list(self, request, **kwargs):
