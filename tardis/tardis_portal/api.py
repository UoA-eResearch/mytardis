--- conflicted
+++ resolved
@@ -13,17 +13,10 @@
 from wsgiref.util import FileWrapper
 
 from django.conf import settings
-<<<<<<< HEAD
 from django.contrib.auth.models import AnonymousUser, Group, User
-from django.core.paginator import EmptyPage, InvalidPage, Paginator
-from django.db import IntegrityError
-=======
-from django.conf.urls import url
-from django.contrib.auth.models import AnonymousUser, Group, Permission, User
 from django.core.paginator import EmptyPage, InvalidPage, Paginator
 from django.db import IntegrityError, transaction
 from django.db.models import Model, Q
->>>>>>> d3cf0411
 from django.http import (
     HttpResponse,
     HttpResponseForbidden,
@@ -65,16 +58,7 @@
     has_sensitive_access,
     has_write,
 )
-<<<<<<< HEAD
 from .models.access_control import DatafileACL, DatasetACL, ExperimentACL
-=======
-from .models.access_control import (
-    DatafileACL,
-    DatasetACL,
-    ExperimentACL,
-    UserAuthentication,
-)
->>>>>>> d3cf0411
 from .models.datafile import DataFile, DataFileObject, compute_checksums
 from .models.dataset import Dataset
 from .models.experiment import Experiment, ExperimentAuthor
@@ -695,8 +679,6 @@
     facilityid = None
     identifiers = fields.ListField(null=True, blank=True)
 
-<<<<<<< HEAD
-=======
     # Custom filter for identifiers module based on code example from
     # https://stackoverflow.com/questions/10021749/ \
     # django-tastypie-advanced-filtering-how-to-do-complex-lookups-with-q-objects
@@ -734,7 +716,6 @@
 
     # End of custom filter code
 
->>>>>>> d3cf0411
     class Meta(MyTardisModelResource.Meta):
         object_class = Facility
         queryset = Facility.objects.all()
@@ -752,14 +733,11 @@
         ordering = ["id", "name"]
         always_return_data = True
 
-<<<<<<< HEAD
-=======
     def dehydrate(self, bundle):
         if (
             "tardis.apps.identifiers" in settings.INSTALLED_APPS
             and "facility" in settings.OBJECTS_WITH_IDENTIFIERS
         ):
-
             bundle.data["identifiers"] = list(
                 map(str, FacilityID.objects.filter(facility=bundle.obj))
             )
@@ -767,14 +745,11 @@
                 bundle.data.pop("identifiers")
         return bundle
 
->>>>>>> d3cf0411
 
 class InstrumentResource(MyTardisModelResource):
     facility = fields.ForeignKey(FacilityResource, "facility", null=True, full=True)
     identifiers = fields.ListField(null=True, blank=True)
 
-<<<<<<< HEAD
-=======
     # Custom filter for identifiers module based on code example from
     # https://stackoverflow.com/questions/10021749/ \
     # django-tastypie-advanced-filtering-how-to-do-complex-lookups-with-q-objects
@@ -812,7 +787,6 @@
 
     # End of custom filter code
 
->>>>>>> d3cf0411
     class Meta(MyTardisModelResource.Meta):
         object_class = Instrument
         queryset = Instrument.objects.all()
@@ -824,8 +798,6 @@
         ordering = ["id", "name"]
         always_return_data = True
 
-<<<<<<< HEAD
-=======
     def dehydrate(self, bundle):
         if (
             "tardis.apps.identifiers" in settings.INSTALLED_APPS
@@ -838,7 +810,6 @@
                 bundle.data.pop("identifiers")
         return bundle
 
->>>>>>> d3cf0411
 
 class ExperimentResource(MyTardisModelResource):
     """API for Experiments
@@ -857,8 +828,6 @@
         full=True,
         null=True,
     )
-<<<<<<< HEAD
-=======
     tags = fields.ListField()
 
     # Custom filter for identifiers module based on code example from
@@ -905,7 +874,6 @@
         tags = bundle.data.get("tags", [])
         bundle.obj.tags.set(*tags)
         return super().save_m2m(bundle)
->>>>>>> d3cf0411
 
     class Meta(MyTardisModelResource.Meta):
         object_class = Experiment
@@ -991,10 +959,6 @@
         """
         user = bundle.request.user
         bundle.data["created_by"] = user
-<<<<<<< HEAD
-        bundle = super().obj_create(bundle, **kwargs)
-        return bundle
-=======
         with transaction.atomic():
             # Clean up bundle to remove PIDS if the identifiers app is being used.
             if (
@@ -1078,7 +1042,6 @@
                             aclOwnershipType=parent_acl.aclOwnershipType,
                         )
             return bundle
->>>>>>> d3cf0411
 
 
 class ExperimentAuthorResource(MyTardisModelResource):
@@ -1105,7 +1068,6 @@
 
 
 class DatasetResource(MyTardisModelResource):
-
     experiments = fields.ToManyField(
         ExperimentResource, "experiments", related_name="datasets"
     )
@@ -1119,8 +1081,6 @@
     instrument = fields.ForeignKey(
         InstrumentResource, "instrument", null=True, full=True
     )
-<<<<<<< HEAD
-=======
     identifiers = fields.ListField(null=True, blank=True)
     tags = fields.ListField()
 
@@ -1160,7 +1120,6 @@
         return semi_filtered.filter(custom) if custom else semi_filtered
 
     # End of custom filter code
->>>>>>> d3cf0411
 
     class Meta(MyTardisModelResource.Meta):
         object_class = Dataset
@@ -1195,8 +1154,6 @@
                 .count()
             )
         bundle.data["dataset_datafile_count"] = dataset_datafile_count
-<<<<<<< HEAD
-=======
         if (
             "tardis.apps.identifiers" in settings.INSTALLED_APPS
             and "dataset" in settings.OBJECTS_WITH_IDENTIFIERS
@@ -1206,7 +1163,6 @@
             )
             if bundle.data["identifiers"] == []:
                 bundle.data.pop("identifiers")
->>>>>>> d3cf0411
         return bundle
 
     def prepend_urls(self):
@@ -1477,8 +1433,6 @@
                     {"name": part2.rpartition("/")[2], "children": children}
                 )
 
-<<<<<<< HEAD
-=======
     def obj_create(self, bundle, **kwargs):
         with transaction.atomic():
             # Clean up bundle to remove PIDS if the identifiers app is being used.
@@ -1533,7 +1487,6 @@
                                 )
                                 for grandparent in parent.projects.all()
                             ):
-
                                 for grandparent in parent.projects.all():
                                     from tardis.apps.projects.models import ProjectACL
 
@@ -1577,7 +1530,6 @@
                         )
             return bundle
 
->>>>>>> d3cf0411
 
 class DataFileResource(MyTardisModelResource):
     dataset = fields.ForeignKey(DatasetResource, "dataset")
@@ -1760,36 +1712,6 @@
 
         If a duplicate key error occurs, responds with HTTP Error 409: CONFLICT
         """
-<<<<<<< HEAD
-        try:
-            retval = super().obj_create(bundle, **kwargs)
-        except IntegrityError as err:
-            if "duplicate key" in str(err):
-                raise ImmediateHttpResponse(HttpResponse(status=409))
-            raise
-
-        if "replicas" not in bundle.data or not bundle.data["replicas"]:
-            # no replica specified: return upload path and create dfo for
-            # new path
-            sbox = bundle.obj.get_receiving_storage_box()
-            if sbox is None:
-                raise NotImplementedError
-            dfo = DataFileObject(datafile=bundle.obj, storage_box=sbox)
-            dfo.create_set_uri()
-            dfo.save()
-            self.temp_url = dfo.get_full_path()
-        else:
-            # Log file upload event
-            if getattr(settings, "ENABLE_EVENTLOG", False):
-                from tardis.apps.eventlog.utils import log
-
-                log(
-                    action="UPLOAD_DATAFILE",
-                    extra={"id": bundle.obj.id, "type": "post"},
-                    request=bundle.request,
-                )
-
-=======
         with transaction.atomic():
             try:
                 retval = super().obj_create(bundle, **kwargs)
@@ -1865,7 +1787,6 @@
                                     )
                                     for grandparent in parent.projects.all()
                                 ):
-
                                     for grandparent in parent.projects.all():
                                         from tardis.apps.projects.models import (
                                             ProjectACL,
@@ -1908,7 +1829,6 @@
                         expiryDate=parent_acl.expiryDate,
                         aclOwnershipType=parent_acl.aclOwnershipType,
                     )
->>>>>>> d3cf0411
         return retval
 
     def post_list(self, request, **kwargs):
