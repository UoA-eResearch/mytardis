# pylint: disable=C0302,R1702
"""
RESTful API for MyTardis models and data.
Implemented with Tastypie.

.. moduleauthor:: Grischa Meyer <grischa@gmail.com>
.. moduleauthor:: James Wettenhall <james.wettenhall@monash.edu>
"""
import json
import re
from itertools import chain
<<<<<<< HEAD
from urllib.parse import quote
=======
from wsgiref.util import FileWrapper
>>>>>>> 3ac07998

from django.conf import settings
from django.conf.urls import url
from django.contrib.auth.models import AnonymousUser, User, Group, Permission
from django.core.paginator import EmptyPage, InvalidPage, Paginator
from django.db import IntegrityError, transaction
from django.db.models import Q
from django.http import (HttpResponse, HttpResponseForbidden,
                         HttpResponseNotFound, JsonResponse,
                         StreamingHttpResponse)
from django.shortcuts import redirect

import ldap3
from tastypie import fields
from tastypie.authentication import (ApiKeyAuthentication, BasicAuthentication,
                                     SessionAuthentication)
from tastypie.authorization import Authorization
from tastypie.constants import ALL_WITH_RELATIONS
from tastypie.exceptions import ImmediateHttpResponse, NotFound, Unauthorized
from tastypie.http import HttpUnauthorized
from tastypie.resources import Bundle, ModelResource, Resource
from tastypie.serializers import Serializer
from tastypie.utils import trailing_slash
from uritemplate import URITemplate

from tardis.analytics.tracker import IteratorTracker

from . import tasks
from .auth.decorators import (has_access, has_delete_permissions,
                              has_download_access, has_sensitive_access,
                              has_write)
from .models.access_control import (DatafileACL, DatasetACL, ExperimentACL,
                                    UserAuthentication)
from .models.datafile import DataFile, DataFileObject, compute_checksums
from .models.dataset import Dataset
from .models.experiment import Experiment, ExperimentAuthor
from .models.facility import Facility, facilities_managed_by
from .models.instrument import Instrument
from .models.parameters import (DatafileParameter, DatafileParameterSet,
                                DatasetParameter, DatasetParameterSet,
                                ExperimentParameter, ExperimentParameterSet,
                                ParameterName, Schema)
from .models.storage import StorageBox, StorageBoxAttribute, StorageBoxOption


class PrettyJSONSerializer(Serializer):
    json_indent = 2

    def to_json(self, data, options=None):
        options = options or {}
        data = self.to_simple(data, options)
        return (
            json.dumps(
                data,
                cls=json.JSONEncoder,
                sort_keys=True,
                ensure_ascii=False,
                indent=self.json_indent,
            )
            + "\n"
        )


if settings.DEBUG:
    default_serializer = PrettyJSONSerializer()
else:
    default_serializer = Serializer()


def get_user_from_upi(upi):
    server = ldap3.Server(settings.LDAP_URL)
    search_filter = "({}={})".format(settings.LDAP_USER_LOGIN_ATTR, upi)
    with ldap3.Connection(
        server,
        auto_bind=True,
        user=settings.LDAP_ADMIN_USER,
        password=settings.LDAP_ADMIN_PASSWORD,
    ) as connection:
        connection.search(settings.LDAP_USER_BASE, search_filter, attributes=["*"])
        if len(connection.entries) > 1:
            error_message = (
                "More than one person with {}: {} has been found in the LDAP".format(
                    settings.LDAP_USER_LOGIN_ATTR, upi
                )
            )
            # if logger:
            #    logger.error(error_message)
            raise Exception(error_message)
        if len(connection.entries) == 0:
            error_message = "No one with {}: {} has been found in the LDAP".format(
                settings.LDAP_USER_LOGIN_ATTR, upi
            )
            # if logger:
            #    logger.warning(error_message)
            return None
        person = connection.entries[0]
        first_name_key = "givenName"
        last_name_key = "sn"
        email_key = "mail"
        username = person[settings.LDAP_USER_LOGIN_ATTR].value
        first_name = person[first_name_key].value
        last_name = person[last_name_key].value
        try:
            email = person[email_key].value
        except KeyError:
            email = ""
        details = {
            "username": username,
            "first_name": first_name,
            "last_name": last_name,
            "email": email,
        }
        return details


def gen_random_password():
    import random

    random.seed()
    characters = "abcdefghijklmnopqrstuvwxyzABCDFGHIJKLMNOPQRSTUVWXYZ!@#$%^&*()?"
    passlen = 16
    password = "".join(random.sample(characters, passlen))
    return password


def get_or_create_user(username):
    if not User.objects.filter(username=username).exists():
        new_user = get_user_from_upi(username)
        user = User.objects.create(
            username=new_user["username"],
            first_name=new_user["first_name"],
            last_name=new_user["last_name"],
            email=new_user["email"],
        )
        user.set_password(gen_random_password())
        user.save()
        authentication = UserAuthentication(
            userProfile=user.userprofile,
            username=new_user["username"],
            authenticationMethod=settings.LDAP_METHOD,
        )
        authentication.save()
        for permission in settings.DEFAULT_PERMISSIONS:
            user.permissions.add(Permission.objects.get(codename=permission))
    else:
        user = User.objects.get(username=username)
    return user


class MyTardisAuthentication(object):
    """
    custom tastypie authentication that works with both anonymous use and
    a number of available auth mechanisms.
    """

    def is_authenticated(self, request, **kwargs):  # noqa # too complex
        """
        handles backends explicitly so that it can return False when
        credentials are given but wrong and return Anonymous User when
        credentials are not given or the session has expired (web use).
        """
        auth_info = request.META.get("HTTP_AUTHORIZATION")

        if "HTTP_AUTHORIZATION" not in request.META:
            if hasattr(request.user, "allowed_tokens"):
                tokens = request.user.allowed_tokens
            session_auth = SessionAuthentication()
            check = session_auth.is_authenticated(request, **kwargs)
            if check:
                if isinstance(check, HttpUnauthorized):
                    session_auth_result = False
                else:
                    request._authentication_backend = session_auth
                    session_auth_result = check
            else:
                request.user = AnonymousUser()
                session_auth_result = True
            request.user.allowed_tokens = tokens
            return session_auth_result
        if auth_info.startswith("Basic"):
            basic_auth = BasicAuthentication()
            check = basic_auth.is_authenticated(request, **kwargs)
            if check:
                if isinstance(check, HttpUnauthorized):
                    return False
                request._authentication_backend = basic_auth
                return check
        if auth_info.startswith("ApiKey"):
            apikey_auth = ApiKeyAuthentication()
            check = apikey_auth.is_authenticated(request, **kwargs)
            if check:
                if isinstance(check, HttpUnauthorized):
                    return False
                request._authentication_backend = apikey_auth
                return check
        return False

    def get_identifier(self, request):
        try:
            return request._authentication_backend.get_identifier(request)
        except AttributeError:
            return "nouser"


default_authentication = MyTardisAuthentication()


class ACLAuthorization(Authorization):
    """Authorisation class for Tastypie."""

    def read_list(self, object_list, bundle):  # noqa # too complex
        obj_ids = [obj.id for obj in object_list]
        if bundle.request.user.is_authenticated and bundle.request.user.is_superuser:
            return object_list
        if isinstance(bundle.obj, Experiment):
            experiments = Experiment.safe.all(bundle.request.user)
            return experiments.filter(id__in=obj_ids)
        if isinstance(bundle.obj, ExperimentAuthor):
            experiments = Experiment.safe.all(bundle.request.user)
            return ExperimentAuthor.objects.filter(
                experiment__in=experiments, id__in=obj_ids
            )
        if isinstance(bundle.obj, ExperimentParameterSet):
            experiments = Experiment.safe.all(bundle.request.user)
            return ExperimentParameterSet.objects.filter(
                experiment__in=experiments, id__in=obj_ids
            )
        if isinstance(bundle.obj, ExperimentParameter):
            experiments = Experiment.safe.all(bundle.request.user)
            exp_params = ExperimentParameter.objects.filter(
                parameterset__experiment__in=experiments, id__in=obj_ids
            )
            # Generator to filter sensitive exp_parameters when given an exp id
            def get_exp_param(exp_par):
                if not exp_par.name.sensitive:
                    yield exp_par
                elif has_sensitive_access(
                    bundle.request, exp_par.parameterset.experiment.id, "experiment"
                ):
                    yield exp_par

            # Take chained generators and turn them into a set of parameters
            return list(chain(chain.from_iterable(map(get_exp_param, exp_params))))
        if isinstance(bundle.obj, Dataset):
            dataset_ids = [
                obj_id
                for obj_id in obj_ids
                if has_access(bundle.request, obj_id, "dataset")
            ]
            return Dataset.objects.filter(id__in=dataset_ids)
        if isinstance(bundle.obj, DatasetParameterSet):
            return [
                dps
                for dps in object_list
                if has_access(bundle.request, dps.dataset.id, "dataset")
            ]
        if isinstance(bundle.obj, DatasetParameter):
            dp_list = [
                dp
                for dp in object_list
                if has_access(bundle.request, dp.parameterset.dataset.id, "dataset")
            ]
            # Generator to filter sensitive exp_parameters when given an exp id
            def get_set_param(set_par):
                if not set_par.name.sensitive:
                    yield set_par
                elif has_sensitive_access(
                    bundle.request, set_par.parameterset.dataset.id, "dataset"
                ):
                    yield set_par

            # Take chained generators and turn them into a set of parameters
            return list(chain(chain.from_iterable(map(get_set_param, dp_list))))
        if isinstance(bundle.obj, DataFile):
            datafile_ids = [
                obj_id
                for obj_id in obj_ids
                if has_access(bundle.request, obj_id, "datafile")
            ]
            return DataFile.objects.filter(id__in=datafile_ids)
        if isinstance(bundle.obj, DatafileParameterSet):
            return [
                dps
                for dps in object_list
                if has_access(bundle.request, dps.datafile.id, "datafile")
            ]
        if isinstance(bundle.obj, DatafileParameter):
            dp_list = [
                dp
                for dp in object_list
                if has_access(bundle.request, dp.parameterset.datafile.id, "datafile")
            ]
            # Generator to filter sensitive exp_parameters when given an exp id
            def get_file_param(file_par):
                if not file_par.name.sensitive:
                    yield file_par
                elif has_sensitive_access(
                    bundle.request, file_par.parameterset.datafile.id, "datafile"
                ):
                    yield file_par

            # Take chained generators and turn them into a set of parameters
            return list(chain(chain.from_iterable(map(get_file_param, dp_list))))
        if isinstance(bundle.obj, Schema):
            return object_list
        if isinstance(bundle.obj, ParameterName):
            return object_list
        if isinstance(bundle.obj, ExperimentACL):
            query = ExperimentACL.objects.none()
            if bundle.request.user.is_authenticated:
                query |= bundle.request.user.experimentacls.all()
                for group in bundle.request.user.groups.all():
                    query |= group.experimentacls.all()
            return query
        if isinstance(bundle.obj, DatasetACL):
            query = DatasetACL.objects.none()
            if bundle.request.user.is_authenticated:
                query |= bundle.request.user.datasetacls.all()
                for group in bundle.request.user.groups.all():
                    query |= group.datasetacls.all()
            return query
        if isinstance(bundle.obj, DatafileACL):
            query = DatafileACL.objects.none()
            if bundle.request.user.is_authenticated:
                query |= bundle.request.user.datafileacls.all()
                for group in bundle.request.user.groups.all():
                    query |= group.datafileacls.all()
            return query
        if bundle.request.user.is_authenticated and isinstance(bundle.obj, User):
            if facilities_managed_by(bundle.request.user):
                return object_list
            return [
                user
                for user in object_list
                if (
                    user == bundle.request.user
                    or user.experiment_set.filter(public_access__gt=1).count() > 0
                )
            ]
        if isinstance(bundle.obj, Group):
            if facilities_managed_by(bundle.request.user).count() > 0:
                return object_list
            return bundle.request.user.groups.filter(id__in=obj_ids)
        if isinstance(bundle.obj, Facility):
            facilities = facilities_managed_by(bundle.request.user)
            return [facility for facility in object_list if facility in facilities]
        if isinstance(bundle.obj, Instrument):
            if bundle.request.user.is_authenticated:
                return object_list
        if isinstance(bundle.obj, StorageBox):
            if bundle.request.user.is_authenticated:
                return object_list
        if isinstance(bundle.obj, StorageBoxOption):
            if bundle.request.user.is_authenticated:
                return [
                    option
                    for option in object_list
                    if option.key in StorageBoxOptionResource.accessible_keys
                ]
        if isinstance(bundle.obj, StorageBoxAttribute):
            if bundle.request.user.is_authenticated:
                return object_list
        return []

    def read_detail(self, object_list, bundle):  # noqa # too complex
        if bundle.request.user.is_authenticated and bundle.request.user.is_superuser:
            return True
        if re.match("^/api/v1/[a-z_]+/schema/$", bundle.request.path):
            return True
        if isinstance(bundle.obj, Experiment):
            return has_access(bundle.request, bundle.obj.id, "experiment")
        if isinstance(bundle.obj, ExperimentAuthor):
            return has_access(bundle.request, bundle.obj.experiment.id, "experiment")
        if isinstance(bundle.obj, ExperimentParameterSet):
            return has_access(bundle.request, bundle.obj.experiment.id, "experiment")
        if isinstance(bundle.obj, ExperimentParameter):
            if bundle.obj.name.sensitive:
                return has_sensitive_access(
                    bundle.request, bundle.obj.parameterset.experiment.id, "experiment"
                )
            return has_access(
                bundle.request, bundle.obj.parameterset.experiment.id, "experiment"
            )
        if isinstance(bundle.obj, Dataset):
            return has_access(bundle.request, bundle.obj.id, "dataset")
        if isinstance(bundle.obj, DatasetParameterSet):
            return has_access(bundle.request, bundle.obj.dataset.id, "dataset")
        if isinstance(bundle.obj, DatasetParameter):
            if bundle.obj.name.sensitive:
                return has_sensitive_access(
                    bundle.request, bundle.obj.parameterset.dataset.id, "dataset"
                )
            return has_access(
                bundle.request, bundle.obj.parameterset.dataset.id, "dataset"
            )
        if isinstance(bundle.obj, DataFile):
            return has_access(bundle.request, bundle.obj.id, "datafile")
        if isinstance(bundle.obj, DatafileParameterSet):
            return has_access(bundle.request, bundle.obj.datafile.id, "datafile")
        if isinstance(bundle.obj, DatafileParameter):
            if bundle.obj.name.sensitive:
                return has_sensitive_access(
                    bundle.request, bundle.obj.parameterset.datafile.id, "datafile"
                )
            return has_access(
                bundle.request, bundle.obj.parameterset.datafile.id, "datafile"
            )
        if isinstance(bundle.obj, User):
            # allow all authenticated users to read public user info
            # the dehydrate function also adds/removes some information
            authenticated = bundle.request.user.is_authenticated
            public_user = (
                bundle.obj.experiment_set.filter(public_access__gt=1).count() > 0
            )
            return public_user or authenticated
        if isinstance(bundle.obj, Schema):
            return True
        if isinstance(bundle.obj, ParameterName):
            return True
        if isinstance(bundle.obj, StorageBox):
            return bundle.request.user.is_authenticated
        if isinstance(bundle.obj, StorageBoxOption):
            return (
                bundle.request.user.is_authenticated
                and bundle.obj.key in StorageBoxOptionResource.accessible_keys
            )
        if isinstance(bundle.obj, StorageBoxAttribute):
            return bundle.request.user.is_authenticated
        if isinstance(bundle.obj, Group):
            return bundle.obj in bundle.request.user.groups.all()
        if isinstance(bundle.obj, Facility):
            return bundle.obj in facilities_managed_by(bundle.request.user)
        if isinstance(bundle.obj, Instrument):
            return bundle.obj.facility in facilities_managed_by(bundle.request.user)
        raise NotImplementedError(type(bundle.obj))

    def create_list(self, object_list, bundle):
        raise NotImplementedError(type(bundle.obj))

    def create_detail(self, object_list, bundle):  # noqa # too complex
        if not bundle.request.user.is_authenticated:
            return False
        if bundle.request.user.is_authenticated and bundle.request.user.is_superuser:
            return True
        if isinstance(bundle.obj, Experiment):
            return bundle.request.user.has_perm("tardis_portal.add_experiment")
        if isinstance(bundle.obj, ExperimentAuthor):
            return bundle.request.user.has_perm("tardis_portal.add_experiment")
        if isinstance(bundle.obj, ExperimentParameterSet):
            if not bundle.request.user.has_perm("tardis_portal.change_experiment"):
                return False
            experiment_uri = bundle.data.get("experiment", None)
            if experiment_uri is not None:
                experiment = ExperimentResource.get_via_uri(
                    ExperimentResource(), experiment_uri, bundle.request
                )
                return has_write(bundle.request, experiment.id, "experiment")
            if getattr(bundle.obj.experiment, "id", False):
                return has_write(bundle.request, bundle.obj.experiment.id, "experiment")
            return False
        if isinstance(bundle.obj, ExperimentParameter):
            return bundle.request.user.has_perm(
                "tardis_portal.change_experiment"
            ) and has_write(
                bundle.request, bundle.obj.parameterset.experiment.id, "experiment"
            )
        if isinstance(bundle.obj, Dataset):
            if not bundle.request.user.has_perm("tardis_portal.change_dataset"):
                return False
            perm = False
            for exp_uri in bundle.data.get("experiments", []):
                try:
                    this_exp = ExperimentResource.get_via_uri(
                        ExperimentResource(), exp_uri, bundle.request
                    )
                except:
                    return False
                if has_write(bundle.request, this_exp.id, "experiment"):
                    perm = True
                else:
                    return False
            return perm
        if isinstance(bundle.obj, DatasetParameterSet):
            if not bundle.request.user.has_perm("tardis_portal.change_dataset"):
                return False
            dataset_uri = bundle.data.get("dataset", None)
            if dataset_uri is not None:
                dataset = DatasetResource.get_via_uri(
                    DatasetResource(), dataset_uri, bundle.request
                )
                return has_write(bundle.request, dataset.id, "dataset")
            if getattr(bundle.obj.dataset, "id", False):
                return has_write(bundle.request, bundle.obj.dataset.id, "dataset")
            return False
        if isinstance(bundle.obj, DatasetParameter):
            return bundle.request.user.has_perm(
                "tardis_portal.change_dataset"
            ) and has_write(
                bundle.request, bundle.obj.parameterset.dataset.id, "dataset"
            )
        if isinstance(bundle.obj, DataFile):
            dataset = DatasetResource.get_via_uri(
                DatasetResource(), bundle.data["dataset"], bundle.request
            )
            return all(
                [
                    bundle.request.user.has_perm("tardis_portal.change_dataset"),
                    bundle.request.user.has_perm("tardis_portal.add_datafile"),
                    has_write(bundle.request, dataset.id, "dataset"),
                ]
            )
        if isinstance(bundle.obj, DatafileParameterSet):
            dataset = Dataset.objects.get(pk=bundle.obj.datafile.dataset.id)
            return all(
                [
                    bundle.request.user.has_perm("tardis_portal.change_dataset"),
                    bundle.request.user.has_perm("tardis_portal.add_datafile"),
                    has_write(bundle.request, dataset.id, "dataset"),
                ]
            )
        if isinstance(bundle.obj, DatafileParameter):
            dataset = Dataset.objects.get(
                pk=bundle.obj.parameterset.datafile.dataset.id
            )
            return all(
                [
                    bundle.request.user.has_perm("tardis_portal.change_dataset"),
                    bundle.request.user.has_perm("tardis_portal.add_datafile"),
                    has_write(bundle.request, dataset.id, "dataset"),
                ]
            )
        if isinstance(bundle.obj, DataFileObject):
            return all(
                [
                    bundle.request.user.has_perm("tardis_portal.change_dataset"),
                    bundle.request.user.has_perm("tardis_portal.add_datafile"),
                    has_write(
                        bundle.request, bundle.obj.datafile.dataset.id, "dataset"
                    ),
                ]
            )
        if isinstance(bundle.obj, ExperimentACL):
            return bundle.request.user.has_perm("tardis_portal.add_experimentacl")
        if isinstance(bundle.obj, DatasetACL):
            return bundle.request.user.has_perm("tardis_portal.add_datasetacl")
        if isinstance(bundle.obj, DatafileACL):
            return bundle.request.user.has_perm("tardis_portal.add_datafileacl")
        if isinstance(bundle.obj, Group):
            return bundle.request.user.has_perm("tardis_portal.add_group")
        if isinstance(bundle.obj, Facility):
            return bundle.request.user.has_perm("tardis_portal.add_facility")
        if isinstance(bundle.obj, Instrument):
            facilities = facilities_managed_by(bundle.request.user)
            return all(
                [
                    bundle.request.user.has_perm("tardis_portal.add_instrument"),
                    bundle.obj.facility in facilities,
                ]
            )
        raise NotImplementedError(type(bundle.obj))

    def update_list(self, object_list, bundle):
        raise NotImplementedError(type(bundle.obj))
        # allowed = []

        # # Since they may not all be saved, iterate over them.
        # for obj in object_list:
        #     if obj.user == bundle.request.user:
        #         allowed.append(obj)

        # return allowed

    def update_detail(self, object_list, bundle):  # noqa # too complex
        """
        Latest TastyPie requires update_detail permissions to be able to create
        objects.  Rather than duplicating code here, we'll just use the same
        authorization rules we use for create_detail.
        """
        return self.create_detail(object_list, bundle)

    def delete_list(self, object_list, bundle):
        raise Unauthorized("Sorry, no deletes.")

    def delete_detail(self, object_list, bundle):
        if isinstance(bundle.obj, Experiment):
            return bundle.request.user.has_perm(
                "tardis_portal.change_experiment"
            ) and has_delete_permissions(bundle.request, bundle.obj.id)
        raise Unauthorized("Sorry, no deletes.")


class IntrospectionObject(object):
    def __init__(
        self,
        projects_enabled=None,
        experiment_only_acls=None,
        identifiers_enabled=None,
        identified_objects=[],
        profiles_enabled=None,
        profiled_objects=[],
        id=None,
    ):
        self.projects_enabled = projects_enabled
        self.experiment_only_acls = experiment_only_acls
        self.identifiers_enabled = identifiers_enabled
        self.identified_objects = identified_objects
        self.profiles_enabled = profiles_enabled
        self.profiled_objects = profiled_objects
        self.id = id


class IntrospectionResource(Resource):
    """Tastypie resource for introspection - to expose some key settings publicly"""

    projects_enabled = fields.ApiField(attribute="projects_enabled", null=True)
    experiment_only_acls = fields.ApiField(attribute="experiment_only_acls", null=True)
    identifiers_enabled = fields.ApiField(attribute="identifiers_enabled", null=True)
    identified_objects = fields.ApiField(attribute="identified_objects", null=True)
    profiles_enabled = fields.ApiField(attribute="profiles_enabled", null=True)
    profiled_objects = fields.ApiField(attribute="profiled_objects", null=True)

    class Meta:
        resource_name = "introspection"
        list_allowed_methods = ["get"]
        serializer = default_serializer
        authentication = default_authentication
        object_class = IntrospectionObject
        always_return_data = True

    def detail_uri_kwargs(self, bundle_or_obj):
        kwargs = {}
        if isinstance(bundle_or_obj, Bundle):
            kwargs["pk"] = bundle_or_obj.obj.id
        else:
            kwargs["pk"] = bundle_or_obj["id"]

        return kwargs

    def get_object_list(self, request):
        try:
            identified_objects = settings.OBJECTS_WITH_IDENTIFIERS
        except Exception:  # Ugly hack should tidy this up to catch specific errors
            identified_objects = []
        try:
            profiled_objects = settings.OBJECTS_WITH_PROFILES
        except Exception:  # Ugly hack should tidy this up to catch specific errors

            profiled_objects = []
        return [
            IntrospectionObject(
                projects_enabled="tardis.apps.projects" in settings.INSTALLED_APPS,
                experiment_only_acls=settings.ONLY_EXPERIMENT_ACLS,
                identifiers_enabled="tardis.apps.identifiers"
                in settings.INSTALLED_APPS,
                identified_objects=identified_objects,
                profiles_enabled="tardis.apps.profiles" in settings.INSTALLED_APPS,
                profiled_objects=profiled_objects,
            )
        ]

    def obj_get_list(self, bundle, **kwargs):
        return self.get_object_list(bundle.request)


class GroupResource(ModelResource):
    class Meta:
        object_class = Group
        queryset = Group.objects.all()
        authentication = default_authentication
        authorization = ACLAuthorization()
        filtering = {
            "id": ("exact",),
            "name": ("exact",),
        }


class UserResource(ModelResource):
    groups = fields.ManyToManyField(GroupResource, "groups", null=True, full=True)

    class Meta:
        object_class = User
        authentication = default_authentication
        authorization = ACLAuthorization()
        queryset = User.objects.all().exclude(pk=settings.PUBLIC_USER_ID)
        allowed_methods = ["get"]
        fields = ["username", "first_name", "last_name", "email"]
        serializer = default_serializer
        filtering = {
            "username": ("exact",),
            "email": ("iexact",),
        }

    def dehydrate(self, bundle):
        """
        use cases::

          public user:
            anonymous:
              name, uri, email, id
            authenticated:
              other user:
                name, uri, email, id [, username if facility manager]
              same user:
                name, uri, email, id, username
          private user:
            anonymous:
              none
            authenticated:
              other user:
                name, uri, id [, username, email if facility manager]
              same user:
                name, uri, email, id, username
        """
        authuser = bundle.request.user
        authenticated = authuser.is_authenticated
        queried_user = bundle.obj
        public_user = (
            queried_user.experiment_set.filter(public_access__gt=1).count() > 0
        )
        same_user = authuser == queried_user

        # add the database id for convenience
        bundle.data["id"] = queried_user.id

        # allow the user to find out their username and email
        # allow facility managers to query other users' username and email
        if authenticated and (same_user or facilities_managed_by(authuser).count() > 0):
            bundle.data["username"] = queried_user.username
            bundle.data["email"] = queried_user.email
        else:
            del bundle.data["username"]
            del bundle.data["email"]

        # add public information
        if public_user:
            bundle.data["email"] = queried_user.email

        return bundle


class MyTardisModelResource(ModelResource):
    class Meta:
        authentication = default_authentication
        authorization = ACLAuthorization()
        serializer = default_serializer
        object_class = None


class FacilityResource(MyTardisModelResource):
    manager_group = fields.ForeignKey(
        GroupResource, "manager_group", null=True, full=True
    )

    # Custom filter for identifiers module based on code example from
    # https://stackoverflow.com/questions/10021749/ \
    # django-tastypie-advanced-filtering-how-to-do-complex-lookups-with-q-objects

    def build_filters(self, filters=None, ignore_bad_filters=False):
        if filters is None:
            filters = {}
        orm_filters = super().build_filters(filters)

        if "tardis.apps.identifiers" in settings.INSTALLED_APPS:
            if "institution" in settings.OBJECTS_WITH_IDENTIFIERS and "pids" in filters:
                query = filters["pids"]
                qset = Q(persistent_id__persistent_id__exact=query) | Q(
                    persistent_id__alternate_ids__contains=query
                )
                orm_filters.update({"pids": qset})
        return orm_filters

    def apply_filters(self, request, applicable_filters):
        if "tardis.apps.identifiers" in settings.INSTALLED_APPS:
            if (
                "institution" in settings.OBJECTS_WITH_IDENTIFIERS
                and "pids" in applicable_filters
            ):
                custom = applicable_filters.pop("pids")
            else:
                custom = None
        else:
            custom = None

        semi_filtered = super().apply_filters(request, applicable_filters)

        return semi_filtered.filter(custom) if custom else semi_filtered

    # End of custom filter code

    class Meta(MyTardisModelResource.Meta):
        object_class = Facility
        queryset = Facility.objects.all()
        filtering = {
            "id": ("exact",),
            "manager_group": ALL_WITH_RELATIONS,
            "name": ("exact",),
        }
        ordering = ["id", "name"]
        always_return_data = True

    def dehydrate(self, bundle):
        facility = bundle.obj
        if (
            "tardis.apps.identifiers" in settings.INSTALLED_APPS
            and "facility" in settings.OBJECTS_WITH_IDENTIFIERS
        ):
            bundle.data["persistent_id"] = facility.persistent_id.persistent_id
            bundle.data["alternate_ids"] = facility.persistent_id.alternate_ids
        return bundle


class InstrumentResource(MyTardisModelResource):
    facility = fields.ForeignKey(FacilityResource, "facility", null=True, full=True)

    # Custom filter for identifiers module based on code example from
    # https://stackoverflow.com/questions/10021749/ \
    # django-tastypie-advanced-filtering-how-to-do-complex-lookups-with-q-objects

    def build_filters(self, filters=None, ignore_bad_filters=False):
        if filters is None:
            filters = {}
        orm_filters = super().build_filters(filters)

        if "tardis.apps.identifiers" in settings.INSTALLED_APPS:
            if "institution" in settings.OBJECTS_WITH_IDENTIFIERS and "pids" in filters:
                query = filters["pids"]
                qset = Q(persistent_id__persistent_id__exact=query) | Q(
                    persistent_id__alternate_ids__contains=query
                )
                orm_filters.update({"pids": qset})
        return orm_filters

    def apply_filters(self, request, applicable_filters):
        if "tardis.apps.identifiers" in settings.INSTALLED_APPS:
            if (
                "institution" in settings.OBJECTS_WITH_IDENTIFIERS
                and "pids" in applicable_filters
            ):
                custom = applicable_filters.pop("pids")
            else:
                custom = None
        else:
            custom = None

        semi_filtered = super().apply_filters(request, applicable_filters)

        return semi_filtered.filter(custom) if custom else semi_filtered

    # End of custom filter code

    class Meta(MyTardisModelResource.Meta):
        object_class = Instrument
        queryset = Instrument.objects.all()
        filtering = {
            "id": ("exact",),
            "facility": ALL_WITH_RELATIONS,
            "name": ("exact",),
        }
        ordering = ["id", "name"]
        always_return_data = True

    def dehydrate(self, bundle):
        instrument = bundle.obj
        if (
            "tardis.apps.identifiers" in settings.INSTALLED_APPS
            and "instrument" in settings.OBJECTS_WITH_IDENTIFIERS
        ):
            bundle.data["persistent_id"] = instrument.persistent_id.persistent_id
            bundle.data["alternate_ids"] = instrument.persistent_id.alternate_ids
        return bundle


class ExperimentResource(MyTardisModelResource):
    """API for Experiments
    also creates a default ACL and allows ExperimentParameterSets to be read
    and written.

    TODO: catch duplicate schema submissions for parameter sets
    """

    created_by = fields.ForeignKey(UserResource, "created_by")
    parameter_sets = fields.ToManyField(
        "tardis.tardis_portal.api.ExperimentParameterSetResource",
        "experimentparameterset_set",
        related_name="experiment",
        full=True,
        null=True,
    )
    tags = fields.ListField()

    # Custom filter for identifiers module based on code example from
    # https://stackoverflow.com/questions/10021749/ \
    # django-tastypie-advanced-filtering-how-to-do-complex-lookups-with-q-objects

    def build_filters(self, filters=None, ignore_bad_filters=False):
        if filters is None:
            filters = {}
        orm_filters = super().build_filters(filters)

        if "tardis.apps.identifiers" in settings.INSTALLED_APPS:
            if "institution" in settings.OBJECTS_WITH_IDENTIFIERS and "pids" in filters:
                query = filters["pids"]
                qset = Q(persistent_id__persistent_id__exact=query) | Q(
                    persistent_id__alternate_ids__contains=query
                )
                orm_filters.update({"pids": qset})
        return orm_filters

    def apply_filters(self, request, applicable_filters):
        if "tardis.apps.identifiers" in settings.INSTALLED_APPS:
            if (
                "institution" in settings.OBJECTS_WITH_IDENTIFIERS
                and "pids" in applicable_filters
            ):
                custom = applicable_filters.pop("pids")
            else:
                custom = None
        else:
            custom = None

        semi_filtered = super().apply_filters(request, applicable_filters)

        return semi_filtered.filter(custom) if custom else semi_filtered

    # End of custom filter code

    def dehydrate_tags(self, bundle):
        return list(map(str, bundle.obj.tags.all()))

    def save_m2m(self, bundle):
        tags = bundle.data.get("tags", [])
        bundle.obj.tags.set(*tags)
        return super().save_m2m(bundle)

    class Meta(MyTardisModelResource.Meta):
        object_class = Experiment
        queryset = Experiment.objects.all()
        filtering = {
            "id": ("exact",),
            "title": ("exact",),
        }
        ordering = ["id", "title", "created_time", "update_time"]
        always_return_data = True

    def dehydrate(self, bundle):
        exp = bundle.obj
        authors = [
            {"name": a.author, "url": a.url} for a in exp.experimentauthor_set.all()
        ]
        bundle.data["authors"] = authors
        lic = exp.license
        if lic is not None:
            bundle.data["license"] = {
                "name": lic.name,
                "url": lic.url,
                "description": lic.internal_description,
                "image_url": lic.image_url,
                "allows_distribution": lic.allows_distribution,
            }
        owners = exp.get_owners()
        bundle.data["owner_ids"] = [o.id for o in owners]

        if settings.ONLY_EXPERIMENT_ACLS:
            dataset_count = exp.datasets.all().count()
        else:
            dataset_count = (
                Dataset.safe.all(bundle.request.user)
                .filter(experiments__id=exp.id)
                .count()
            )
        bundle.data["dataset_count"] = dataset_count
        datafile_count = exp.get_datafiles(bundle.request.user).count()
        bundle.data["datafile_count"] = datafile_count
        experiment_size = exp.get_size(bundle.request.user)
        bundle.data["experiment_size"] = experiment_size

        if (
            "tardis.apps.identifiers" in settings.INSTALLED_APPS
            and "experiment" in settings.OBJECTS_WITH_IDENTIFIERS
        ):
            bundle.data["persistent_id"] = exp.persistent_id.persistent_id
            bundle.data["alternate_ids"] = exp.persistent_id.alternate_ids

        return bundle

    def hydrate_m2m(self, bundle):
        """
        create ACL before any related objects are created in order to use
        ACL permissions for those objects.
        """
        if getattr(bundle.obj, "id", False):
            experiment = bundle.obj
            # TODO: unify this with the view function's ACL creation,
            # maybe through an ACL toolbox.
            acl = ExperimentACL(
                experiment=experiment,
                user=bundle.request.user,
                canRead=True,
                canDownload=True,
                canWrite=True,
                canDelete=True,
                canSensitive=True,
                isOwner=True,
                aclOwnershipType=ExperimentACL.OWNER_OWNED,
            )
            acl.save()

        if not settings.ONLY_EXPERIMENT_ACLS:
            from tardis.apps.projects.api import ProjectResource

            if getattr(bundle.obj, "id", False):
                for proj_uri in bundle.data.get("projects", []):
                    try:
                        proj = ProjectResource.get_via_uri(
                            ProjectResource(), proj_uri, bundle.request
                        )
                        bundle.obj.projects.add(proj)
                    except NotFound:
                        pass

        return super().hydrate_m2m(bundle)

    def obj_create(self, bundle, **kwargs):
        """experiments need at least one ACL to be available through the
        ExperimentManager (Experiment.safe)
        Currently not tested for failed db transactions as sqlite does not
        enforce limits.
        """
        user = bundle.request.user
        bundle.data["created_by"] = user
        with transaction.atomic():
            # Clean up bundle to remove PIDS if the identifiers app is being used.
            if (
                "tardis.apps.identifiers" in settings.INSTALLED_APPS
                and "experiment" in settings.OBJECTS_WITH_IDENTIFIERS
            ):
                pid = None
                alternate_ids = None
                if "persistent_id" in bundle.data.keys():
                    pid = bundle.data.pop("persistent_id")
                if "alternate_ids" in bundle.data.keys():
                    alternate_ids = bundle.data.pop("alternate_ids")
            bundle = super().obj_create(bundle, **kwargs)
            # After the obj has been created
            if (
                "tardis.apps.identifiers" in settings.INSTALLED_APPS
                and "experiment" in settings.OBJECTS_WITH_IDENTIFIERS
            ):
                experiment = bundle.obj
                pid_obj = experiment.persistent_id
                if pid:
                    pid_obj.persistent_id = pid
                if alternate_ids:
                    pid_obj.alternate_ids = alternate_ids
                pid_obj.save()
            if bundle.data.get("users", False):
                for entry in bundle.data["users"]:
                    username, isOwner, canDownload, canSensitive = entry
                    acl_user = get_or_create_user(username)
                    ExperimentACL.objects.create(
                        experiment=experiment,
                        user=acl_user,
                        canRead=True,
                        canDownload=canDownload,
                        canSensitive=canSensitive,
                        isOwner=isOwner,
                    )

                    if not any(
                        acl_user.has_perm("tardis_acls.view_project", parent)
                        for parent in experiment.projects.all()
                    ):
                        for parent in experiment.projects.all():
                            from tardis.apps.projects.models import ProjectACL

                            ProjectACL.objects.create(
                                project=parent,
                                user=acl_user,
                                canRead=True,
                                aclOwnershipType=ProjectACL.OWNER_OWNED,
                            )

            if bundle.data.get("groups", False):
                for entry in bundle.data["groups"]:
                    groupname, isOwner, canDownload, canSensitive = entry
                    acl_group, _ = Group.objects.get_or_create(name=groupname)
                    ExperimentACL.objects.create(
                        experiment=experiment,
                        group=acl_group,
                        canRead=True,
                        canDownload=canDownload,
                        canSensitive=canSensitive,
                        isOwner=isOwner,
                    )
            if not any(
                [bundle.data.get("users", False), bundle.data.get("groups", False)]
            ):
                for parent in experiment.projects.all():
                    for parent_acl in parent.projectacl_set.all():
                        ExperimentACL.objects.create(
                            experiment=experiment,
                            user=parent_acl.user,
                            group=parent_acl.group,
                            token=parent_acl.token,
                            canRead=parent_acl.canRead,
                            canDownload=parent_acl.canDownload,
                            canWrite=parent_acl.canWrite,
                            canSensitive=parent_acl.canSensitive,
                            canDelete=parent_acl.canDelete,
                            isOwner=parent_acl.isOwner,
                            effectiveDate=parent_acl.effectiveDate,
                            expiryDate=parent_acl.expiryDate,
                            aclOwnershipType=parent_acl.aclOwnershipType,
                        )
            return bundle


class ExperimentAuthorResource(MyTardisModelResource):
    """API for ExperimentAuthors"""

    experiment = fields.ForeignKey(
        ExperimentResource, "experiment", full=True, null=True
    )

    class Meta(MyTardisModelResource.Meta):
        object_class = ExperimentAuthor
        queryset = ExperimentAuthor.objects.all()
        filtering = {
            "id": ("exact",),
            "experiment": ALL_WITH_RELATIONS,
            "author": ("exact", "iexact"),
            "institution": ("exact", "iexact"),
            "email": ("exact", "iexact"),
            "order": ("exact",),
            "url": ("exact", "iexact"),
        }
        ordering = ["id", "author", "email", "order"]
        always_return_data = True


class DatasetResource(MyTardisModelResource):
    experiments = fields.ToManyField(
        ExperimentResource, "experiments", related_name="datasets"
    )
    parameter_sets = fields.ToManyField(
        "tardis.tardis_portal.api.DatasetParameterSetResource",
        "datasetparameterset_set",
        related_name="dataset",
        full=True,
        null=True,
    )
    instrument = fields.ForeignKey(
        InstrumentResource, "instrument", null=True, full=True
    )
    tags = fields.ListField()

    # Custom filter for identifiers module based on code example from
    # https://stackoverflow.com/questions/10021749/ \
    # django-tastypie-advanced-filtering-how-to-do-complex-lookups-with-q-objects

    def build_filters(self, filters=None, ignore_bad_filters=False):
        if filters is None:
            filters = {}
        orm_filters = super().build_filters(filters)

        if "tardis.apps.identifiers" in settings.INSTALLED_APPS:
            if "institution" in settings.OBJECTS_WITH_IDENTIFIERS and "pids" in filters:
                query = filters["pids"]
                qset = Q(persistent_id__persistent_id__exact=query) | Q(
                    persistent_id__alternate_ids__contains=query
                )
                orm_filters.update({"pids": qset})
        return orm_filters

    def apply_filters(self, request, applicable_filters):
        if "tardis.apps.identifiers" in settings.INSTALLED_APPS:
            if (
                "institution" in settings.OBJECTS_WITH_IDENTIFIERS
                and "pids" in applicable_filters
            ):
                custom = applicable_filters.pop("pids")
            else:
                custom = None
        else:
            custom = None

        semi_filtered = super().apply_filters(request, applicable_filters)

        return semi_filtered.filter(custom) if custom else semi_filtered

    # End of custom filter code

    class Meta(MyTardisModelResource.Meta):
        object_class = Dataset
        queryset = Dataset.objects.all()
        filtering = {
            "id": ("exact",),
            "experiments": ALL_WITH_RELATIONS,
            "description": ("exact",),
            "directory": ("exact",),
            "instrument": ALL_WITH_RELATIONS,
        }
        ordering = ["id", "description"]
        always_return_data = True

    def dehydrate_tags(self, bundle):
        return list(map(str, bundle.obj.tags.all()))

    def save_m2m(self, bundle):
        tags = bundle.data.get("tags", [])
        bundle.obj.tags.set(*tags)
        return super().save_m2m(bundle)

    def dehydrate(self, bundle):
        dataset = bundle.obj
        size = dataset.get_size(bundle.request.user)
        bundle.data["dataset_size"] = size
        dataset_experiment_count = dataset.experiments.count()
        bundle.data["dataset_experiment_count"] = dataset_experiment_count
        if settings.ONLY_EXPERIMENT_ACLS:
            dataset_datafile_count = dataset.datafile_set.count()
        else:
            dataset_datafile_count = (
                DataFile.safe.all(bundle.request.user)
                .filter(dataset__id=dataset.id)
                .count()
            )
        bundle.data["dataset_datafile_count"] = dataset_datafile_count
        if (
            "tardis.apps.identifiers" in settings.INSTALLED_APPS
            and "dataset" in settings.OBJECTS_WITH_IDENTIFIERS
        ):
            bundle.data["persistent_id"] = dataset.persistent_id.persistent_id
            bundle.data["alternate_ids"] = dataset.persistent_id.alternate_ids
        return bundle

    def prepend_urls(self):
        return [
            url(
                r"^(?P<resource_name>%s)/(?P<pk>\w[\w/-]*)/files/"
                r"(?:(?P<file_path>.+))?$" % self._meta.resource_name,
                self.wrap_view("get_datafiles"),
                name="api_get_datafiles_for_dataset",
            ),
            url(
                r"^(?P<resource_name>%s)/(?P<pk>\w[\w/-]*)/root-dir-nodes%s$"
                % (self._meta.resource_name, trailing_slash()),
                self.wrap_view("get_root_dir_nodes"),
                name="api_get_root_dir_nodes",
            ),
            url(
                r"^(?P<resource_name>%s)/(?P<pk>\w[\w/-]*)/child-dir-nodes%s$"
                % (self._meta.resource_name, trailing_slash()),
                self.wrap_view("get_child_dir_nodes"),
                name="api_get_child_dir_nodes",
            ),
            url(
                r"^(?P<resource_name>%s)/(?P<pk>\w[\w/-]*)/child-dir-files%s$"
                % (self._meta.resource_name, trailing_slash()),
                self.wrap_view("get_child_dir_files"),
                name="api_get_child_dir_files",
            ),
        ]

    def get_datafiles(self, request, **kwargs):
        self.method_check(request, allowed=["get"])
        self.is_authenticated(request)

        dataset_id = kwargs["pk"]
        del kwargs["pk"]

        file_path = kwargs.get("file_path", None)

        if not has_access(request, dataset_id, "dataset"):
            return HttpResponseForbidden()

        kwargs["dataset__id"] = dataset_id

        if file_path is not None:
            del kwargs["file_path"]
            kwargs["directory__startswith"] = file_path

        return DataFileResource().dispatch("list", request, **kwargs)

    def hydrate_m2m(self, bundle):
        """
        Create experiment-dataset associations first, because they affect
        authorization for adding other related resources, e.g. metadata
        """
        if getattr(bundle.obj, "id", False):
            dataset = bundle.obj
            for exp_uri in bundle.data.get("experiments", []):
                try:
                    exp = ExperimentResource.get_via_uri(
                        ExperimentResource(), exp_uri, bundle.request
                    )
                    bundle.obj.experiments.add(exp)
                except NotFound:
                    pass
        if not settings.ONLY_EXPERIMENT_ACLS:
            acl = DatasetACL(
                dataset=dataset,
                user=bundle.request.user,
                canRead=True,
                canDownload=True,
                canWrite=True,
                canDelete=True,
                canSensitive=True,
                isOwner=True,
                aclOwnershipType=DatasetACL.OWNER_OWNED,
            )
            acl.save()

        return super().hydrate_m2m(bundle)

    def get_root_dir_nodes(self, request, **kwargs):
        """Return JSON-serialized list of filenames/folders in the dataset's root directory"""
        self.method_check(request, allowed=["get"])
        self.is_authenticated(request)

        dataset_id = kwargs["pk"]
        dataset = Dataset.objects.get(id=dataset_id)
        if not has_access(request, dataset_id, "dataset"):
            return HttpResponseForbidden()

        # get dirs at root level
        dir_tuples = dataset.get_dir_tuples(request.user, "")
        # get files at root level
        if settings.ONLY_EXPERIMENT_ACLS:
            dfs = (
                DataFile.objects.filter(dataset=dataset, directory="")
                | DataFile.objects.filter(dataset=dataset, directory__isnull=True)
            ).distinct()
        else:
            dfs = (
                DataFile.safe.all(request.user).filter(dataset=dataset, directory="")
                | DataFile.safe.all(request.user).filter(
                    dataset=dataset, directory__isnull=True
                )
            ).distinct()

        pgresults = 1000

        paginator = Paginator(dfs, pgresults)

        try:
            page_num = int(request.GET.get("page", "0"))
        except ValueError:
            page_num = 0

        # If page request (9999) is out of range, deliver last page of results.

        try:
            dfs = paginator.page(page_num + 1)
        except (EmptyPage, InvalidPage):
            dfs = paginator.page(paginator.num_pages)
        child_list = []
        # append directories list
        if dir_tuples and page_num == 0:
            for dir_tuple in dir_tuples:
                child_dict = {
                    "name": dir_tuple[0],
                    "path": dir_tuple[1],
                    "children": [],
                }
                child_list.append(child_dict)
                # append files to list
        if dfs:
            for df in dfs:
                children = {}
                children["name"] = df.filename
                children["verified"] = df.verified
                children["id"] = df.id
                children["is_online"] = df.is_online
                children["recall_url"] = df.recall_url
                child_list.append(children)
        if paginator.num_pages - 1 > page_num:
            # append a marker element
            children = {}
            children["next_page"] = True
            children["next_page_num"] = page_num + 1
            children["display_text"] = "Displaying {current} of {total} ".format(
                current=(dfs.number * pgresults), total=paginator.count
            )
            child_list.append(children)
        if paginator.num_pages - 1 == page_num:
            # append a marker element
            children = {}
            children["next_page"] = False
            child_list.append(children)

        return JsonResponse(child_list, status=200, safe=False)

    def get_child_dir_nodes(self, request, **kwargs):
        """Return JSON-serialized list of filenames/folders within a child subdirectory"""
        self.method_check(request, allowed=["get"])
        self.is_authenticated(request)

        dataset_id = kwargs["pk"]
        if not has_access(request, dataset_id, "dataset"):
            return HttpResponseForbidden()

        base_dir = request.GET.get("dir_path", None)
        dataset = Dataset.objects.get(id=dataset_id)
        if not base_dir:
            return HttpResponse("Please specify base directory", status=400)

        # Previously this method checked the tree nodes data passed
        # in to determine whether children has already been loaded,
        # but now that logic will be moved to the front-end component.

        # list dir under base_dir
        child_dir_tuples = dataset.get_dir_tuples(request.user, base_dir)
        # list files under base_dir
        if settings.ONLY_EXPERIMENT_ACLS:
            dfs = DataFile.objects.filter(dataset=dataset, directory=base_dir)
        else:
            dfs = DataFile.safe.all(request.user).filter(
                dataset=dataset, directory=base_dir
            )
        # walk the directory tree and append files and dirs
        # if there are directories append this to data
        child_list = []
        if child_dir_tuples:
            child_list = dataset.get_dir_nodes(child_dir_tuples)

        # if there are files append this
        if dfs:
            for df in dfs:
                child = {
                    "name": df.filename,
                    "id": df.id,
                    "verified": df.verified,
                    "is_online": df.is_online,
                    "recall_url": df.recall_url,
                }
                child_list.append(child)

        return JsonResponse(child_list, status=200, safe=False)

    def get_child_dir_files(self, request, **kwargs):
        """
        Return a list of datafile Ids within a child subdirectory
        :param request: a HTTP Request instance
        :type request: :class:`django.http.HttpRequest`
        :param kwargs:
        :return: a list of datafile IDs
        :rtype: JsonResponse: :class: `django.http.JsonResponse`
        """
        self.method_check(request, allowed=["get"])
        self.is_authenticated(request)
        dataset_id = kwargs["pk"]
        if not has_access(request, dataset_id, "dataset"):
            return HttpResponseForbidden()

        dir_path = request.GET.get("dir_path", None)
        if not dir_path:
            return HttpResponse("Please specify folder path")

        if settings.ONLY_EXPERIMENT_ACLS:
            df_list = DataFile.objects.filter(
                dataset__id=dataset_id, directory=dir_path
            ) | DataFile.objects.filter(
                dataset__id=dataset_id, directory__startswith=dir_path + "/"
            )
        else:
            df_list = DataFile.safe.all(request.user).filter(
                dataset__id=dataset_id, directory=dir_path
            ) | DataFile.safe.all(request.user).filter(
                dataset__id=dataset_id, directory__startswith=dir_path + "/"
            )
        ids = [df.id for df in df_list]
        return JsonResponse(ids, status=200, safe=False)

    def _populate_children(self, request, sub_child_dirs, dir_node, dataset):
        """Populate the children list in a directory node

        Example dir_node: {'name': u'child_1', 'children': []}
        """
        for dir in sub_child_dirs:
            part1, part2 = dir
            # get files for this dir
            if settings.ONLY_EXPERIMENT_ACLS:
                dfs = DataFile.objects.filter(dataset=dataset, directory=part2)
            else:
                dfs = DataFile.safe.all(request.user).filter(
                    dataset=dataset, directory=part2
                )
            filenames = [df.filename for df in dfs]
            if part1 == "..":
                for file_name in filenames:
                    child = {"name": file_name}
                    dir_node["children"].append(child)
            else:
                children = []
                for file_name in filenames:
                    child = {"name": file_name}
                    children.append(child)
                dir_node["children"].append(
                    {"name": part2.rpartition("/")[2], "children": children}
                )

    def obj_create(self, bundle, **kwargs):
        with transaction.atomic():
            # Clean up bundle to remove PIDS if the identifiers app is being used.
            if (
                "tardis.apps.identifiers" in settings.INSTALLED_APPS
                and "dataset" in settings.OBJECTS_WITH_IDENTIFIERS
            ):
                pid = None
                alternate_ids = None
                if "persistent_id" in bundle.data.keys():
                    pid = bundle.data.pop("persistent_id")
                if "alternate_ids" in bundle.data.keys():
                    alternate_ids = bundle.data.pop("alternate_ids")
            bundle = super().obj_create(bundle, **kwargs)
            # After the obj has been created
            if (
                "tardis.apps.identifiers" in settings.INSTALLED_APPS
                and "dataset" in settings.OBJECTS_WITH_IDENTIFIERS
            ):
                dataset = bundle.obj
                pid_obj = dataset.persistent_id
                if pid:
                    pid_obj.persistent_id = pid
                if alternate_ids:
                    pid_obj.alternate_ids = alternate_ids
                pid_obj.save()
            if bundle.data.get("users", False):
                for entry in bundle.data["users"]:
                    username, isOwner, canDownload, canSensitive = entry
                    acl_user = get_or_create_user(username)
                    DatasetACL.objects.create(
                        dataset=dataset,
                        user=acl_user,
                        canRead=True,
                        canDownload=canDownload,
                        canSensitive=canSensitive,
                        isOwner=isOwner,
                    )

                    if not any(
                        acl_user.has_perm("tardis_acls.view_experiment", parent)
                        for parent in dataset.experiments.all()
                    ):
                        for parent in dataset.experiments.all():
                            ExperimentACL.objects.create(
                                experiment=parent,
                                user=acl_user,
                                canRead=True,
                                aclOwnershipType=ExperimentACL.OWNER_OWNED,
                            )

                            if not any(
                                acl_user.has_perm(
                                    "tardis_acls.view_project", grandparent
                                )
                                for grandparent in parent.projects.all()
                            ):

                                for grandparent in parent.projects.all():
                                    from tardis.apps.projects.models import \
                                        ProjectACL

                                    ProjectACL.objects.create(
                                        project=grandparent,
                                        user=acl_user,
                                        canRead=True,
                                        aclOwnershipType=ProjectACL.OWNER_OWNED,
                                    )
            if bundle.data.get("groups", False):
                for entry in bundle.data["groups"]:
                    groupname, isOwner, canDownload, canSensitive = entry
                    acl_group, _ = Group.objects.get_or_create(name=groupname)
                    DatasetACL.objects.create(
                        dataset=dataset,
                        group=acl_group,
                        canRead=True,
                        canDownload=canDownload,
                        canSensitive=canSensitive,
                        isOwner=isOwner,
                    )
            if not any(
                [bundle.data.get("users", False), bundle.data.get("groups", False)]
            ):
                for parent in dataset.experiments.all():
                    for parent_acl in parent.experimentacl_set.all():
                        DatasetACL.objects.create(
                            dataset=dataset,
                            user=parent_acl.user,
                            group=parent_acl.group,
                            token=parent_acl.token,
                            canRead=parent_acl.canRead,
                            canDownload=parent_acl.canDownload,
                            canWrite=parent_acl.canWrite,
                            canSensitive=parent_acl.canSensitive,
                            canDelete=parent_acl.canDelete,
                            isOwner=parent_acl.isOwner,
                            effectiveDate=parent_acl.effectiveDate,
                            expiryDate=parent_acl.expiryDate,
                            aclOwnershipType=parent_acl.aclOwnershipType,
                        )
            return bundle


class DataFileResource(MyTardisModelResource):
    dataset = fields.ForeignKey(DatasetResource, "dataset")
    parameter_sets = fields.ToManyField(
        "tardis.tardis_portal.api.DatafileParameterSetResource",
        "datafileparameterset_set",
        related_name="datafile",
        full=True,
        null=True,
    )
    datafile = fields.FileField()
    replicas = fields.ToManyField(
        "tardis.tardis_portal.api.ReplicaResource",
        "file_objects",
        related_name="datafile",
        full=True,
        null=True,
    )
    temp_url = None
    tags = fields.ListField()

    def dehydrate_tags(self, bundle):
        return list(map(str, bundle.obj.tags.all()))

    def save_m2m(self, bundle):
        tags = bundle.data.get("tags", [])
        bundle.obj.tags.set(*tags)
        return super().save_m2m(bundle)

    class Meta(MyTardisModelResource.Meta):
        object_class = DataFile
        queryset = DataFile.objects.all()
        filtering = {
            "directory": ("exact", "startswith"),
            "dataset": ALL_WITH_RELATIONS,
            "filename": ("exact",),
        }
        ordering = ["id", "filename", "modification_time"]
        resource_name = "dataset_file"

    def download_file(self, request, **kwargs):
        """
        curl needs the -J switch to get the filename right
        auth needs to be added manually here
        """
        self.method_check(request, allowed=["get"])
        self.is_authenticated(request)
        self.throttle_check(request)

        if not has_download_access(request, kwargs["pk"], "datafile"):
            return HttpResponseForbidden()

        file_record = self._meta.queryset.get(pk=kwargs["pk"])
        self.authorized_read_detail(
            [file_record], self.build_bundle(obj=file_record, request=request)
        )

        preferred_dfo = file_record.get_preferred_dfo()
        if not preferred_dfo:
            # No verified DataFileObject exists for this DataFile
            return HttpResponseNotFound()

        storage_class_name = preferred_dfo.storage_box.django_storage_class
        download_uri_templates = getattr(settings, "DOWNLOAD_URI_TEMPLATES", {})
        if storage_class_name in download_uri_templates:
            template = URITemplate(download_uri_templates[storage_class_name])
            return redirect(template.expand(dfo_id=preferred_dfo.id))

        if settings.PROXY_DOWNLOADS:
            full_path = preferred_dfo.get_full_path()
            for key, value in settings.PROXY_DOWNLOAD_PREFIXES.items():
                if full_path.startswith(key):
                    cd = 'attachment; filename="{}"'.format(
                        file_record.filename)
                    xar = quote("{}{}".format(value, full_path.split(key)[1]))
                    response = HttpResponse(
                        status=200,
                        content_type="application/force-download",
                        headers={
                            "Content-Disposition": cd,
                            "X-Accel-Redirect": xar
                        }
                    )
                    return response

        # Log file download event
        if getattr(settings, "ENABLE_EVENTLOG", False):
            from tardis.apps.eventlog.utils import log

            log(
                action="DOWNLOAD_DATAFILE",
                extra={"id": kwargs["pk"], "type": "api"},
                request=request,
            )

        file_object = file_record.get_file()
        wrapper = FileWrapper(file_object)
        tracker_data = dict(
            label="file",
            session_id=request.COOKIES.get("_ga"),
            ip=request.META.get("REMOTE_ADDR", ""),
            user=request.user,
            total_size=file_record.size,
            num_files=1,
            ua=request.META.get("HTTP_USER_AGENT", None),
        )
        response = StreamingHttpResponse(
            IteratorTracker(wrapper, tracker_data), content_type=file_record.mimetype
        )
        response["Content-Length"] = file_record.size
        response["Content-Disposition"] = (
            'attachment; filename="%s"' % file_record.filename
        )
        self.log_throttled_access(request)
        return response

    def verify_file(self, request, **kwargs):
        """triggers verification of file, e.g. after non-POST upload complete"""
        self.method_check(request, allowed=["get"])
        self.is_authenticated(request)
        self.throttle_check(request)

        if not has_download_access(request, kwargs["pk"], "datafile"):
            return HttpResponseForbidden()

        file_record = self._meta.queryset.get(pk=kwargs["pk"])
        self.authorized_read_detail(
            [file_record], self.build_bundle(obj=file_record, request=request)
        )
        for dfo in file_record.file_objects.all():
            shadow = "dfo_verify location:%s" % dfo.storage_box.name
            tasks.dfo_verify.apply_async(
                args=[dfo.id], priority=dfo.priority, shadow=shadow
            )
        return HttpResponse()

    def hydrate(self, bundle):
        if "attached_file" in bundle.data:
            # have POSTed file
            newfile = bundle.data["attached_file"][0]
            compute_md5 = getattr(settings, "COMPUTE_MD5", True)
            compute_sha512 = getattr(settings, "COMPUTE_SHA512", False)
            if (compute_md5 and "md5sum" not in bundle.data) or (
                compute_sha512 and "sha512sum" not in bundle.data
            ):
                checksums = compute_checksums(
                    newfile,
                    compute_md5=compute_md5,
                    compute_sha512=compute_sha512,
                    close_file=False,
                )
                if compute_md5:
                    bundle.data["md5sum"] = checksums["md5sum"]
                if compute_sha512:
                    bundle.data["sha512sum"] = checksums["sha512sum"]

            if "replicas" in bundle.data:
                for replica in bundle.data["replicas"]:
                    replica.update({"file_object": newfile})
            else:
                bundle.data["replicas"] = [{"file_object": newfile}]

            del bundle.data["attached_file"]

        return bundle

    def hydrate_m2m(self, bundle):
        """
        create ACL before any related objects are created in order to use
        ACL permissions for those objects.
        """
        if getattr(bundle.obj, "id", False):
            if not settings.ONLY_EXPERIMENT_ACLS:
                datafile = bundle.obj
                # TODO: unify this with the view function's ACL creation,
                # maybe through an ACL toolbox.
                acl = DatafileACL(
                    datafile=datafile,
                    user=bundle.request.user,
                    canRead=True,
                    canDownload=True,
                    canWrite=True,
                    canDelete=True,
                    canSensitive=True,
                    isOwner=True,
                    aclOwnershipType=DatafileACL.OWNER_OWNED,
                )
                acl.save()
        return super().hydrate_m2m(bundle)

    def obj_create(self, bundle, **kwargs):
        """
        Creates a new DataFile object from the provided bundle.data dict.

        If a duplicate key error occurs, responds with HTTP Error 409: CONFLICT
        """
        with transaction.atomic():
            if (
                "tardis.apps.identifiers" in settings.INSTALLED_APPS
                and "datafile" in settings.OBJECTS_WITH_IDENTIFIERS
            ):
                pid = None
                alternate_ids = None
                if "persistent_id" in bundle.data.keys():
                    pid = bundle.data.pop("persistent_id")
                if "alternate_ids" in bundle.data.keys():
                    alternate_ids = bundle.data.pop("alternate_ids")
            try:
                retval = super().obj_create(bundle, **kwargs)
            except IntegrityError as err:
                if "duplicate key" in str(err):
                    raise ImmediateHttpResponse(HttpResponse(status=409))
                raise

            if "replicas" not in bundle.data or not bundle.data["replicas"]:
                # no replica specified: return upload path and create dfo for
                # new path
                sbox = bundle.obj.get_receiving_storage_box()
                if sbox is None:
                    raise NotImplementedError
                dfo = DataFileObject(datafile=bundle.obj, storage_box=sbox)
                dfo.create_set_uri()
                dfo.save()
                self.temp_url = dfo.get_full_path()
            else:
                # Log file upload event
                if getattr(settings, "ENABLE_EVENTLOG", False):
                    from tardis.apps.eventlog.utils import log

                    log(
                        action="UPLOAD_DATAFILE",
                        extra={"id": bundle.obj.id, "type": "post"},
                        request=bundle.request,
                    )

            # After the obj has been created
            datafile = retval.obj
            if (
                "tardis.apps.identifiers" in settings.INSTALLED_APPS
                and "datafile" in settings.OBJECTS_WITH_IDENTIFIERS
            ):
                pid_obj = datafile.persistent_id
                if pid:
                    pid_obj.persistent_id = pid
                if alternate_ids:
                    pid_obj.alternate_ids = alternate_ids
                pid_obj.save()
            try:
                dataset = DatasetResource.get_via_uri(
                    DatasetResource(), bundle.data["dataset"], bundle.request
                )
            except NotFound:
                dataset = Dataset.objects.get(namespace=bundle.data["dataset"])
            if bundle.data.get("users", False):
                for entry in bundle.data["users"]:
                    username, isOwner, canDownload, canSensitive = entry
                    acl_user = get_or_create_user(username)
                    DatafileACL.objects.create(
                        datafile=datafile,
                        user=acl_user,
                        canRead=True,
                        canDownload=canDownload,
                        canSensitive=canSensitive,
                        isOwner=isOwner,
                    )
                    if not acl_user.has_perm("tardis_acls.view_dataset", parent):
                        DatasetACL.objects.create(
                            dataset=dataset,
                            user=acl_user,
                            canRead=True,
                            aclOwnershipType=DatasetACL.OWNER_OWNED,
                        )

                        if not any(
                            acl_user.has_perm("tardis_acls.view_experiment", parent)
                            for parent in dataset.experiments.all()
                        ):
                            for parent in dataset.experiments.all():
                                ExperimentACL.objects.create(
                                    experiment=parent,
                                    user=acl_user,
                                    canRead=True,
                                    aclOwnershipType=ExperimentACL.OWNER_OWNED,
                                )

                                if not any(
                                    acl_user.has_perm(
                                        "tardis_acls.view_project", grandparent
                                    )
                                    for grandparent in parent.projects.all()
                                ):

                                    for grandparent in parent.projects.all():
                                        from tardis.apps.projects.models import \
                                            ProjectACL

                                        ProjectACL.objects.create(
                                            project=grandparent,
                                            user=acl_user,
                                            canRead=True,
                                            aclOwnershipType=ProjectACL.OWNER_OWNED,
                                        )
            if bundle.data.get("groups", False):
                for entry in bundle.data["groups"]:
                    groupname, isOwner, canDownload, canSensitive = entry
                    acl_group, _ = Group.objects.get_or_create(name=groupname)
                    DatafileACL.objects.create(
                        datafile=datafile,
                        group=acl_group,
                        canRead=True,
                        canDownload=canDownload,
                        canSensitive=canSensitive,
                        isOwner=isOwner,
                    )
            if not any(
                [bundle.data.get("users", False), bundle.data.get("groups", False)]
            ):
                for parent_acl in dataset.datasetacl_set.all():
                    DatafileACL.objects.create(
                        datafile=datafile,
                        user=parent_acl.user,
                        group=parent_acl.group,
                        token=parent_acl.token,
                        canRead=parent_acl.canRead,
                        canDownload=parent_acl.canDownload,
                        canWrite=parent_acl.canWrite,
                        canSensitive=parent_acl.canSensitive,
                        canDelete=parent_acl.canDelete,
                        isOwner=parent_acl.isOwner,
                        effectiveDate=parent_acl.effectiveDate,
                        expiryDate=parent_acl.expiryDate,
                        aclOwnershipType=parent_acl.aclOwnershipType,
                    )
        return retval

    def post_list(self, request, **kwargs):
        response = super().post_list(request, **kwargs)
        if self.temp_url is not None:
            response.content = self.temp_url
            self.temp_url = None
        return response

    def prepend_urls(self):
        return [
            url(
                r"^(?P<resource_name>%s)/(?P<pk>\w[\w/-]*)/download%s$"
                % (self._meta.resource_name, trailing_slash()),
                self.wrap_view("download_file"),
                name="api_download_file",
            ),
            url(
                r"^(?P<resource_name>%s)/(?P<pk>\w[\w/-]*)/verify%s$"
                % (self._meta.resource_name, trailing_slash()),
                self.wrap_view("verify_file"),
                name="api_verify_file",
            ),
        ]

    def deserialize(self, request, data, format=None):
        """
        from https://github.com/toastdriven/django-tastypie/issues/42
        modified to deserialize json sent via POST. Would fail if data is sent
        in a different format.
        uses a hack to get back pure json from request.POST
        """
        if not format:
            format = request.META.get("CONTENT_TYPE", "application/json")
        if format == "application/x-www-form-urlencoded":
            return request.POST
        if format.startswith("multipart"):
            jsondata = request.POST["json_data"]
            data = json.loads(jsondata)
            data.update(request.FILES)
            return data
        return super().deserialize(request, data, format)

    def put_detail(self, request, **kwargs):
        """
        from https://github.com/toastdriven/django-tastypie/issues/42
        """
        if request.META.get("CONTENT_TYPE").startswith("multipart") and not hasattr(
            request, "_body"
        ):
            request._body = ""

        return super().put_detail(request, **kwargs)


class SchemaResource(MyTardisModelResource):
    class Meta(MyTardisModelResource.Meta):
        object_class = Schema
        queryset = Schema.objects.all()
        filtering = {
            "id": ("exact",),
            "namespace": ("exact",),
        }
        ordering = ["id"]


class ParameterNameResource(MyTardisModelResource):
    schema = fields.ForeignKey(SchemaResource, "schema")

    class Meta(MyTardisModelResource.Meta):
        object_class = ParameterName
        queryset = ParameterName.objects.all()
        filtering = {
            "schema": ALL_WITH_RELATIONS,
        }


class ParameterResource(MyTardisModelResource):
    name = fields.ForeignKey(ParameterNameResource, "name")
    value = fields.CharField(blank=True)

    def hydrate(self, bundle):
        """
        sets the parametername by uri or name
        if untyped value is given, set value via parameter method,
        otherwise use modelresource automatisms
        """
        try:
            parname = ParameterNameResource.get_via_uri(
                ParameterNameResource(), bundle.data["name"], bundle.request
            )
        except NotFound:
            parname = bundle.related_obj._get_create_parname(bundle.data["name"])
        del bundle.data["name"]
        bundle.obj.name = parname
        if "value" in bundle.data:
            bundle.obj.set_value(bundle.data["value"])
            del bundle.data["value"]
        return bundle


class ParameterSetResource(MyTardisModelResource):
    schema = fields.ForeignKey(SchemaResource, "schema", full=True)

    def hydrate_schema(self, bundle):
        try:
            schema = SchemaResource.get_via_uri(
                SchemaResource(), bundle.data["schema"], bundle.request
            )
        except NotFound:
            schema = Schema.objects.get(namespace=bundle.data["schema"])
        bundle.obj.schema = schema
        del bundle.data["schema"]
        return bundle


class LocationResource(MyTardisModelResource):
    class Meta(MyTardisModelResource.Meta):
        queryset = StorageBox.objects.all()


class ReplicaResource(MyTardisModelResource):
    datafile = fields.ForeignKey(DataFileResource, "datafile")

    class Meta(MyTardisModelResource.Meta):
        object_class = DataFileObject
        queryset = DataFileObject.objects.all()
        filtering = {
            "verified": ("exact",),
            "url": ("exact", "startswith"),
        }
        ordering = ["id"]

    def hydrate(self, bundle):
        if "url" in bundle.data:
            if "file_object" not in bundle.data:
                bundle.data["uri"] = bundle.data["url"]
            del bundle.data["url"]
        datafile = bundle.related_obj
        bundle.obj.datafile = datafile
        bundle.data["datafile"] = datafile
        if "location" in bundle.data:
            try:
                bundle.obj.storage_box = StorageBox.objects.get(
                    name=bundle.data["location"]
                )
            except StorageBox.DoesNotExist:
                bundle.obj.storage_box = datafile.get_default_storage_box()
            del bundle.data["location"]
        else:
            bundle.obj.storage_box = datafile.get_default_storage_box()

        bundle.obj.save()
        if "file_object" in bundle.data:
            bundle.obj.file_object = bundle.data["file_object"]
            bundle.data["file_object"].close()
            del bundle.data["file_object"]
            bundle.obj = DataFileObject.objects.get(id=bundle.obj.id)
        return bundle

    def dehydrate(self, bundle):
        dfo = bundle.obj
        bundle.data["location"] = dfo.storage_box.name
        return bundle


class ExperimentACLResource(MyTardisModelResource):
    experiment = fields.ForeignKey(ExperimentResource, "experiment")

    class Meta:
        object_class = ExperimentACL
        authentication = default_authentication
        authorization = ACLAuthorization()
        queryset = ExperimentACL.objects.select_related("user").exclude(
            user__id=settings.PUBLIC_USER_ID
        )
        # filtering = {
        #    'pluginId': ('exact', ),
        #    'entityId': ('exact', ),
        # }
        ordering = ["id"]

    def hydrate(self, bundle):
        try:
            experiment = ExperimentResource.get_via_uri(
                ExperimentResource(), bundle.data["experiment"], bundle.request
            )
        except NotFound:
            experiment = Experiment.objects.get(namespace=bundle.data["experiment"])
        bundle.obj.experiment = experiment
        del bundle.data["experiment"]
        return bundle


class DatasetACLResource(MyTardisModelResource):
    dataset = fields.ForeignKey(DatasetResource, "dataset")

    class Meta:
        object_class = DatasetACL
        authentication = default_authentication
        authorization = ACLAuthorization()
        queryset = DatasetACL.objects.select_related("user").exclude(
            user__id=settings.PUBLIC_USER_ID
        )
        filtering = {
            "pluginId": ("exact",),
            "entityId": ("exact",),
        }
        ordering = ["id"]

    def hydrate(self, bundle):
        try:
            dataset = DatasetResource.get_via_uri(
                DatasetResource(), bundle.data["dataset"], bundle.request
            )
        except NotFound:
            dataset = Dataset.objects.get(namespace=bundle.data["dataset"])
        bundle.obj.dataset = dataset
        del bundle.data["dataset"]
        return bundle


class DatafileACLResource(MyTardisModelResource):
    datafile = fields.ForeignKey(DataFileResource, "datafile")

    class Meta:
        object_class = DatafileACL
        authentication = default_authentication
        authorization = ACLAuthorization()
        queryset = DatafileACL.objects.select_related("user").exclude(
            user__id=settings.PUBLIC_USER_ID
        )
        filtering = {
            "pluginId": ("exact",),
            "entityId": ("exact",),
        }
        ordering = ["id"]

    def hydrate(self, bundle):
        try:
            datafile = DataFileResource.get_via_uri(
                DataFileResource(), bundle.data["datafile"], bundle.request
            )
        except NotFound:
            datafile = DataFile.objects.get(namespace=bundle.data["datafile"])
        bundle.obj.datafile = datafile
        del bundle.data["datafile"]
        return bundle


class ExperimentParameterSetResource(ParameterSetResource):
    """API for ExperimentParameterSets"""

    experiment = fields.ForeignKey(ExperimentResource, "experiment")
    parameters = fields.ToManyField(
        "tardis.tardis_portal.api.ExperimentParameterResource",
        "experimentparameter_set",
        related_name="parameterset",
        full=True,
        null=True,
    )

    class Meta(MyTardisModelResource.Meta):
        object_class = ExperimentParameterSet
        queryset = ExperimentParameterSet.objects.all()

    def dehydrate_parameters(self, bundle):
        if has_sensitive_access(bundle.request, bundle.obj.experiment.id, "experiment"):
            return bundle.data["parameters"]
        return [
            x for x in bundle.data["parameters"] if x.obj.name.sensitive is not True
        ]


class ExperimentParameterResource(ParameterResource):
    parameterset = fields.ForeignKey(ExperimentParameterSetResource, "parameterset")

    class Meta(MyTardisModelResource.Meta):
        object_class = ExperimentParameter
        queryset = ExperimentParameter.objects.all()


class DatasetParameterSetResource(ParameterSetResource):
    dataset = fields.ForeignKey(DatasetResource, "dataset")
    parameters = fields.ToManyField(
        "tardis.tardis_portal.api.DatasetParameterResource",
        "datasetparameter_set",
        related_name="parameterset",
        full=True,
        null=True,
    )

    class Meta(MyTardisModelResource.Meta):
        object_class = DatasetParameterSet
        queryset = DatasetParameterSet.objects.all()

    def dehydrate_parameters(self, bundle):
        if has_sensitive_access(bundle.request, bundle.obj.dataset.id, "dataset"):
            return bundle.data["parameters"]
        return [
            x for x in bundle.data["parameters"] if x.obj.name.sensitive is not True
        ]


class DatasetParameterResource(ParameterResource):
    parameterset = fields.ForeignKey(DatasetParameterSetResource, "parameterset")

    class Meta(MyTardisModelResource.Meta):
        object_class = DatasetParameter
        queryset = DatasetParameter.objects.all()


class DatafileParameterSetResource(ParameterSetResource):
    datafile = fields.ForeignKey(DataFileResource, "datafile")
    parameters = fields.ToManyField(
        "tardis.tardis_portal.api.DatafileParameterResource",
        "datafileparameter_set",
        related_name="parameterset",
        full=True,
        null=True,
    )

    class Meta(MyTardisModelResource.Meta):
        object_class = DatafileParameterSet
        queryset = DatafileParameterSet.objects.all()

    def dehydrate_parameters(self, bundle):
        if has_sensitive_access(bundle.request, bundle.obj.datafile.id, "datafile"):
            return bundle.data["parameters"]
        return [
            x for x in bundle.data["parameters"] if x.obj.name.sensitive is not True
        ]


class DatafileParameterResource(ParameterResource):
    parameterset = fields.ForeignKey(DatafileParameterSetResource, "parameterset")

    class Meta(MyTardisModelResource.Meta):
        object_class = DatafileParameter
        queryset = DatafileParameter.objects.all()


class StorageBoxResource(MyTardisModelResource):
    options = fields.ToManyField(
        "tardis.tardis_portal.api.StorageBoxOptionResource",
        attribute=lambda bundle: StorageBoxOption.objects.filter(
            storage_box=bundle.obj, key__in=StorageBoxOptionResource.accessible_keys
        ),
        related_name="storage_box",
        full=True,
        null=True,
    )
    attributes = fields.ToManyField(
        "tardis.tardis_portal.api.StorageBoxAttributeResource",
        "attributes",
        related_name="storage_box",
        full=True,
        null=True,
    )

    class Meta(MyTardisModelResource.Meta):
        object_class = StorageBox
        queryset = StorageBox.objects.all()
        ordering = ["id"]
        filtering = {
            "id": ("exact",),
            "name": ("exact",),
        }


class StorageBoxOptionResource(MyTardisModelResource):
    accessible_keys = ["location"]
    storage_box = fields.ForeignKey(
        StorageBoxResource, "storage_box", related_name="options", full=False
    )

    class Meta(MyTardisModelResource.Meta):
        object_class = StorageBoxOption
        queryset = StorageBoxOption.objects.all()
        ordering = ["id"]


class StorageBoxAttributeResource(MyTardisModelResource):
    storage_box = fields.ForeignKey(
        StorageBoxResource, "storage_box", related_name="attributes", full=False
    )

    class Meta(MyTardisModelResource.Meta):
        object_class = StorageBoxAttribute
        queryset = StorageBoxAttribute.objects.all()
        ordering = ["id"]<|MERGE_RESOLUTION|>--- conflicted
+++ resolved
@@ -9,11 +9,8 @@
 import json
 import re
 from itertools import chain
-<<<<<<< HEAD
 from urllib.parse import quote
-=======
 from wsgiref.util import FileWrapper
->>>>>>> 3ac07998
 
 from django.conf import settings
 from django.conf.urls import url
