# pylint: disable=C0302
'''
RESTful API for MyTardis models and data.
Implemented with Tastypie.

.. moduleauthor:: Grischa Meyer <grischa@gmail.com>
.. moduleauthor:: James Wettenhall <james.wettenhall@monash.edu>
'''
import json
import re
from wsgiref.util import FileWrapper

from django.conf import settings
from django.conf.urls import url
from django.contrib.auth.models import AnonymousUser
from django.contrib.auth.models import User, Permission
from django.contrib.auth.models import Group
from django.shortcuts import get_object_or_404
from django.db import IntegrityError
from django.http import HttpResponse, HttpResponseForbidden, \
    StreamingHttpResponse, HttpResponseNotFound, JsonResponse
from django.shortcuts import redirect

from tastypie import fields
from tastypie.authentication import BasicAuthentication
from tastypie.authentication import SessionAuthentication
from tastypie.authentication import ApiKeyAuthentication
from tastypie.authorization import Authorization
from tastypie.constants import ALL_WITH_RELATIONS
from tastypie.exceptions import ImmediateHttpResponse
from tastypie.exceptions import NotFound
from tastypie.exceptions import Unauthorized
from tastypie.exceptions import TastypieError
from tastypie.http import HttpBadRequest
from tastypie.http import HttpUnauthorized
from tastypie.resources import ModelResource
from tastypie.serializers import Serializer
from tastypie.utils import trailing_slash
from tastypie.contrib.contenttypes.fields import GenericForeignKeyField

from uritemplate import URITemplate

from tardis.analytics.tracker import IteratorTracker
from . import tasks
from .auth.decorators import (
    get_accessible_datafiles_for_user,
    has_datafile_access,
    has_datafile_download_access,
    has_dataset_access,
    has_dataset_write,
    has_delete_permissions,
    has_experiment_access,
    has_write_permissions)
from .auth.localdb_auth import django_user
from .models.access_control import ObjectACL, UserProfile, UserAuthentication
from .models.datafile import DataFile, DataFileObject, compute_checksums
from .models.dataset import Dataset
from .models.experiment import Experiment, ExperimentAuthor
from .models.parameters import (
    DatafileParameter,
    DatafileParameterSet,
    DatasetParameter,
    DatasetParameterSet,
    ExperimentParameter,
    ExperimentParameterSet,
    ParameterName,
    Schema)
from .models.storage import StorageBox, StorageBoxOption, StorageBoxAttribute
from .models.facility import Facility, facilities_managed_by
from .models.instrument import Instrument

class CustomBadRequest(TastypieError):
    """
    This exception is used to interrupt the flow of processing to immediately
    return a custom HttpResponse.
    """

    def __init__(self, code="", message=""):
        self._response = {
            "error": {"code": code or "not_provided",
                      "message": message or "No error message was provided."}}

    @property
    def response(self):
        return HttpBadRequest(
            json.dumps(self._response),
            content_type='application/json')




















class PrettyJSONSerializer(Serializer):
    json_indent = 2

    def to_json(self, data, options=None):
        options = options or {}
        data = self.to_simple(data, options)
        return json.dumps(data, cls=json.JSONEncoder,
                          sort_keys=True, ensure_ascii=False,
                          indent=self.json_indent) + "\n"

if settings.DEBUG:
    default_serializer = PrettyJSONSerializer()
else:
    default_serializer = Serializer()


class MyTardisAuthentication(object):
    '''
    custom tastypie authentication that works with both anonymous use and
    a number of available auth mechanisms.
    '''
    def is_authenticated(self, request, **kwargs):  # noqa # too complex
        '''
        handles backends explicitly so that it can return False when
        credentials are given but wrong and return Anonymous User when
        credentials are not given or the session has expired (web use).
        '''
        auth_info = request.META.get('HTTP_AUTHORIZATION')

        if 'HTTP_AUTHORIZATION' not in request.META:
            if hasattr(request.user, 'allowed_tokens'):
                tokens = request.user.allowed_tokens
            session_auth = SessionAuthentication()
            check = session_auth.is_authenticated(request, **kwargs)
            if check:
                if isinstance(check, HttpUnauthorized):
                    session_auth_result = False
                else:
                    request._authentication_backend = session_auth
                    session_auth_result = check
            else:
                request.user = AnonymousUser()
                session_auth_result = True
            request.user.allowed_tokens = tokens
            return session_auth_result
        
        if auth_info.startswith('Basic'):
            basic_auth = BasicAuthentication()
            check = basic_auth.is_authenticated(request, **kwargs)
            if check:
                if isinstance(check, HttpUnauthorized):
                    return False
                request._authentication_backend = basic_auth
                return check
        if auth_info.startswith('ApiKey'):
            apikey_auth = ApiKeyAuthentication()
            check = apikey_auth.is_authenticated(request, **kwargs)
            if check:
                if isinstance(check, HttpUnauthorized):
                    return False
                request._authentication_backend = apikey_auth
                return check
        return False

    def get_identifier(self, request):
        try:
            return request._authentication_backend.get_identifier(request)
        except AttributeError:
            return 'nouser'

default_authentication = MyTardisAuthentication()


class ACLAuthorization(Authorization):
    '''Authorisation class for Tastypie.
    '''
    def read_list(self, object_list, bundle):  # noqa # too complex
        obj_ids = [obj.id for obj in object_list]
        if bundle.request.user.is_authenticated and \
           bundle.request.user.is_superuser:
            return object_list
        if isinstance(bundle.obj, Experiment):
            experiments = Experiment.safe.all(bundle.request.user)
            return experiments.filter(id__in=obj_ids)
        if isinstance(bundle.obj, ExperimentAuthor):
            experiments = Experiment.safe.all(bundle.request.user)
            return ExperimentAuthor.objects.filter(
                experiment__in=experiments, id__in=obj_ids)
        if isinstance(bundle.obj, ExperimentParameterSet):
            experiments = Experiment.safe.all(bundle.request.user)
            return ExperimentParameterSet.objects.filter(
                experiment__in=experiments, id__in=obj_ids)
        if isinstance(bundle.obj, ExperimentParameter):
            experiments = Experiment.safe.all(bundle.request.user)
            return ExperimentParameter.objects.filter(
                parameterset__experiment__in=experiments,
                id__in=obj_ids
            )
        if isinstance(bundle.obj, Dataset):
            dataset_ids = [ds.id for ds in object_list
                           if has_dataset_access(bundle.request, ds.id)]
            return Dataset.objects.filter(id__in=dataset_ids)
        if isinstance(bundle.obj, DatasetParameterSet):
            return [dps for dps in object_list
                    if has_dataset_access(bundle.request, dps.dataset.id)]
        if isinstance(bundle.obj, DatasetParameter):
            return [dp for dp in object_list
                    if has_dataset_access(bundle.request,
                                          dp.parameterset.dataset.id)]
        if isinstance(bundle.obj, DataFile):
            all_files = get_accessible_datafiles_for_user(bundle.request)
            return all_files.filter(id__in=obj_ids)
        if isinstance(bundle.obj, DatafileParameterSet):
            datafiles = get_accessible_datafiles_for_user(bundle.request)
            return DatafileParameterSet.objects.filter(
                datafile__in=datafiles, id__in=obj_ids
            )
        if isinstance(bundle.obj, DatafileParameter):
            datafiles = get_accessible_datafiles_for_user(bundle.request)
            return DatafileParameter.objects.filter(
                parameterset__datafile__in=datafiles, id__in=obj_ids)
        if isinstance(bundle.obj, Schema):
            return object_list
        if isinstance(bundle.obj, ParameterName):
            return object_list
        if isinstance(bundle.obj, ObjectACL):
            experiment_ids = Experiment.safe.all(
                bundle.request.user).values_list('id', flat=True)
            return ObjectACL.objects.filter(
                content_type__model='experiment',
                object_id__in=experiment_ids,
                id__in=obj_ids
            )
        if bundle.request.user.is_authenticated and \
                isinstance(bundle.obj, User):
            if facilities_managed_by(bundle.request.user):
                return object_list
            return [user for user in object_list if
                    (user == bundle.request.user or
                     user.experiment_set.filter(public_access__gt=1)
                     .count() > 0)]
        if isinstance(bundle.obj, Group):
            if facilities_managed_by(bundle.request.user).count() > 0:
                return object_list
            return bundle.request.user.groups.filter(id__in=obj_ids)
        if isinstance(bundle.obj, Facility):
            facilities = facilities_managed_by(bundle.request.user)
            return [facility for facility in object_list
                    if facility in facilities]
        if isinstance(bundle.obj, Instrument):
            if bundle.request.user.is_authenticated:
                return object_list
        if isinstance(bundle.obj, StorageBox):
            if bundle.request.user.is_authenticated:
                return object_list
        if isinstance(bundle.obj, StorageBoxOption):
            if bundle.request.user.is_authenticated:
                return [
                    option for option in object_list
                    if option.key in StorageBoxOptionResource.accessible_keys
                ]
        if isinstance(bundle.obj, StorageBoxAttribute):
            if bundle.request.user.is_authenticated:
                return object_list
        return []

    def read_detail(self, object_list, bundle):  # noqa # too complex
        if bundle.request.user.is_authenticated and \
           bundle.request.user.is_superuser:
            return True
        if re.match("^/api/v1/[a-z_]+/schema/$", bundle.request.path):
            return True
        if isinstance(bundle.obj, Experiment):
            return has_experiment_access(bundle.request, bundle.obj.id)
        if isinstance(bundle.obj, ExperimentAuthor):
            return has_experiment_access(
                bundle.request, bundle.obj.experiment.id)
        if isinstance(bundle.obj, ExperimentParameterSet):
            return has_experiment_access(
                bundle.request, bundle.obj.experiment.id)
        if isinstance(bundle.obj, ExperimentParameter):
            return has_experiment_access(
                bundle.request, bundle.obj.parameterset.experiment.id)
        if isinstance(bundle.obj, Dataset):
            return has_dataset_access(bundle.request, bundle.obj.id)
        if isinstance(bundle.obj, DatasetParameterSet):
            return has_dataset_access(bundle.request, bundle.obj.dataset.id)
        if isinstance(bundle.obj, DatasetParameter):
            return has_dataset_access(
                bundle.request, bundle.obj.parameterset.dataset.id)
        if isinstance(bundle.obj, DataFile):
            return has_datafile_access(bundle.request, bundle.obj.id)
        if isinstance(bundle.obj, DatafileParameterSet):
            return has_datafile_access(
                bundle.request, bundle.obj.datafile.id)
        if isinstance(bundle.obj, DatafileParameter):
            return has_datafile_access(
                bundle.request, bundle.obj.parameterset.datafile.id)
        if isinstance(bundle.obj, User):
            # allow all authenticated users to read public user info
            # the dehydrate function also adds/removes some information
            authenticated = bundle.request.user.is_authenticated
            public_user = bundle.obj.experiment_set.filter(
                public_access__gt=1).count() > 0
            return public_user or authenticated
        if isinstance(bundle.obj, Schema):
            return True
        if isinstance(bundle.obj, ParameterName):
            return True
        if isinstance(bundle.obj, StorageBox):
            return bundle.request.user.is_authenticated
        if isinstance(bundle.obj, StorageBoxOption):
            return bundle.request.user.is_authenticated and \
                bundle.obj.key in StorageBoxOptionResource.accessible_keys
        if isinstance(bundle.obj, StorageBoxAttribute):
            return bundle.request.user.is_authenticated
        if isinstance(bundle.obj, Group):
            return bundle.obj in bundle.request.user.groups.all()
        if isinstance(bundle.obj, Facility):
            return bundle.obj in facilities_managed_by(bundle.request.user)
        if isinstance(bundle.obj, Instrument):
            facilities = facilities_managed_by(bundle.request.user)
            return bundle.obj.facility in facilities
        raise NotImplementedError(type(bundle.obj))

    def create_list(self, object_list, bundle):
        raise NotImplementedError(type(bundle.obj))

    def create_detail(self, object_list, bundle):  # noqa # too complex
        if not bundle.request.user.is_authenticated:
            return False
        if bundle.request.user.is_authenticated and \
           bundle.request.user.is_superuser:
            return True
        if isinstance(bundle.obj, Experiment):
            return bundle.request.user.has_perm('tardis_portal.add_experiment')
        if isinstance(bundle.obj, ExperimentAuthor):
            return bundle.request.user.has_perm('tardis_portal.add_experiment')
        if isinstance(bundle.obj, ExperimentParameterSet):
            if not bundle.request.user.has_perm(
                    'tardis_portal.change_experiment'):
                return False
            experiment_uri = bundle.data.get('experiment', None)
            if experiment_uri is not None:
                experiment = ExperimentResource.get_via_uri(
                    ExperimentResource(), experiment_uri, bundle.request)
                return has_write_permissions(bundle.request, experiment.id)
            if getattr(bundle.obj.experiment, 'id', False):
                return has_write_permissions(bundle.request,
                                             bundle.obj.experiment.id)
            return False
        if isinstance(bundle.obj, ExperimentParameter):
            return bundle.request.user.has_perm(
                'tardis_portal.change_experiment') and \
                has_write_permissions(bundle.request,
                                      bundle.obj.parameterset.experiment.id)
        if isinstance(bundle.obj, Dataset):
            if not bundle.request.user.has_perm(
                    'tardis_portal.change_dataset'):
                return False
            perm = False
            for exp_uri in bundle.data.get('experiments', []):
                try:
                    this_exp = ExperimentResource.get_via_uri(
                        ExperimentResource(), exp_uri, bundle.request)
                except:
                    return False
                if has_write_permissions(bundle.request, this_exp.id):
                    perm = True
                else:
                    return False
            return perm
        if isinstance(bundle.obj, DatasetParameterSet):
            if not bundle.request.user.has_perm(
                    'tardis_portal.change_dataset'):
                return False
            dataset_uri = bundle.data.get('dataset', None)
            if dataset_uri is not None:
                dataset = DatasetResource.get_via_uri(
                    DatasetResource(), dataset_uri, bundle.request)
                return has_dataset_write(bundle.request, dataset.id)
            if getattr(bundle.obj.dataset, 'id', False):
                return has_dataset_write(bundle.request,
                                         bundle.obj.dataset.id)
            return False
        if isinstance(bundle.obj, DatasetParameter):
            return bundle.request.user.has_perm(
                'tardis_portal.change_dataset') and \
                has_dataset_write(bundle.request,
                                  bundle.obj.parameterset.dataset.id)
        if isinstance(bundle.obj, DataFile):
            dataset = DatasetResource.get_via_uri(DatasetResource(),
                                                  bundle.data['dataset'],
                                                  bundle.request)
            return all([
                bundle.request.user.has_perm('tardis_portal.change_dataset'),
                bundle.request.user.has_perm('tardis_portal.add_datafile'),
                has_dataset_write(bundle.request, dataset.id),
            ])
        if isinstance(bundle.obj, DatafileParameterSet):
            dataset = Dataset.objects.get(
                pk=bundle.obj.datafile.dataset.id)
            return all([
                bundle.request.user.has_perm('tardis_portal.change_dataset'),
                bundle.request.user.has_perm('tardis_portal.add_datafile'),
                has_dataset_write(bundle.request, dataset.id),
            ])
        if isinstance(bundle.obj, DatafileParameter):
            dataset = Dataset.objects.get(
                pk=bundle.obj.parameterset.datafile.dataset.id)
            return all([
                bundle.request.user.has_perm('tardis_portal.change_dataset'),
                bundle.request.user.has_perm('tardis_portal.add_datafile'),
                has_dataset_write(bundle.request, dataset.id),
            ])
        if isinstance(bundle.obj, DataFileObject):
            return all([
                bundle.request.user.has_perm('tardis_portal.change_dataset'),
                bundle.request.user.has_perm('tardis_portal.add_datafile'),
                has_dataset_write(bundle.request,
                                  bundle.obj.datafile.dataset.id),
            ])
        if isinstance(bundle.obj, ObjectACL):
            return bundle.request.user.has_perm('tardis_portal.add_objectacl')
        if isinstance(bundle.obj, Group):
            return bundle.request.user.has_perm('tardis_portal.add_group')
        if isinstance(bundle.obj, Facility):
            return bundle.request.user.has_perm('tardis_portal.add_facility')
        if isinstance(bundle.obj, Instrument):
            facilities = facilities_managed_by(bundle.request.user)
            return all([
                bundle.request.user.has_perm('tardis_portal.add_instrument'),
                bundle.obj.facility in facilities
            ])
<<<<<<< HEAD
        if isinstance(bundle.obj, User):
=======
        elif isinstance(bundle.obj, User):
>>>>>>> 71b3081d
            return all([
                bundle.request.user.has_perm('tardis_portal.add_userprofile'),
                bundle.request.user.has_perm('tardis_portal.add_userauthentication')
                ])
<<<<<<< HEAD
        if isinstance(bundle.obj, UserProfile):
=======
        elif isinstance(bundle.obj, UserProfile):
>>>>>>> 71b3081d
            return all([
                bundle.request.user.has_perm('tardis_portal.add_userprofile'),
                bundle.request.user.has_perm('tardis_portal.add_userauthentication')
                ])
<<<<<<< HEAD
        if isinstance(bundle.obj, UserAuthentication):
=======
        elif isinstance(bundle.obj, UserAuthentication):
>>>>>>> 71b3081d
            return all([
                bundle.request.user.has_perm('tardis_portal.add_userprofile'),
                bundle.request.user.has_perm('tardis_portal.add_userauthentication')
                ])
        raise NotImplementedError(type(bundle.obj))

    def update_list(self, object_list, bundle):
        raise NotImplementedError(type(bundle.obj))
        # allowed = []

        # # Since they may not all be saved, iterate over them.
        # for obj in object_list:
        #     if obj.user == bundle.request.user:
        #         allowed.append(obj)

        # return allowed

    def update_detail(self, object_list, bundle):  # noqa # too complex
        '''
        Latest TastyPie requires update_detail permissions to be able to create
        objects.  Rather than duplicating code here, we'll just use the same
        authorization rules we use for create_detail.
        '''
        return self.create_detail(object_list, bundle)

    def delete_list(self, object_list, bundle):
        raise Unauthorized("Sorry, no deletes.")

    def delete_detail(self, object_list, bundle):
        if isinstance(bundle.obj, Experiment):
            return bundle.request.user.has_perm(
                'tardis_portal.change_experiment') and \
                has_delete_permissions(bundle.request, bundle.obj.id)
        raise Unauthorized("Sorry, no deletes.")


class GroupResource(ModelResource):
    class Meta:
        object_class = Group
        queryset = Group.objects.all()
        authentication = default_authentication
        authorization = ACLAuthorization()
        filtering = {
            'id': ('exact',),
            'name': ('exact',),
        }

class MyTardisModelResource(ModelResource):

    def lookup_kwargs_with_identifiers(self, bundle, kwargs):
        return lookup_by_unique_id_only(MyTardisModelResource)(
            self, bundle, kwargs)

    class Meta:
        authentication = default_authentication
        authorization = ACLAuthorization()
        serializer = default_serializer
        object_class = None


class SchemaResource(MyTardisModelResource):

    def lookup_kwargs_with_identifiers(self, bundle, kwargs):
        return lookup_by_unique_id_only(SchemaResource)(self, bundle, kwargs)

    class Meta(MyTardisModelResource.Meta):
        queryset = Schema.objects.all()
        filtering = {
            'id': ('exact', ),
            'namespace': ('exact', ),
        }


class ParameterNameResource(MyTardisModelResource):
    schema = fields.ForeignKey(SchemaResource, 'schema')

    class Meta(MyTardisModelResource.Meta):
        queryset = ParameterName.objects.all()
        filtering = {
            'schema': ALL_WITH_RELATIONS,
        }


class ParameterResource(MyTardisModelResource):
    name = fields.ForeignKey(ParameterNameResource, 'name')
    value = fields.CharField(blank=True)

    def hydrate(self, bundle):
        '''
        sets the parametername by uri or name
        if untyped value is given, set value via parameter method,
        otherwise use modelresource automatisms
        '''
        try:
            parname = ParameterNameResource.get_via_uri(
                ParameterNameResource(),
                bundle.data['name'], bundle.request)
        except NotFound:
            parname = bundle.related_obj._get_create_parname(
                bundle.data['name'])
        del(bundle.data['name'])
        bundle.obj.name = parname
        if 'value' in bundle.data:
            bundle.obj.set_value(bundle.data['value'])
            del(bundle.data['value'])
        return bundle


class ParameterSetResource(MyTardisModelResource):
    schema = fields.ForeignKey(SchemaResource, 'schema', full=True)

    def hydrate_schema(self, bundle):
        try:
            schema = SchemaResource.get_via_uri(SchemaResource(),
                                                bundle.data['schema'],
                                                bundle.request)
        except NotFound:
            try:
                schema = Schema.objects.get(namespace=bundle.data['schema'])
            except Schema.DoesNotExist:
                raise
        bundle.obj.schema = schema
        del(bundle.data['schema'])
        return bundle
    
#class PermissionsResource(ModelResource):
#    class Meta:
#        queryset = Permission.objects.all()

class UserResource(MyTardisModelResource):
    groups = fields.ManyToManyField(GroupResource, 'groups',
                                    null=True, full=True)
    #permissions = fields.ManyToManyField(PermissionsResource, 'permissions',
    #                                     null=True, full=True)

    class Meta:
        object_class = User
        authentication = default_authentication
        authorization = ACLAuthorization()
        queryset = User.objects.all()
<<<<<<< HEAD
        allowed_methods = ['get']
=======
>>>>>>> 71b3081d
        fields = ['username', 'first_name', 'last_name', 'email', 'password']
        serializer = default_serializer
        filtering = {
            'username': ('exact', ),
            'email': ('iexact', ),
        }
        always_return_data = True

    def dehydrate(self, bundle):
        '''
        use cases::

          public user:
            anonymous:
              name, uri, email, id
            authenticated:
              other user:
                name, uri, email, id [, username if facility manager]
              same user:
                name, uri, email, id, username
          private user:
            anonymous:
              none
            authenticated:
              other user:
                name, uri, id [, username, email if facility manager]
              same user:
                name, uri, email, id, username
        '''
        authuser = bundle.request.user
        authenticated = authuser.is_authenticated
        queried_user = bundle.obj
        public_user = queried_user.experiment_set.filter(
            public_access__gt=1).count() > 0
        same_user = authuser == queried_user

        # add the database id for convenience
        bundle.data['id'] = queried_user.id

        # allow the user to find out their username and email
        # allow facility managers to query other users' username and email
        if authenticated and \
                (same_user or facilities_managed_by(authuser).count() > 0):
            bundle.data['username'] = queried_user.username
            bundle.data['email'] = queried_user.email
        else:
            del(bundle.data['username'])
            del(bundle.data['email'])

        # add public information
        if public_user:
            bundle.data['email'] = queried_user.email
        if 'password' in bundle.data:
            del bundle.data['password']
<<<<<<< HEAD
            
        return bundle

    def hydrate(self, bundle):
        authuser = bundle.request.user
        authenticated = authuser.is_authenticated
        required_fields = ['username',
                           'first_name',
                           'email']
        for field in required_fields:
            if field not in bundle.data:
                raise KeyError
        bundle.data["password"] = make_password(self.gen_random_password())
        return bundle

    def gen_random_password(self):
        import random
        random.seed()
        characters = 'abcdefghijklmnopqrstuvwxyzABCDFGHIJKLMNOPQRSTUVWXYZ!@#$%^&*()?'
        passlen = 16
        password = "".join(random.sample(characters,passlen))
        return password

    def obj_create(self,
                   bundle,
                   **kwargs):
        try:
            email = bundle.data["email"]
            username = bundle.data["username"]
            if User.objects.filter(email=email):
                raise Exception(
                    message="User cannot be created as the supplied email is already used.")
            if User.objects.filter(username=username):
                raise Exception(
                    message="User cannot be created as the supplied username is already used.")
        except KeyError as missing_key:
            raise Exception(
                message="Must provide {missing_key} when creating a user."
                        .format(missing_key=missing_key))
        except User.DoesNotExist:
            pass
        bundle = super(UserResource, self).obj_create(bundle, **kwargs)
        return bundle

class UserProfileResource(ModelResource):
    user = fields.OneToOneField(UserResource, 'user')

    class Meta:
        authentication = default_authentication
        authorization = ACLAuthorization()
        queryset = UserProfile.objects.all()
        fields = ['user']
        serializer = default_serializer
        filtering = {
            'user': ('exact', ),
        }
        allowed_methods = ['get']
        always_return_data = True

    def dehydrate(self, bundle):
        authuser = bundle.request.user
        authenticated = authuser.is_authenticated
        
        if authenticated:
            return bundle

class UserAuthenticationResource(ModelResource):
    userProfile = fields.ForeignKey(UserProfileResource, attribute='userProfile',
                                    null=True, blank=True, full=True)

    class Meta:
        authentication = default_authentication
        authorization = ACLAuthorization()
        queryset = UserAuthentication.objects.all()
        fields = ['user_id', 'userProfile', 'authenticationMethod','username']
        serializer = default_serializer
        filtering = {
            'user_id': ('exact', ),
        }
        always_return_data = True

    def hydrate(self, bundle):
        authuser = bundle.request.user
        authenticated = authuser.is_authenticated
        required_fields = ['user_id', 'userProfile','username']
        '''#username = bundle.data['username']
        user_id = bundle.data['user_id']
        try:
            userProfile = UserProfile.objects.filter(user_id=user_id)
        except User.DoesNotExist:
            raise
        bundle.data['userProfile'] = userProfile'''
        return bundle

    def obj_create(self,
                   bundle,
                   **kwargs):

        bundle.data['authenticationMethod'] = settings.LDAP_METHOD
        bundle = super(UserAuthenticationResource, self).obj_create(bundle, **kwargs)
        return bundle
=======

        return bundle

    def hydrate(self, bundle):
        authuser = bundle.request.user
        authenticated = authuser.is_authenticated
        required_fields = ['username',
                           'first_name',
                           'email']
        for field in required_fields:
            if field not in bundle.data:
                raise KeyError
        bundle.data["password"] = make_password(self.gen_random_password())
        return bundle

    def gen_random_password(self):
        import random
        random.seed()
        characters = 'abcdefghijklmnopqrstuvwxyzABCDFGHIJKLMNOPQRSTUVWXYZ!@#$%^&*()?'
        passlen = 16
        password = "".join(random.sample(characters,passlen))
        return password
>>>>>>> 71b3081d

    def lookup_kwargs_with_identifiers(self, bundle, kwargs):
        return lookup_by_unique_id_only(MyTardisModelResource)(
            self, bundle, kwargs)

    class Meta:
        authentication = default_authentication
        authorization = ACLAuthorization()
        queryset = UserProfile.objects.all()
        fields = ['user']
        serializer = default_serializer
        object_class = None


class SchemaResource(MyTardisModelResource):

    def lookup_kwargs_with_identifiers(self, bundle, kwargs):
        return lookup_by_unique_id_only(SchemaResource)(self, bundle, kwargs)

    class Meta(MyTardisModelResource.Meta):
        object_class = Facility
        queryset = Facility.objects.all()
        filtering = {
            'id': ('exact', ),
            'namespace': ('exact', ),
        }

    def dehydrate(self, bundle):
        authuser = bundle.request.user
        authenticated = authuser.is_authenticated
        
        # add the database id for convenience
        # bundle.data['id'] = queried_user.id

class ParameterNameResource(MyTardisModelResource):
    schema = fields.ForeignKey(SchemaResource, 'schema')

    class Meta(MyTardisModelResource.Meta):
        object_class = Instrument
        queryset = Instrument.objects.all()
        filtering = {
            'schema': ALL_WITH_RELATIONS,
        }


class ParameterResource(MyTardisModelResource):
    name = fields.ForeignKey(ParameterNameResource, 'name')
    value = fields.CharField(blank=True)

    def hydrate(self, bundle):
        '''
        sets the parametername by uri or name
        if untyped value is given, set value via parameter method,
        otherwise use modelresource automatisms
        '''
        try:
            parname = ParameterNameResource.get_via_uri(
                ParameterNameResource(),
                bundle.data['name'], bundle.request)
        except NotFound:
            parname = bundle.related_obj._get_create_parname(
                bundle.data['name'])
        del(bundle.data['name'])
        bundle.obj.name = parname
        if 'value' in bundle.data:
            bundle.obj.set_value(bundle.data['value'])
            del(bundle.data['value'])
        return bundle


class ParameterSetResource(MyTardisModelResource):
    schema = fields.ForeignKey(SchemaResource, 'schema', full=True)

    def hydrate_schema(self, bundle):
        try:
            schema = SchemaResource.get_via_uri(SchemaResource(),
                                                bundle.data['schema'],
                                                bundle.request)
        except NotFound:
            try:
                schema = Schema.objects.get(namespace=bundle.data['schema'])
            except Schema.DoesNotExist:
                raise
        bundle.obj.schema = schema
        del(bundle.data['schema'])
        return bundle


class ExperimentParameterSetResource(ParameterSetResource):
    '''API for ExperimentParameterSets
    '''
    experiment = fields.ForeignKey(
        'tardis.tardis_portal.api.ExperimentResource', 'experiment')
    parameters = fields.ToManyField(
        'tardis.tardis_portal.api.ExperimentParameterResource',
        'experimentparameter_set',
        related_name='parameterset', full=True, null=True)

    class Meta(ParameterSetResource.Meta):
        queryset = ExperimentParameterSet.objects.all()


class ExperimentParameterResource(ParameterResource):
    parameterset = fields.ForeignKey(ExperimentParameterSetResource,
                                     'parameterset')

    class Meta(ParameterResource.Meta):
        queryset = ExperimentParameter.objects.all()


class ExperimentResource(MyTardisModelResource):
    '''API for Experiments
    also creates a default ACL and allows ExperimentParameterSets to be read
    and written.

    TODO: catch duplicate schema submissions for parameter sets
    '''
    created_by = fields.ForeignKey(UserResource, 'created_by')
    parameter_sets = fields.ToManyField(
        'tardis.tardis_portal.api.ExperimentParameterSetResource',
        'experimentparameterset_set',
        related_name='experiment',
        full=True, null=True)

    class Meta(MyTardisModelResource.Meta):
        object_class = Experiment
        queryset = Experiment.objects.all()
        filtering = {
            'id': ('exact', ),
            'title': ('exact',),
            'internal_id': ('exact',),
            'project_id': ('exact',),
        }
        ordering = [
            'id',
            'title',
            'internal_id',
            'project_id',
            'created_time',
            'update_time'
        ]
        always_return_data = True
    
    def dehydrate(self, bundle):
        exp = bundle.obj
        authors = [{'name': a.author, 'url': a.url}
                   for a in exp.experimentauthor_set.all()]
        bundle.data['authors'] = authors
        lic = exp.license
        if lic is not None:
            bundle.data['license'] = {
                'name': lic.name,
                'url': lic.url,
                'description': lic.internal_description,
                'image_url': lic.image_url,
                'allows_distribution': lic.allows_distribution,
            }
        owners = exp.get_owners()
        bundle.data['owner_ids'] = [o.id for o in owners]
        return bundle

    def hydrate_m2m(self, bundle):
        '''
        create ACL before any related objects are created in order to use
        ACL permissions for those objects.
        '''
        if getattr(bundle.obj, 'id', False):
            experiment = bundle.obj
            # TODO: unify this with the view function's ACL creation,
            # maybe through an ACL toolbox.
            acl = ObjectACL(content_type=experiment.get_ct(),
                            object_id=experiment.id,
                            pluginId=django_user,
                            entityId=str(bundle.request.user.id),
                            canRead=True,
                            canWrite=True,
                            canDelete=True,
                            isOwner=True,
                            aclOwnershipType=ObjectACL.OWNER_OWNED)
            acl.save()

        return super(ExperimentResource, self).hydrate_m2m(bundle)

    def obj_create(self, bundle, **kwargs):
        '''experiments need at least one ACL to be available through the
        ExperimentManager (Experiment.safe)
        Currently not tested for failed db transactions as sqlite does not
        enforce limits.
        '''
        user = bundle.request.user
        bundle.data['created_by'] = user
        bundle = super(ExperimentResource, self).obj_create(bundle, **kwargs)
        return bundle


class ExperimentAuthorResource(MyTardisModelResource):
    '''API for ExperimentAuthors
    '''
    experiment = fields.ForeignKey(
        ExperimentResource, 'experiment', full=True, null=True)

    class Meta(MyTardisModelResource.Meta):
        object_class = ExperimentAuthor
        queryset = ExperimentAuthor.objects.all()
        filtering = {
            'id': ('exact', ),
            'experiment': ALL_WITH_RELATIONS,
            'author': ('exact', 'iexact'),
            'institution': ('exact', 'iexact'),
            'email': ('exact', 'iexact'),
            'order': ('exact',),
            'url': ('exact', 'iexact'),
        }
        ordering = [
            'id',
            'author',
            'email',
            'order'
        ]
        always_return_data = True


class DatasetResource(MyTardisModelResource):
    experiments = fields.ToManyField(
        ExperimentResource, 'experiments', related_name='datasets')
    parameter_sets = fields.ToManyField(
        'tardis.tardis_portal.api.DatasetParameterSetResource',
        'datasetparameterset_set',
        related_name='dataset',
        full=True, null=True)
    instrument = fields.ForeignKey(
        InstrumentResource,
        'instrument',
        null=True,
        full=True)

    tags = fields.ListField()

    def dehydrate_tags(self, bundle):
        return list(map(str, bundle.obj.tags.all()))

    def save_m2m(self, bundle):
        tags = bundle.data.get('tags', [])
        bundle.obj.tags.set(*tags)
        return super(DatasetResource, self).save_m2m(bundle)

    class Meta(MyTardisModelResource.Meta):
        object_class = Dataset
        queryset = Dataset.objects.all()
        filtering = {
            'id': ('exact', ),
            'dataset_id': ('exact', ),
            'experiments': ALL_WITH_RELATIONS,
            'description': ('exact', ),
            'directory': ('exact', ),
            'instrument': ALL_WITH_RELATIONS,
        }
        ordering = [
            'description'
        ]
        always_return_data = True

    def prepend_urls(self):
        return [
            url(r'^(?P<resource_name>%s)/(?P<pk>\w[\w/-]*)/files/'
                r'(?:(?P<file_path>.+))?$' % self._meta.resource_name,
                self.wrap_view('get_datafiles'),
                name='api_get_datafiles_for_dataset'),

            url(r'^(?P<resource_name>%s)/(?P<pk>\w[\w/-]*)/root-dir-nodes%s$' %
                (self._meta.resource_name, trailing_slash()),
                self.wrap_view('get_root_dir_nodes'),
                name='api_get_root_dir_nodes'),
            url(r'^(?P<resource_name>%s)/(?P<pk>\w[\w/-]*)/child-dir-nodes%s$' %
                (self._meta.resource_name, trailing_slash()),
                self.wrap_view('get_child_dir_nodes'),
                name='api_get_child_dir_nodes'),
        ]

    def get_datafiles(self, request, **kwargs):
        file_path = kwargs.get('file_path', None)
        dataset_id = kwargs['pk']

        datafiles = DataFile.objects.filter(dataset__id=dataset_id)
        auth_bundle = self.build_bundle(request=request)
        auth_bundle.obj = DataFile()
        self.authorized_read_list(
            datafiles, auth_bundle
            )
        del kwargs['pk']
        del kwargs['file_path']
        kwargs['dataset__id'] = dataset_id
        if file_path is not None:
            kwargs['directory__startswith'] = file_path
        df_res = DataFileResource()
        return df_res.dispatch('list', request, **kwargs)

    def hydrate_m2m(self, bundle):
        '''
        Create experiment-dataset associations first, because they affect
        authorization for adding other related resources, e.g. metadata
        '''
        if getattr(bundle.obj, 'id', False):
            for exp_uri in bundle.data.get('experiments', []):
                try:
                    exp = ExperimentResource.get_via_uri(
                        ExperimentResource(), exp_uri, bundle.request)
                    bundle.obj.experiments.add(exp)
                except NotFound:
                    pass
        return super(DatasetResource, self).hydrate_m2m(bundle)

    def get_root_dir_nodes(self, request, **kwargs):
        '''Return JSON-serialized list of filenames/folders in the dataset's root directory
        '''
        self.method_check(request, allowed=['get'])
        self.is_authenticated(request)

        dataset_id = kwargs['pk']
        dataset = Dataset.objects.get(id=dataset_id)
        # get dirs at root level
        dir_tuples = dataset.get_dir_tuples("")
        # get files at root level
        dfs = (DataFile.objects.filter(dataset=dataset, directory='') |
               DataFile.objects.filter(dataset=dataset, directory__isnull=True)).distinct()
        child_list = []
        # append directories list
        if dir_tuples:
            for dir_tuple in dir_tuples:
                child_dict = {
                    'name': dir_tuple[0],
                    'path': dir_tuple[1],
                    'children': []
                }
                child_list.append(child_dict)
                # append files to list
        if dfs:
            filenames = [df.filename for df in dfs]
            for filename in filenames:
                children = {}
                children['name'] = filename
                child_list.append(children)

        return JsonResponse(child_list, status=200, safe=False)

    def get_child_dir_nodes(self, request, **kwargs):
        '''Return JSON-serialized list of filenames/folders within a child subdirectory
        '''
        self.method_check(request, allowed=['get'])
        self.is_authenticated(request)

        dataset_id = kwargs['pk']
        tree_nodes_json = request.GET.get('data', '[]')
        base_dir = request.GET.get('dir_path', None)
        dataset = Dataset.objects.get(id=dataset_id)
        if not (tree_nodes_json and base_dir):
            return HttpResponse('Please specify base directory', status=400)
        tree_nodes = json.loads(tree_nodes_json)

        # Previously this method checked the tree nodes data passed
        # in to determine whether children has already been loaded,
        # but now that logic will be moved to the front-end component.

        # list dir under base_dir
        child_dir_tuples = dataset.get_dir_tuples(base_dir)
        # list files under base_dir
        dfs = DataFile.objects.filter(dataset=dataset, directory=base_dir)
        # walk the directory tree and append files and dirs
        # if there are directories append this to data
        child_list = []
        if child_dir_tuples:
            child_list = dataset.get_dir_nodes(child_dir_tuples)

        # if there are files append this
        if dfs:
            filenames = [df.filename for df in dfs]
            for file_name in filenames:
                child = {'name': file_name}
                child_list.append(child)

        return JsonResponse(child_list, status=200, safe=False)

    def _populate_children(self, sub_child_dirs, dir_node, dataset):
        '''Populate the children list in a directory node

        Example dir_node: {'name': u'child_1', 'children': []}
        '''
        child_dir_list = []
        for dir in sub_child_dirs:
            part1, part2 = dir
            # get files for this dir
            dfs = DataFile.objects.filter(dataset=dataset, directory=part2)
            filenames = [df.filename for df in dfs]
            if part1 == '..':
                for file_name in filenames:
                    child = {'name': file_name}
                    dir_node['children'].append(child)
            else:
                children = []
                for file_name in filenames:
                    child = {'name': file_name}
                    children.append(child)
                dir_node['children'].append({'name': part2.rpartition('/')[2], 'children': children})


class DataFileResource(MyTardisModelResource):
    dataset = fields.ForeignKey(DatasetResource, 'dataset')
    parameter_sets = fields.ToManyField(
        'tardis.tardis_portal.api.DatafileParameterSetResource',
        'datafileparameterset_set',
        related_name='datafile',
        full=True, null=True)
    datafile = fields.FileField()
    replicas = fields.ToManyField(
        'tardis.tardis_portal.api.ReplicaResource',
        'file_objects',
        related_name='datafile', full=True, null=True)
    temp_url = None

    class Meta(MyTardisModelResource.Meta):
        object_class = DataFile
        queryset = DataFile.objects.all()
        filtering = {
            'directory': ('exact', 'startswith'),
            'dataset': ALL_WITH_RELATIONS,
            'filename': ('exact', ),
        }
        ordering = [
            'id',
            'filename',
            'modification_time'
        ]
        resource_name = 'dataset_file'

    def download_file(self, request, **kwargs):
        '''
        curl needs the -J switch to get the filename right
        auth needs to be added manually here
        '''
        self.method_check(request, allowed=['get'])
        self.is_authenticated(request)
        self.throttle_check(request)

        if not has_datafile_download_access(
                request=request, datafile_id=kwargs['pk']):
            return HttpResponseForbidden()

        file_record = self._meta.queryset.get(pk=kwargs['pk'])
        self.authorized_read_detail(
            [file_record],
            self.build_bundle(obj=file_record, request=request))

        preferred_dfo = file_record.get_preferred_dfo()
        if not preferred_dfo:
            # No verified DataFileObject exists for this DataFile
            return HttpResponseNotFound()

        storage_class_name = preferred_dfo.storage_box.django_storage_class
        download_uri_templates = getattr(
            settings, 'DOWNLOAD_URI_TEMPLATES', {})
        if storage_class_name in download_uri_templates:
            template = URITemplate(download_uri_templates[storage_class_name])
            return redirect(template.expand(dfo_id=preferred_dfo.id))

        file_object = file_record.get_file()
        wrapper = FileWrapper(file_object)
        tracker_data = dict(
            label='file',
            session_id=request.COOKIES.get('_ga'),
            ip=request.META.get('REMOTE_ADDR', ''),
            user=request.user,
            total_size=file_record.size,
            num_files=1,
            ua=request.META.get('HTTP_USER_AGENT', None))
        response = StreamingHttpResponse(
            IteratorTracker(wrapper, tracker_data),
            content_type=file_record.mimetype)
        response['Content-Length'] = file_record.size
        response['Content-Disposition'] = 'attachment; filename="%s"' % \
                                          file_record.filename
        self.log_throttled_access(request)
        return response

    def verify_file(self, request, **kwargs):
        '''triggers verification of file, e.g. after non-POST upload complete
        '''
        self.method_check(request, allowed=['get'])
        self.is_authenticated(request)
        self.throttle_check(request)

        if not has_datafile_download_access(
                request=request, datafile_id=kwargs['pk']):
            return HttpResponseForbidden()

        file_record = self._meta.queryset.get(pk=kwargs['pk'])
        self.authorized_read_detail(
            [file_record],
            self.build_bundle(obj=file_record, request=request))
        for dfo in file_record.file_objects.all():
            shadow = 'dfo_verify location:%s' % dfo.storage_box.name
            tasks.dfo_verify.apply_async(
                args=[dfo.id],
                priority=dfo.priority,
                shadow=shadow)
        return HttpResponse()

    def hydrate(self, bundle):
        if 'attached_file' in bundle.data:
            # have POSTed file
            newfile = bundle.data['attached_file'][0]
            compute_md5 = getattr(settings, 'COMPUTE_MD5', True)
            compute_sha512 = getattr(settings, 'COMPUTE_SHA512', False)
            if (compute_md5 and 'md5sum' not in bundle.data) or \
                    (compute_sha512 and 'sha512sum' not in bundle.data):
                checksums = compute_checksums(
                    newfile,
                    compute_md5=compute_md5,
                    compute_sha512=compute_sha512,
                    close_file=False)
                if compute_md5:
                    bundle.data['md5sum'] = checksums['md5sum']
                if compute_sha512:
                    bundle.data['sha512sum'] = checksums['sha512sum']

            if 'replicas' in bundle.data:
                for replica in bundle.data['replicas']:
                    replica.update({'file_object': newfile})
            else:
                bundle.data['replicas'] = [{'file_object': newfile}]

            del(bundle.data['attached_file'])
        return bundle

    def obj_create(self, bundle, **kwargs):
        '''
        Creates a new DataFile object from the provided bundle.data dict.

        If a duplicate key error occurs, responds with HTTP Error 409: CONFLICT
        '''
        try:
            retval = super(DataFileResource, self).obj_create(bundle, **kwargs)
        except IntegrityError as err:
            if "duplicate key" in str(err):
                raise ImmediateHttpResponse(HttpResponse(status=409))
            raise
        if 'replicas' not in bundle.data or not bundle.data['replicas']:
            # no replica specified: return upload path and create dfo for
            # new path
            sbox = bundle.obj.get_receiving_storage_box()
            if sbox is None:
                raise NotImplementedError
            dfo = DataFileObject(
                datafile=bundle.obj,
                storage_box=sbox)
            dfo.create_set_uri()
            dfo.save()
            self.temp_url = dfo.get_full_path()
        return retval

    def post_list(self, request, **kwargs):
        response = super(DataFileResource, self).post_list(request,
                                                           **kwargs)
        if self.temp_url is not None:
            response.content = self.temp_url
            self.temp_url = None
        return response

    def prepend_urls(self):
        return [
            url(r"^(?P<resource_name>%s)/(?P<pk>\w[\w/-]*)/download%s$" %
                (self._meta.resource_name, trailing_slash()),
                self.wrap_view('download_file'), name="api_download_file"),
            url(r"^(?P<resource_name>%s)/(?P<pk>\w[\w/-]*)/verify%s$" %
                (self._meta.resource_name, trailing_slash()),
                self.wrap_view('verify_file'), name="api_verify_file"),
        ]

    def deserialize(self, request, data, format=None):
        '''
        from https://github.com/toastdriven/django-tastypie/issues/42
        modified to deserialize json sent via POST. Would fail if data is sent
        in a different format.
        uses a hack to get back pure json from request.POST
        '''
        if not format:
            format = request.META.get('CONTENT_TYPE', 'application/json')
        if format == 'application/x-www-form-urlencoded':
            return request.POST
        if format.startswith('multipart'):
            jsondata = request.POST['json_data']
            data = json.loads(jsondata)
            data.update(request.FILES)
            return data
        return super(DataFileResource, self).deserialize(request,
                                                         data, format)

    def put_detail(self, request, **kwargs):
        '''
        from https://github.com/toastdriven/django-tastypie/issues/42
        '''
        if request.META.get('CONTENT_TYPE').startswith('multipart') and \
                not hasattr(request, '_body'):
            request._body = ''

        return super(DataFileResource, self).put_detail(request, **kwargs)


class SchemaResource(MyTardisModelResource):

    class Meta(MyTardisModelResource.Meta):
        object_class = Schema
        queryset = Schema.objects.all()
        filtering = {
            'id': ('exact', ),
            'namespace': ('exact', ),
        }
        ordering = [
            'id'
        ]


class ParameterNameResource(MyTardisModelResource):
    schema = fields.ForeignKey(SchemaResource, 'schema')

    class Meta(MyTardisModelResource.Meta):
        object_class = ParameterName
        queryset = ParameterName.objects.all()
        filtering = {
            'schema': ALL_WITH_RELATIONS,
        }


class ParameterResource(MyTardisModelResource):
    name = fields.ForeignKey(ParameterNameResource, 'name')
    value = fields.CharField(blank=True)

    def hydrate(self, bundle):
        '''
        sets the parametername by uri or name
        if untyped value is given, set value via parameter method,
        otherwise use modelresource automatisms
        '''
        try:
            parname = ParameterNameResource.get_via_uri(
                ParameterNameResource(),
                bundle.data['name'], bundle.request)
        except NotFound:
            parname = bundle.related_obj._get_create_parname(
                bundle.data['name'])
        del(bundle.data['name'])
        bundle.obj.name = parname
        if 'value' in bundle.data:
            bundle.obj.set_value(bundle.data['value'])
            del(bundle.data['value'])
        return bundle


class ParameterSetResource(MyTardisModelResource):
    schema = fields.ForeignKey(SchemaResource, 'schema', full=True)

    def hydrate_schema(self, bundle):
        try:
            schema = SchemaResource.get_via_uri(SchemaResource(),
                                                bundle.data['schema'],
                                                bundle.request)
        except NotFound:
            schema = Schema.objects.get(namespace=bundle.data['schema'])
        bundle.obj.schema = schema
        del(bundle.data['schema'])
        return bundle


class DatafileParameterSetResource(ParameterSetResource):
    datafile = fields.ForeignKey(
        DataFileResource, 'datafile')
    parameters = fields.ToManyField(
        'tardis.tardis_portal.api.DatafileParameterResource',
        'datafileparameter_set',
        related_name='parameterset', full=True, null=True)

    class Meta(ParameterSetResource.Meta):
        object_class = DatafileParameterSet
        queryset = DatafileParameterSet.objects.all()


class DatafileParameterResource(ParameterResource):
    parameterset = fields.ForeignKey(DatafileParameterSetResource,
                                     'parameterset')

    class Meta(ParameterResource.Meta):
        object_class = DatafileParameter
        queryset = DatafileParameter.objects.all()


class LocationResource(MyTardisModelResource):
    class Meta(MyTardisModelResource.Meta):
        queryset = StorageBox.objects.all()


class ReplicaResource(MyTardisModelResource):
    datafile = fields.ForeignKey(DataFileResource, 'datafile')

    class Meta(MyTardisModelResource.Meta):
        object_class = DataFileObject
        queryset = DataFileObject.objects.all()
        filtering = {
            'verified': ('exact',),
            'url': ('exact', 'startswith'),
        }
        ordering = [
            'id'
        ]

    def hydrate(self, bundle):
        if 'url' in bundle.data:
            if 'file_object' not in bundle.data:
                bundle.data['uri'] = bundle.data['url']
            del(bundle.data['url'])
        datafile = bundle.related_obj
        bundle.obj.datafile = datafile
        bundle.data['datafile'] = datafile
        if 'location' in bundle.data:
            try:
                bundle.obj.storage_box = StorageBox.objects.get(
                    name=bundle.data['location'])
            except StorageBox.DoesNotExist:
                bundle.obj.storage_box = datafile.get_default_storage_box()
            del(bundle.data['location'])
        else:
            bundle.obj.storage_box = datafile.get_default_storage_box()

        bundle.obj.save()
        if 'file_object' in bundle.data:
            bundle.obj.file_object = bundle.data['file_object']
            bundle.data['file_object'].close()
            del(bundle.data['file_object'])
            bundle.obj = DataFileObject.objects.get(id=bundle.obj.id)
        return bundle

    def dehydrate(self, bundle):
        dfo = bundle.obj
        bundle.data['location'] = dfo.storage_box.name
        return bundle


class ObjectACLResource(MyTardisModelResource):
    content_object = GenericForeignKeyField({
        Experiment: ExperimentResource,
        # ...
    }, 'content_object')

    class Meta:
        object_class = ObjectACL
        authentication = default_authentication
        authorization = ACLAuthorization()
        queryset = ObjectACL.objects.all()
        filtering = {
            'pluginId': ('exact', ),
            'entityId': ('exact', ),
        }
        ordering = [
            'id'
        ]

    def hydrate(self, bundle):
        # Fill in the content type.
        if bundle.data['content_type'] == 'experiment':
            experiment = Experiment.objects.get(pk=bundle.data['object_id'])
            bundle.obj.content_type = experiment.get_ct()
        else:
            raise NotImplementedError(str(bundle.obj))
        return bundle


class ExperimentParameterSetResource(ParameterSetResource):
    '''API for ExperimentParameterSets
    '''
    experiment = fields.ForeignKey(ExperimentResource, 'experiment')
    parameters = fields.ToManyField(
        'tardis.tardis_portal.api.ExperimentParameterResource',
        'experimentparameter_set',
        related_name='parameterset', full=True, null=True)

    class Meta(ParameterSetResource.Meta):
        object_class = ExperimentParameterSet
        queryset = ExperimentParameterSet.objects.all()


class ExperimentParameterResource(ParameterResource):
    parameterset = fields.ForeignKey(ExperimentParameterSetResource,
                                     'parameterset')

    class Meta(ParameterResource.Meta):
        object_class = ExperimentParameter
        queryset = ExperimentParameter.objects.all()


class DatasetParameterSetResource(ParameterSetResource):
    dataset = fields.ForeignKey(DatasetResource, 'dataset')
    parameters = fields.ToManyField(
        'tardis.tardis_portal.api.DatasetParameterResource',
        'datasetparameter_set',
        related_name='parameterset', full=True, null=True)

    class Meta(ParameterSetResource.Meta):
        object_class = DatasetParameterSet
        queryset = DatasetParameterSet.objects.all()


class DatasetParameterResource(ParameterResource):
    parameterset = fields.ForeignKey(DatasetParameterSetResource,
                                     'parameterset')

    class Meta(ParameterResource.Meta):
        object_class = DatasetParameter
        queryset = DatasetParameter.objects.all()


class StorageBoxResource(MyTardisModelResource):
    options = fields.ToManyField(
        'tardis.tardis_portal.api.StorageBoxOptionResource',
        attribute=lambda bundle: StorageBoxOption.objects
        .filter(storage_box=bundle.obj,
                key__in=StorageBoxOptionResource.accessible_keys),
        related_name='storage_box',
        full=True, null=True)
    attributes = fields.ToManyField(
        'tardis.tardis_portal.api.StorageBoxAttributeResource',
        'attributes',
        related_name='storage_box',
        full=True, null=True)

    class Meta(MyTardisModelResource.Meta):
        object_class = StorageBox
        queryset = StorageBox.objects.all()
        ordering = [
            'id'
        ]


class StorageBoxOptionResource(MyTardisModelResource):
    accessible_keys = ['location']
    storage_box = fields.ForeignKey(
        StorageBoxResource,
        'storage_box',
        related_name='options',
        full=False)

    class Meta(MyTardisModelResource.Meta):
        object_class = StorageBoxOption
        queryset = StorageBoxOption.objects.all()
        ordering = [
            'id'
        ]


class StorageBoxAttributeResource(MyTardisModelResource):
    storage_box = fields.ForeignKey(
        StorageBoxResource,
        'storage_box',
        related_name='attributes',
        full=False)

    class Meta(MyTardisModelResource.Meta):
        object_class = StorageBoxAttribute
        queryset = StorageBoxAttribute.objects.all()
        ordering = [
            'id'
        ]<|MERGE_RESOLUTION|>--- conflicted
+++ resolved
@@ -74,18 +74,6 @@
     This exception is used to interrupt the flow of processing to immediately
     return a custom HttpResponse.
     """
-
-    def __init__(self, code="", message=""):
-        self._response = {
-            "error": {"code": code or "not_provided",
-                      "message": message or "No error message was provided."}}
-
-    @property
-    def response(self):
-        return HttpBadRequest(
-            json.dumps(self._response),
-            content_type='application/json')
-
 
 
 
@@ -439,29 +427,17 @@
                 bundle.request.user.has_perm('tardis_portal.add_instrument'),
                 bundle.obj.facility in facilities
             ])
-<<<<<<< HEAD
         if isinstance(bundle.obj, User):
-=======
-        elif isinstance(bundle.obj, User):
->>>>>>> 71b3081d
             return all([
                 bundle.request.user.has_perm('tardis_portal.add_userprofile'),
                 bundle.request.user.has_perm('tardis_portal.add_userauthentication')
                 ])
-<<<<<<< HEAD
         if isinstance(bundle.obj, UserProfile):
-=======
-        elif isinstance(bundle.obj, UserProfile):
->>>>>>> 71b3081d
             return all([
                 bundle.request.user.has_perm('tardis_portal.add_userprofile'),
                 bundle.request.user.has_perm('tardis_portal.add_userauthentication')
                 ])
-<<<<<<< HEAD
         if isinstance(bundle.obj, UserAuthentication):
-=======
-        elif isinstance(bundle.obj, UserAuthentication):
->>>>>>> 71b3081d
             return all([
                 bundle.request.user.has_perm('tardis_portal.add_userprofile'),
                 bundle.request.user.has_perm('tardis_portal.add_userauthentication')
@@ -602,10 +578,7 @@
         authentication = default_authentication
         authorization = ACLAuthorization()
         queryset = User.objects.all()
-<<<<<<< HEAD
         allowed_methods = ['get']
-=======
->>>>>>> 71b3081d
         fields = ['username', 'first_name', 'last_name', 'email', 'password']
         serializer = default_serializer
         filtering = {
@@ -660,7 +633,6 @@
             bundle.data['email'] = queried_user.email
         if 'password' in bundle.data:
             del bundle.data['password']
-<<<<<<< HEAD
             
         return bundle
 
@@ -762,30 +734,8 @@
         bundle.data['authenticationMethod'] = settings.LDAP_METHOD
         bundle = super(UserAuthenticationResource, self).obj_create(bundle, **kwargs)
         return bundle
-=======
-
-        return bundle
-
-    def hydrate(self, bundle):
-        authuser = bundle.request.user
-        authenticated = authuser.is_authenticated
-        required_fields = ['username',
-                           'first_name',
-                           'email']
-        for field in required_fields:
-            if field not in bundle.data:
-                raise KeyError
-        bundle.data["password"] = make_password(self.gen_random_password())
-        return bundle
-
-    def gen_random_password(self):
-        import random
-        random.seed()
-        characters = 'abcdefghijklmnopqrstuvwxyzABCDFGHIJKLMNOPQRSTUVWXYZ!@#$%^&*()?'
-        passlen = 16
-        password = "".join(random.sample(characters,passlen))
-        return password
->>>>>>> 71b3081d
+
+class MyTardisModelResource(ModelResource):
 
     def lookup_kwargs_with_identifiers(self, bundle, kwargs):
         return lookup_by_unique_id_only(MyTardisModelResource)(
