--- conflicted
+++ resolved
@@ -18,13 +18,9 @@
 from django.shortcuts import get_object_or_404
 from django.db import IntegrityError
 from django.http import HttpResponse, HttpResponseForbidden, \
-<<<<<<< HEAD
-    StreamingHttpResponse
+from django.shortcuts import redirect
 from django.contrib.auth.hashers import make_password
-=======
     StreamingHttpResponse, HttpResponseNotFound
-from django.shortcuts import redirect
->>>>>>> f5789fee
 
 from tastypie import fields
 from tastypie.authentication import BasicAuthentication
@@ -651,68 +647,30 @@
         password = "".join(random.sample(characters,passlen))
         return password
 
-    def obj_create(self,
-                   bundle,
-                   **kwargs):
-        try:
-            email = bundle.data["email"]
-            username = bundle.data["username"]
-            if User.objects.filter(email=email):
-                raise CustomBadRequest(
-                    code="duplicate_exception",
-                    message="That email is already used.")
-            if User.objects.filter(username=username):
-                raise CustomBadRequest(
-                    code="duplicate_exception",
-                    message="That username is already used.")
-        except KeyError as missing_key:
-            raise CustomBadRequest(
-                code="missing_key",
-                message="Must provide {missing_key} when creating a user."
-                        .format(missing_key=missing_key))
-        except User.DoesNotExist:
-            pass
-        bundle = super(UserResource, self).obj_create(bundle, **kwargs)
-        return bundle
-
-<<<<<<< HEAD
-class UserProfileResource(ModelResource):
-    user = fields.OneToOneField(UserResource, 'user')
-
-=======
->>>>>>> f5789fee
+    def lookup_kwargs_with_identifiers(self, bundle, kwargs):
+        return lookup_by_unique_id_only(MyTardisModelResource)(
+            self, bundle, kwargs)
+
     class Meta:
         authentication = default_authentication
         authorization = ACLAuthorization()
         queryset = UserProfile.objects.all()
         fields = ['user']
         serializer = default_serializer
-<<<<<<< HEAD
-        filtering = {
-            'user': ('exact', ),
-        }
-        allowed_methods = ['get']
-=======
         object_class = None
 
 
-class FacilityResource(MyTardisModelResource):
-    manager_group = fields.ForeignKey(GroupResource, 'manager_group',
-                                      null=True, full=True)
-
-    class Meta(MyTardisModelResource.Meta):
-        queryset = Facility.objects.all()
+class SchemaResource(MyTardisModelResource):
+
+    def lookup_kwargs_with_identifiers(self, bundle, kwargs):
+        return lookup_by_unique_id_only(SchemaResource)(self, bundle, kwargs)
+
+    class Meta(MyTardisModelResource.Meta):
+        queryset = Schema.objects.all()
         filtering = {
             'id': ('exact', ),
-            'manager_group': ALL_WITH_RELATIONS,
-            'name': ('exact', ),
+            'namespace': ('exact', ),
         }
-        ordering = [
-            'id',
-            'name'
-        ]
->>>>>>> f5789fee
-        always_return_data = True
 
     def dehydrate(self, bundle):
         authuser = bundle.request.user
@@ -721,47 +679,58 @@
         # add the database id for convenience
         # bundle.data['id'] = queried_user.id
 
-<<<<<<< HEAD
-        # allow the user to find out their username and email
-        # allow facility managers to query other users' username and email
-        if authenticated:
-            return bundle
-
-class UserAuthenticationResource(ModelResource):
-    userProfile = fields.ForeignKey(UserProfileResource, attribute='userProfile',
-                                    null=True, blank=True, full=True)
-
-    class Meta:
-        authentication = default_authentication
-        authorization = ACLAuthorization()
-        queryset = UserAuthentication.objects.all()
-        fields = ['user_id', 'userProfile', 'authenticationMethod','username']
-        serializer = default_serializer
+class ParameterNameResource(MyTardisModelResource):
+    schema = fields.ForeignKey(SchemaResource, 'schema')
+
+    class Meta(MyTardisModelResource.Meta):
+        queryset = ParameterName.objects.all()
         filtering = {
-            'user_id': ('exact', ),
+            'schema': ALL_WITH_RELATIONS,
         }
-        always_return_data = True
+
+
+class ParameterResource(MyTardisModelResource):
+    name = fields.ForeignKey(ParameterNameResource, 'name')
+    value = fields.CharField(blank=True)
 
     def hydrate(self, bundle):
-        authuser = bundle.request.user
-        authenticated = authuser.is_authenticated
-        required_fields = ['user_id', 'userProfile','username']
-        '''#username = bundle.data['username']
-        user_id = bundle.data['user_id']
+        '''
+        sets the parametername by uri or name
+        if untyped value is given, set value via parameter method,
+        otherwise use modelresource automatisms
+        '''
         try:
-            userProfile = UserProfile.objects.filter(user_id=user_id)
-        except User.DoesNotExist:
-            raise
-        bundle.data['userProfile'] = userProfile'''
+            parname = ParameterNameResource.get_via_uri(
+                ParameterNameResource(),
+                bundle.data['name'], bundle.request)
+        except NotFound:
+            parname = bundle.related_obj._get_create_parname(
+                bundle.data['name'])
+        del(bundle.data['name'])
+        bundle.obj.name = parname
+        if 'value' in bundle.data:
+            bundle.obj.set_value(bundle.data['value'])
+            del(bundle.data['value'])
         return bundle
 
-    def obj_create(self,
-                   bundle,
-                   **kwargs):
-
-        bundle.data['authenticationMethod'] = settings.LDAP_METHOD
-        bundle = super(UserAuthenticationResource, self).obj_create(bundle, **kwargs)
+
+class ParameterSetResource(MyTardisModelResource):
+    schema = fields.ForeignKey(SchemaResource, 'schema', full=True)
+
+    def hydrate_schema(self, bundle):
+        try:
+            schema = SchemaResource.get_via_uri(SchemaResource(),
+                                                bundle.data['schema'],
+                                                bundle.request)
+        except NotFound:
+            try:
+                schema = Schema.objects.get(namespace=bundle.data['schema'])
+            except Schema.DoesNotExist:
+                raise
+        bundle.obj.schema = schema
+        del(bundle.data['schema'])
         return bundle
+
 
 class ExperimentParameterSetResource(ParameterSetResource):
     '''API for ExperimentParameterSets
@@ -783,24 +752,6 @@
 
     class Meta(ParameterResource.Meta):
         queryset = ExperimentParameter.objects.all()
-=======
-class InstrumentResource(MyTardisModelResource):
-    facility = fields.ForeignKey(FacilityResource, 'facility',
-                                 null=True, full=True)
-
-    class Meta(MyTardisModelResource.Meta):
-        queryset = Instrument.objects.all()
-        filtering = {
-            'id': ('exact', ),
-            'facility': ALL_WITH_RELATIONS,
-            'name': ('exact', ),
-        }
-        ordering = [
-            'id',
-            'name'
-        ]
-        always_return_data = True
->>>>>>> f5789fee
 
 
 class ExperimentResource(MyTardisModelResource):
@@ -938,13 +889,7 @@
             'instrument': ALL_WITH_RELATIONS,
         }
         ordering = [
-<<<<<<< HEAD
-            'description',
-            'dataset_id'
-=======
-            'id',
             'description'
->>>>>>> f5789fee
         ]
         always_return_data = True
 
