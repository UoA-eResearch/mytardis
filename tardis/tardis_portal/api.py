--- conflicted
+++ resolved
@@ -9,7 +9,6 @@
 import json
 import re
 from itertools import chain
-<<<<<<< HEAD
 from wsgiref.util import FileWrapper
 
 from django.conf import settings
@@ -23,35 +22,16 @@
     JsonResponse,
     StreamingHttpResponse,
 )
-=======
-from urllib.parse import quote
-from wsgiref.util import FileWrapper
-
-from django.conf import settings
-from django.conf.urls import url
-from django.contrib.auth.models import AnonymousUser, User, Group, Permission
-from django.core.paginator import EmptyPage, InvalidPage, Paginator
-from django.db import IntegrityError, transaction
-from django.db.models import Q
-from django.http import (HttpResponse, HttpResponseForbidden,
-                         HttpResponseNotFound, JsonResponse,
-                         StreamingHttpResponse)
->>>>>>> 2c0da7dd
 from django.shortcuts import redirect
 from django.urls import re_path
 
 import ldap3
 from tastypie import fields
-<<<<<<< HEAD
 from tastypie.authentication import (
     ApiKeyAuthentication,
     BasicAuthentication,
     SessionAuthentication,
 )
-=======
-from tastypie.authentication import (ApiKeyAuthentication, BasicAuthentication,
-                                     SessionAuthentication)
->>>>>>> 2c0da7dd
 from tastypie.authorization import Authorization
 from tastypie.constants import ALL_WITH_RELATIONS
 from tastypie.exceptions import ImmediateHttpResponse, NotFound, Unauthorized
@@ -64,7 +44,6 @@
 from tardis.analytics.tracker import IteratorTracker
 
 from . import tasks
-<<<<<<< HEAD
 from .auth.decorators import (
     has_access,
     has_delete_permissions,
@@ -73,19 +52,11 @@
     has_write,
 )
 from .models.access_control import DatafileACL, DatasetACL, ExperimentACL
-=======
-from .auth.decorators import (has_access, has_delete_permissions,
-                              has_download_access, has_sensitive_access,
-                              has_write)
-from .models.access_control import (DatafileACL, DatasetACL, ExperimentACL,
-                                    UserAuthentication)
->>>>>>> 2c0da7dd
 from .models.datafile import DataFile, DataFileObject, compute_checksums
 from .models.dataset import Dataset
 from .models.experiment import Experiment, ExperimentAuthor
 from .models.facility import Facility, facilities_managed_by
 from .models.instrument import Instrument
-<<<<<<< HEAD
 from .models.parameters import (
     DatafileParameter,
     DatafileParameterSet,
@@ -96,12 +67,6 @@
     ParameterName,
     Schema,
 )
-=======
-from .models.parameters import (DatafileParameter, DatafileParameterSet,
-                                DatasetParameter, DatasetParameterSet,
-                                ExperimentParameter, ExperimentParameterSet,
-                                ParameterName, Schema)
->>>>>>> 2c0da7dd
 from .models.storage import StorageBox, StorageBoxAttribute, StorageBoxOption
 
 
