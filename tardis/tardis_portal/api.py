--- conflicted
+++ resolved
@@ -993,7 +993,6 @@
                             isOwner=True,
                             aclOwnershipType=ObjectACL.OWNER_OWNED)
             acl.save()
-<<<<<<< HEAD
             if 'admin_groups' in bundle.data.keys():
                 logger.error('Attempting to build admin groups')
                 for grp in bundle.data['admin_groups']:
@@ -1072,85 +1071,6 @@
                                     aclOwnershipType=ObjectACL.OWNER_OWNED)
                     acl.save()
                 bundle.data.pop('member')
-=======
-        if 'admins' in bundle.data.keys():
-            # error checking needs to be done externally for this to
-            # function as desired.
-            for admin in bundle.data['admins']:
-                user = User.objects.get(username=admin)
-                acl = ObjectACL(content_type=project.get_ct(),
-                                object_id=project.id,
-                                pluginId=django_user,
-                                entityId=str(user.id),
-                                canRead=True,
-                                canDownload=True,
-                                canWrite=True,
-                                canDelete=True,
-                                canSensitive=True,
-                                isOwner=True,
-                                aclOwnershipType=ObjectACL.OWNER_OWNED)
-                acl.save()
-        if 'admin_groups' in bundle.data.keys():
-            for grp in bundle.data['admin_groups']:
-                group, created = Group.objects.get_or_create(name=grp)
-                if created:
-                    group.permissions.set(admin_perms)
-                acl = ObjectACL(content_type=project.get_ct(),
-                                object_id=project.id,
-                                pluginId=django_group,
-                                entityId=str(group.id),
-                                canRead=True,
-                                canDownload=True,
-                                canWrite=True,
-                                canDelete=True,
-                                canSensitive=True,
-                                isOwner=True,
-                                aclOwnershipType=ObjectACL.OWNER_OWNED)
-                acl.save()
-        if 'members' in bundle.data.keys():
-            # error checking needs to be done externally for this to
-            # function as desired.
-            for member in bundle.data['members']:
-                username = member[0]
-                sensitive_flg = member[1]
-                download_flg = member[2]
-                user = User.objects.get(username=username)
-                acl = ObjectACL(content_type=project.get_ct(),
-                                object_id=project.id,
-                                pluginId=django_user,
-                                entityId=str(user.id),
-                                canRead=True,
-                                canDownload=download_flg,
-                                canWrite=True,
-                                canDelete=False,
-                                canSensitive=sensitive_flg,
-                                isOwner=True,
-                                aclOwnershipType=ObjectACL.OWNER_OWNED)
-                acl.save()
-        if 'member_groups' in bundle.data.keys():
-            # Each member group is defined by a tuple
-            # (group_name, sensitive[T/F], download[T/F])
-            # unpack for ACLs
-            for grp in bundle.data['member_groups']:
-                grp_name = grp[0]
-                sensitive_flg = grp[1]
-                download_flg = grp[2]
-                group, created = Group.objects.get_or_create(name=grp_name)
-                if created:
-                    group.permissions.set(member_perms)
-                acl = ObjectACL(content_type=project.get_ct(),
-                                object_id=project.id,
-                                pluginId=django_group,
-                                entityId=str(group.id),
-                                canRead=True,
-                                canDownload=download_flg,
-                                canWrite=True,
-                                canDelete=False,
-                                canSensitive=sensitive_flg,
-                                isOwner=False,
-                                aclOwnershipType=ObjectACL.OWNER_OWNED)
-                acl.save()
->>>>>>> 71be8bb3
         return super().hydrate_m2m(bundle)
 
     def obj_create(self, bundle, **kwargs):
@@ -1290,7 +1210,6 @@
                                 isOwner=True,
                                 aclOwnershipType=ObjectACL.OWNER_OWNED)
                 acl.save()
-<<<<<<< HEAD
                 if 'admin_groups' in bundle.data.keys():
                     admin_groups = bundle.data['admin_groups']
                 else:
@@ -1365,102 +1284,6 @@
                                     isOwner=False,
                                     aclOwnershipType=ObjectACL.OWNER_OWNED)
                     acl.save()
-=======
-            if 'admin_groups' in bundle.data.keys():
-                admin_groups = bundle.data['admin_groups']
-            else:
-                admin_groups = project.get_admins()
-            for grp in admin_groups:
-                group, created = Group.objects.get_or_create(name=grp)
-                if created:
-                    group.permissions.set(admin_perms)
-                group_id = group.id
-                acl = ObjectACL(content_type=experiment.get_ct(),
-                                object_id=experiment.id,
-                                pluginId=django_group,
-                                entityId=str(group_id),
-                                canRead=True,
-                                canDownload=True,
-                                canWrite=True,
-                                canDelete=True,
-                                canSensitive=True,
-                                isOwner=True,
-                                aclOwnershipType=ObjectACL.OWNER_OWNED)
-                acl.save()
-            if 'admins' in bundle.data.keys():
-                admins = bundle.data['admins']
-            else:
-                admins = project.get_owners()
-            for admin in admins:
-                user = User.objects.get(username=admin)
-                user_id = user.id
-                acl = ObjectACL(content_type=experiment.get_ct(),
-                                object_id=experiment.id,
-                                pluginId=django_user,
-                                entityId=str(user.id),
-                                canRead=True,
-                                canDownload=True,
-                                canWrite=True,
-                                canDelete=True,
-                                canSensitive=True,
-                                isOwner=True,
-                                aclOwnershipType=ObjectACL.OWNER_OWNED)
-                acl.save()
-            if 'member_groups' in bundle.data.keys():
-                member_groups = bundle.data['member_groups']
-            else:
-                member_groups = project.get_groups_and_perms()
-            # Each member group is defined by a tuple
-            # (group_name, sensitive[T/F], download[T/F])
-            # unpack for ACLs
-            for grp in member_groups:
-                grp_name = grp[0]
-                sensitive_flg = grp[1]
-                download_flg = grp[2]
-                group, created = Group.objects.get_or_create(name=grp_name)
-                if created:
-                    group.permissions.set(member_perms)
-                group_id = group.id
-                acl = ObjectACL(content_type=experiment.get_ct(),
-                                object_id=experiment.id,
-                                pluginId=django_group,
-                                entityId=str(group_id),
-                                canRead=True,
-                                canDownload=download_flg,
-                                canWrite=True,
-                                canDelete=False,
-                                canSensitive=sensitive_flg,
-                                isOwner=False,
-                                aclOwnershipType=ObjectACL.OWNER_OWNED)
-                acl.save()
-            if 'members' in bundle.data.keys():
-                # error checking needs to be done externally for this to
-                # function as desired.
-                members = bundle.data['members']
-            else:
-                members = project.get_users_and_perms()
-                # Each member group is defined by a tuple
-                # (group_name, sensitive[T/F], download[T/F])
-                # unpack for ACLs
-            for grp in members:
-                grp_name = grp[0]
-                sensitive_flg = grp[1]
-                download_flg = grp[2]
-                user = User.objects.get(username=grp_name)
-                user_id = user.id
-                acl = ObjectACL(content_type=experiment.get_ct(),
-                                object_id=experiment.id,
-                                pluginId=django_user,
-                                entityId=str(user.id),
-                                canRead=True,
-                                canDownload=download_flg,
-                                canWrite=True,
-                                canDelete=False,
-                                canSensitive=sensitive_flg,
-                                isOwner=False,
-                                aclOwnershipType=ObjectACL.OWNER_OWNED)
-                acl.save()
->>>>>>> 71be8bb3
         return super().hydrate_m2m(bundle)
 
     def obj_create(self, bundle, **kwargs):
