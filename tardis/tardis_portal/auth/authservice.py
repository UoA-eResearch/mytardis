--- conflicted
+++ resolved
@@ -44,12 +44,8 @@
 from django.contrib import auth
 from django.contrib.auth.models import Permission
 from tardis.tardis_portal.staging import get_full_staging_path
-<<<<<<< HEAD
-import logging
-=======
 from tardis.tardis_portal.auth.localdb_auth import auth_key as localdb_auth_key
 
->>>>>>> 4f65bc5b
 logger = logging.getLogger(__name__)
 
 
@@ -338,99 +334,3 @@
             for group in gp.getGroupsForEntity(entity):
                 group["pluginname"] = gp.name
                 yield group
-<<<<<<< HEAD
-
-    def getUser(self, user_dict):
-        """Return a user model based on the user dict.
-
-        This function is responsible for creating the
-        user within the Django DB and returning the resulting
-        user model.
-        """
-        from django.contrib.auth.models import User
-        from tardis.tardis_portal.models import UserProfile, UserAuthentication
-
-        if not self._initialised:
-            self._manual_init()
-
-        plugin = user_dict['pluginname']
-
-        logger.debug('Trying to find user in user_dict:')
-        logger.debug(user_dict)
-        username = ''
-        email = user_dict['id']
-        logger.debug('trying to get username by' +
-            ' email ' + email)
-
-        username = email
-        try:
-            username =\
-                self._authentication_backends[plugin].getUsernameByEmail(email)
-            logger.debug('get username by email returned ' + str(username))
-        except AttributeError:
-            try:
-                u = User.objects.get(email=email)
-                username = u.username
-            except User.DoesNotExist:
-                pass
-
-        try:
-            user = UserAuthentication.objects.get(username=username,
-                            authenticationMethod=plugin).userProfile.user
-            return user
-        except UserAuthentication.DoesNotExist:
-            pass
-
-        # length of the maximum username
-        max_length = 30
-
-        # the username to be used on the User table
-        if username.find('@') > 0:
-            unique_username = username.partition('@')[0][:max_length]
-        else:
-            unique_username = username[:max_length]
-
-        # Generate a unique username
-        i = 0
-        try:
-            while (User.objects.get(username=unique_username)):
-                i += 1
-                unique_username = username[:max_length - len(str(i))] + str(i)
-        except User.DoesNotExist:
-            pass
-
-        password = User.objects.make_random_password()
-        user = User.objects.create_user(username=unique_username,
-                                        password=password,
-                                        email=user_dict.get("email", ""))
-        user.save()
-
-        userProfile = UserProfile(user=user,
-                                  isDjangoAccount=False)
-        userProfile.save()
-
-        userAuth = UserAuthentication(userProfile=userProfile,
-            username=username, authenticationMethod=plugin)
-        userAuth.save()
-
-        logger.debug(str(settings.STAGING_PROTOCOL) + ' ' + str(plugin))
-
-        if settings.STAGING_PROTOCOL == plugin:
-            # to be put in its own function
-            from os import path
-            staging_path = path.join(settings.STAGING_PATH, username)
-            logger.debug('new staging path calced to be ' + str(staging_path))
-            if staging_path != None:
-                import os
-                if not os.path.exists(staging_path):
-                    try:
-                        os.makedirs(staging_path)
-                        #os.system('chmod g+w ' + staging_path)
-                        os.system('chown ' + username + ' ' + staging_path)
-                    except OSError:
-                        logger.error("Couldn't create staging directory " +\
-                            str(staging_path))
-                   
-        return user
-=======
->>>>>>> 4f65bc5b
