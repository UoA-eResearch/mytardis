--- conflicted
+++ resolved
@@ -160,12 +160,9 @@
             if l:
                 l.unbind_s()
 
-<<<<<<< HEAD
-=======
     def get_user(self, user_id):
         return self.getUserById(user_id)
 
->>>>>>> 4f65bc5b
     #
     # User Provider
     #
