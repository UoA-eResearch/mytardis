--- conflicted
+++ resolved
@@ -58,12 +58,6 @@
     # Get datafile (and return 404 if absent)
     try:
         datafile = DataFile.objects.get(pk=datafile_id)
-<<<<<<< HEAD
-=======
-        #logging.basicConfig(filename='home/mytardis/mytardis/chris.log', filemode='w')
-        logging.debug(datafile)
-        logging.debug(dir(datafile))
->>>>>>> 89f44f73
     except DataFile.DoesNotExist:
         return return_response_not_found(request)
     # Check users has access to datafile
