--- conflicted
+++ resolved
@@ -191,15 +191,10 @@
     delete = forms.BooleanField(label='', required=False,
                                 widget=forms.HiddenInput)
     delete.widget.attrs['class'] = 'canDelete'
-<<<<<<< HEAD
     #sensitive = forms.BooleanField(label='Sensitive', required=False,
     #                            widget=forms.HiddenInput)
     #sensitive.widget.attrs['class'] = 'canSensitive'
-=======
-    sensitive = forms.BooleanField(label='Sensitive', required=False,
-                                   widget=forms.HiddenInput)
-    sensitive.widget.attrs['class'] = 'canSensitive'
->>>>>>> 1e270251
+
 
 
 class ManageGroupPermissionsForm(forms.Form):
