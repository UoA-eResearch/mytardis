# -*- coding: utf-8 -*-

#
# Copyright (c) 2010-2011, Monash e-Research Centre
#   (Monash University, Australia)
# Copyright (c) 2010-2011, VeRSI Consortium
#   (Victorian eResearch Strategic Initiative, Australia)
# All rights reserved.
# Redistribution and use in source and binary forms, with or without
# modification, are permitted provided that the following conditions are met:
#
#    *  Redistributions of source code must retain the above copyright
#       notice, this list of conditions and the following disclaimer.
#    *  Redistributions in binary form must reproduce the above copyright
#       notice, this list of conditions and the following disclaimer in the
#       documentation and/or other materials provided with the distribution.
#    *  Neither the name of the VeRSI, the VeRSI Consortium members, nor the
#       names of its contributors may be used to endorse or promote products
#       derived from this software without specific prior written permission.
#
# THIS SOFTWARE IS PROVIDED BY THE REGENTS AND CONTRIBUTORS ``AS IS'' AND ANY
# EXPRESS OR IMPLIED WARRANTIES, INCLUDING, BUT NOT LIMITED TO, THE IMPLIED
# WARRANTIES OF MERCHANTABILITY AND FITNESS FOR A PARTICULAR PURPOSE ARE
# DISCLAIMED. IN NO EVENT SHALL THE REGENTS AND CONTRIBUTORS BE LIABLE FOR ANY
# DIRECT, INDIRECT, INCIDENTAL, SPECIAL, EXEMPLARY, OR CONSEQUENTIAL DAMAGES
# (INCLUDING, BUT NOT LIMITED TO, PROCUREMENT OF SUBSTITUTE GOODS OR SERVICES;
# LOSS OF USE, DATA, OR PROFITS; OR BUSINESS INTERRUPTION) HOWEVER CAUSED AND
# ON ANY THEORY OF LIABILITY, WHETHER IN CONTRACT, STRICT LIABILITY, OR TORT
# (INCLUDING NEGLIGENCE OR OTHERWISE) ARISING IN ANY WAY OUT OF THE USE OF THIS
# SOFTWARE, EVEN IF ADVISED OF THE POSSIBILITY OF SUCH DAMAGE.
#

'''
forms module

.. moduleauthor::  Gerson Galang <gerson.galang@versi.edu.au>

'''

from os.path import basename
from UserDict import UserDict

from django import forms
from django.forms.util import ErrorList
from django.forms.models import ModelChoiceField
from django.forms.models import inlineformset_factory
from django.forms.models import BaseInlineFormSet
from django.forms import ModelForm
from django.contrib.auth.forms import AuthenticationForm
from django.conf import settings
from django.db import transaction
from django.contrib.auth.models import User
from django.utils.translation import ugettext_lazy as _

from haystack.forms import SearchForm

from form_utils import forms as formutils
from registration.models import RegistrationProfile

from tardis.tardis_portal import models
from tardis.tardis_portal.fields import MultiValueCommaSeparatedField
from tardis.tardis_portal.widgets import CommaSeparatedInput, Span, TextInput
from tardis.tardis_portal.models import UserProfile, UserAuthentication
from tardis.tardis_portal.auth.localdb_auth \
    import auth_key as locabdb_auth_key

from tardis.tardis_portal.ParameterSetManager import ParameterSetManager

import logging
logger = logging.getLogger(__name__)

def getAuthMethodChoices():
    authMethodChoices = ()
    for authMethods in settings.AUTH_PROVIDERS:
        authMethodChoices += ((authMethods[0], authMethods[1]),)
    return authMethodChoices


class LoginForm(AuthenticationForm):
    authMethod = forms.CharField()

    def __init__(self, *args, **kwargs):
        super(LoginForm, self).__init__(*args, **kwargs)
        self.fields['username'] = \
             forms.CharField(required=True,
                             label="Username",
                             max_length=75)

        self.fields['authMethod'] = \
            forms.CharField(required=True,
                            widget=forms.Select(choices=getAuthMethodChoices()),
                            label='Authentication Method')


attrs_dict = {'class': 'required'}


class RegistrationForm(forms.Form):
    """
    Form for registering a new user account.

    Validates that the requested username is not already in use, and
    requires the password to be entered twice to catch typos.

    Subclasses should feel free to add any additional validation they
    need, but should avoid defining a ``save()`` method -- the actual
    saving of collected user data is delegated to the active
    registration backend.

    """

    username = forms.RegexField(
        regex=r'^[\w\.]+$',
        max_length=30,
        widget=forms.TextInput(attrs=attrs_dict),
        label=_("Username"),
        error_messages={'invalid':
            _("This value must contain only letters, \
            numbers and underscores.")})
    email = forms.EmailField(widget=forms.TextInput(attrs=dict(attrs_dict,
                                                               maxlength=75)),
                             label=_("Email address"))

    password1 = forms.CharField(
        widget=forms.PasswordInput(attrs=attrs_dict, render_value=False),
        label=_("Password"))

    password2 = forms.CharField(
        widget=forms.PasswordInput(attrs=attrs_dict, render_value=False),
        label=_("Password (again)"))

    def clean_username(self):
        """
        Validate that the username is alphanumeric and is not already
        in use.

        """
        username = '%s' % self.cleaned_data['username']

        try:
            User.objects.get(username__iexact=username)
        except User.DoesNotExist:
            return username
        raise forms.ValidationError(
            _("A user with that username already exists."))

    def clean(self):
        """
        Verifiy that the values entered into the two password fields
        match. Note that an error here will end up in
        ``non_field_errors()`` because it doesn't apply to a single
        field.

        """
        if 'password1' in self.cleaned_data and \
                'password2' in self.cleaned_data:
            if self.cleaned_data['password1'] != \
                    self.cleaned_data['password2']:
                raise forms.ValidationError(
                    _("The two password fields didn't match."))

        return self.cleaned_data

    @transaction.commit_on_success()
    def save(self, profile_callback=None):
        user = RegistrationProfile.objects.create_inactive_user(
            username=self.cleaned_data['username'],
            password=self.cleaned_data['password1'],
            email=self.cleaned_data['email'])

        userProfile = UserProfile(user=user, isDjangoAccount=True)
        userProfile.save()

        authentication = UserAuthentication(
            userProfile=userProfile,
            username=self.cleaned_data['username'],
            authenticationMethod=locabdb_auth_key)
        authentication.save()

        return user


class ChangeUserPermissionsForm(ModelForm):

    class Meta:
        from django.forms.extras.widgets import SelectDateWidget
        from tardis.tardis_portal.models import ExperimentACL
        model = ExperimentACL
        exclude = ('entityId', 'pluginId', 'experiment', 'aclOwnershipType',)
        widgets = {
            'expiryDate': SelectDateWidget(),
            'effectiveDate': SelectDateWidget()}


class ChangeGroupPermissionsForm(forms.Form):

    from django.forms.extras.widgets import SelectDateWidget

    canRead = forms.BooleanField(label='canRead', required=False)
    canWrite = forms.BooleanField(label='canWrite', required=False)
    canDelete = forms.BooleanField(label='', required=False,
                                   widget=forms.HiddenInput)

    effectiveDate = forms.DateTimeField(label='Effective Date',
            widget=SelectDateWidget(), required=False)
    expiryDate = forms.DateTimeField(label='Expiry Date',
            widget=SelectDateWidget(), required=False)


class AddUserPermissionsForm(forms.Form):

    entered_user = forms.CharField(label='User', required=False, max_length=100)
    autocomp_user = forms.CharField(label='', required=False, max_length=100,
                                   widget=forms.HiddenInput)
    authMethod = forms.CharField(required=True,
        widget=forms.Select(choices=getAuthMethodChoices()),
        label='Authentication Method')
    read = forms.BooleanField(label='Read access', required=False, initial=True)
    read.widget.attrs['class'] = 'canRead'
<<<<<<< HEAD
    write = forms.BooleanField(label='EDIT', required=False)
=======
    write = forms.BooleanField(label='Edit access', required=False)
>>>>>>> 4f65bc5b
    write.widget.attrs['class'] = 'canWrite'
    delete = forms.BooleanField(label='', required=False,
                                   widget=forms.HiddenInput)
    delete.widget.attrs['class'] = 'canDelete'


class AddGroupPermissionsForm(forms.Form):

    addgroup = forms.CharField(label='Group', required=False, max_length=100)
    addgroup.widget.attrs['class'] = 'groupsuggest'
    create = forms.BooleanField(label='CREATE?', required=False)
    create.widget.attrs['class'] = 'creategroup'
    authMethod = forms.CharField(required=True,
        widget=forms.Select(choices=getAuthMethodChoices()),
        label='Authentication Method')
    adduser = forms.CharField(label='User', required=False, max_length=100)
    adduser.widget.attrs['class'] = 'usersuggest'
    read = forms.BooleanField(label='READ', required=False, initial=True)
    read.widget.attrs['class'] = 'canRead'
    write = forms.BooleanField(label='EDIT', required=False)
    write.widget.attrs['class'] = 'canWrite'
<<<<<<< HEAD
    delete = forms.BooleanField(label='', required=False,
=======
    delete = forms.BooleanField(label='DELETE', required=False,
>>>>>>> 4f65bc5b
                                   widget=forms.HiddenInput)
    delete.widget.attrs['class'] = 'canDelete'


class ManageGroupPermissionsForm(forms.Form):

    authMethod = forms.CharField(required=True,
        widget=forms.Select(choices=getAuthMethodChoices()),
        label='Authentication Method')
    adduser = forms.CharField(label='User', required=False, max_length=100)
    adduser.widget.attrs['class'] = 'usersuggest'
    admin = forms.BooleanField(label='Group Admin', required=False, initial=False)
    admin.widget.attrs['class'] = 'isAdmin'


class DatafileSearchForm(forms.Form):

    filename = forms.CharField(required=False, max_length=100)


# microscopy
class MXDatafileSearchForm(DatafileSearchForm):

    __DIFFRACTOMETER_CHOICES = (
        ('-', '-'),
        ('Synchrotron', 'Synchrotron'),
        ('Rotating Anode', 'Rotating Anode'),
        ('Tube', 'Tube'))
    diffractometerType = \
        forms.CharField(widget=forms.Select(choices=__DIFFRACTOMETER_CHOICES),
        label='Diffractometer Type')
    xraySource = forms.CharField(
        required=False, label='X-ray Source', max_length=20)
    crystalName = forms.CharField(
        required=False, label='Crystal Name', max_length=20)
    resolutionLimit = forms.IntegerField(
        required=False, label='Max Resolution Limit')
    xrayWavelengthFrom = forms.IntegerField(
        required=False, label='X-ray Wavelength From',
        widget=forms.TextInput(attrs={'size': '4'})
        )
    xrayWavelengthTo = forms.IntegerField(
        required=False, label='X-ray Wavelength To',
        widget=forms.TextInput(attrs={'size': '4'})
        )


def createLinkedUserAuthenticationForm(authMethods):
    """Create a LinkedUserAuthenticationForm and use the contents of
    authMethods to the list of options in the dropdown menu for
    authenticationMethod.

    """
    _authenticationMethodChoices = ()
    for authMethodKey in authMethods.keys():
        _authenticationMethodChoices += (
            (authMethodKey, authMethods[authMethodKey]), )

    fields = {}
    fields['authenticationMethod'] = \
        forms.CharField(label='Authentication Method',
        widget=forms.Select(choices=_authenticationMethodChoices),
        required=True)
    fields['username'] = forms.CharField(label='Username',
        max_length=75, required=True)
    fields['password'] = forms.CharField(required=True,
        widget=forms.PasswordInput(), label='Password', max_length=12)

    return type('LinkedUserAuthenticationForm', (forms.BaseForm, ),
                    {'base_fields': fields})


# infrared
class IRDatafileSearchForm(DatafileSearchForm):
    pass


class ImportParamsForm(forms.Form):

    username = forms.CharField(max_length=400, required=True)
    password = forms.CharField(max_length=400, required=True)
    params = forms.FileField()


class RegisterExperimentForm(forms.Form):

    username = forms.CharField(max_length=400, required=True)
    password = forms.CharField(max_length=400, required=True)
    xmldata = forms.FileField()
    experiment_owner = forms.CharField(max_length=400, required=False)
    originid = forms.CharField(max_length=400, required=False)
    from_url = forms.CharField(max_length=400, required=False)

class Author_Experiment(forms.ModelForm):

    class Meta:
        model = models.Author_Experiment
        exclude = ('experiment',)


class FullExperimentModel(UserDict):
    """
    This is a dict wrapper that store the values returned from
    the :func:`tardis.tardis_portal.forms.FullExperiment.save` function.
    It provides a convience method for saving the model objects.
    """

    def save_m2m(self):
        """
        {'experiment': experiment,
        'author_experiments': author_experiments,
        'authors': authors,
        'datasets': datasets,
        'dataset_files': dataset_files}
        """
        self.data['experiment'].save()
        for ae in self.data['author_experiments']:
            ae.experiment = ae.experiment
            ae.save()
        for ds in self.data['datasets']:
            if not ds.immutable:
                ds.experiment = ds.experiment
                ds.save()
        for ds_f in self.data['dataset_files']:
            if not ds.immutable:
                ds_f.dataset = ds_f.dataset
                ds_f.save()

        # XXX because saving the form can be now done without
        # commit=False this won't be called during the creation
        # of new experiments.
        if hasattr(self.data['datasets'], 'deleted_forms'):
            for dataset in self.data['datasets'].deleted_forms:
                if not dataset.instance.immutable:
                    dataset.instance.delete()

        if hasattr(self.data['dataset_files'], 'deleted_forms'):
            for dataset in self.data['dataset_files'].deleted_forms:
                if not dataset.instance.immutable:
                    dataset.instance.delete()


class DataFileFormSet(BaseInlineFormSet):

    def __init__(self, *args, **kwargs):
        if 'post_save_cb' in kwargs:
            self._post_save_cb = kwargs['post_save_cb']
            del kwargs['post_save_cb']
        else:
            self._post_save_cb = None
        super(DataFileFormSet, self).__init__(**kwargs)

    def save_new(self, form, commit=True):
        #this is a local file so correct the missing details
        datafile = super(DataFileFormSet, self).save_new(form, commit=False)

        filepath = form.cleaned_data['filename']
        datafile.filename = basename(filepath)

        if not 'url' in form.cleaned_data or not form.cleaned_data['url']:
            datafile.url = filepath

        if not 'size' in form.cleaned_data or not form.cleaned_data['size']:
            datafile.size = u'0'

        if not 'protocol' in form.cleaned_data:
            datafile.protocol = u''

        if commit == True:
            datafile = super(DataFileFormSet, self).save_new(form,
                                                             commit=commit)
        return datafile

    def save_existing(self, form, instance, commit=True):
        datafile = super(DataFileFormSet, self).save_existing(form,
                                                              instance,
                                                              commit=commit)
        return datafile


class ExperimentForm(forms.ModelForm):
    """
    This handles the complex experiment forms.

    All internal datasets forms are prefixed with `dataset_`, and all
    internal dataset file fields are prefixed with `file_`. These
    are parsed out of the post data and added to the form as internal
    lists.
    """
    url = forms.CharField(required=False)

    class Meta:
        model = models.Experiment
        exclude = ('authors', 'handle', 'approved', 'created_by')

    def __init__(self, data=None, files=None, auto_id='%s', prefix=None,
                 initial=None, error_class=ErrorList, label_suffix=':',
                 empty_permitted=False, instance=None, extra=0):
        self.author_experiments = []
        self.datasets = {}
        self.dataset_files = {}

        super(ExperimentForm, self).__init__(data=data,
                                             files=files,
                                             auto_id=auto_id,
                                             prefix=prefix,
                                             initial=initial,
                                             instance=instance,
                                             error_class=error_class,
                                             label_suffix=label_suffix,
                                             empty_permitted=False)

        def custom_field_cb(field):
            #if field.name == 'filename':
            #    return field.formfield(required=False)
            if field.name == 'url':
                return field.formfield(widget=Span, required=False)
            else:
                return field.formfield()

        def custom_dataset_field_cb(field):
            if field.name == 'description':
                return field.formfield(
                    widget=TextInput(attrs={'size': '80'}))
            else:
                return field.formfield()

        # initialise formsets
        if instance == None or instance.dataset_set.count() == 0:
            extra = 1
        dataset_formset = inlineformset_factory(
            models.Experiment,
            models.Dataset,
            formfield_callback=custom_dataset_field_cb,
            extra=extra, can_delete=True)

        datafile_formset = inlineformset_factory(
            models.Dataset,
            models.Dataset_File,
            formset=DataFileFormSet,
            formfield_callback=custom_field_cb,
            extra=0, can_delete=True)

        # fix up experiment form
        post_authors = self._parse_authors(data)
        self._fill_authors(post_authors)
        if instance:
            authors = instance.author_experiment_set.all()
            self.authors_experiments = [Author_Experiment(instance=a) for a
                                        in authors]
            self.initial['authors'] = ', '.join([a.author for a in authors])
            self.fields['authors'] = \
                MultiValueCommaSeparatedField([author.fields['author'] for
                                            author in self.author_experiments],
                                            widget=CommaSeparatedInput())

        # fill formsets
        self.datasets = dataset_formset(data=data,
                                        instance=instance,
                                        prefix="dataset")
        for i, df in enumerate(self.datasets.forms):
            if 'immutable' in df.initial:
                if df.initial['immutable']:
                    df.fields['description'].widget.attrs['readonly'] = True
                    df.fields['description'].editable = False
                    df.fields['immutable'].editable = False
                    df.fields['immutable'].widget.attrs['readonly'] = True

            self.dataset_files[i] = datafile_formset(data=data,
                                         instance=df.instance,
                                         prefix="ds-%s-datafile" % i)

    def _parse_authors(self, data=None):
        """
        create a dictionary containing each of the sub form types.
        """
        authors = []
        if not data:
            return authors
        if 'authors' in data:
            authors = [a.strip() for a in
                       data.get('authors').split(',')]
        return authors

    def _fill_authors(self, authors):
        if self.instance:
            o_author_experiments = \
                self.instance.author_experiment_set.all()
        else:
            o_author_experiments = []
        for num, author in enumerate(authors):
            try:
                o_ae = o_author_experiments[num]
            except IndexError:
                o_ae = models.Author_Experiment()
                o_ae.experiment = self.instance
            f = Author_Experiment(data={'author': author,
                                        'order': num},
                                  instance=o_ae)
            self.author_experiments.append(f)

        self.fields['authors'] = \
            MultiValueCommaSeparatedField([author.fields['author'] for
                                        author in self.author_experiments],
                                        widget=CommaSeparatedInput())

    def get_dataset_files(self, number):
        """
        Return a list of datafiles from a dataset

        :param number: the dataset number as identified in the form.
        :type number: integer
        :rtype: list of :class:`~tardis.tardis_portal.models.Dataset_File`
        """
        if number in self.dataset_files:
            return self.dataset_files[number]
        return []

    def get_datasets(self):
        """
        Return a tuple of datasets and associated dataset files.

        :rtype: tuple containing
         a :class:`~tardis.tardis_portal.models.Dataset`and a
         list of :class:`~tardis.tardis_portal.models.Dataset_File`
        """
        for number, form in enumerate(self.datasets.forms):
            yield (form, self.get_dataset_files(number))

    def save(self, commit=True):
        # remove m2m field before saving
        del self.cleaned_data['authors']

        experiment = super(ExperimentForm, self).save(commit)

        authors = []
        author_experiments = []
        datasets = []
        dataset_files = []

        for ae in self.author_experiments:
            ae.instance.experiment = ae.instance.experiment
            o_ae = ae.save(commit=commit)
            author_experiments.append(o_ae)
        for key, dataset in enumerate(self.datasets.forms):
            if dataset not in self.datasets.deleted_forms:
                # XXX for some random reason the link between
                # the instance needs
                # to be reinitialised
                dataset.instance.experiment = experiment
                o_dataset = dataset.save(commit)
                datasets.append(o_dataset)
                # save any datafiles if the data set has any
                mutable = True
                if 'immutable' in dataset.initial:
                    if dataset.initial['immutable']:
                        mutable = False

                if self.dataset_files[key] and mutable:
                    o_df = self.dataset_files[key].save(commit)
                    dataset_files += o_df

        if hasattr(self.datasets, 'deleted_forms'):
            for ds in self.datasets.deleted_forms:
                if not ds.instance.immutable:
                    ds.instance.delete()

        if hasattr(self.dataset_files, 'deleted_forms'):
            for df in self.dataset_files.deleted_forms:
                if not ds.instance.immutable:
                    df.instance.delete()

        return FullExperimentModel({'experiment': experiment,
                                    'author_experiments': author_experiments,
                                    'authors': authors,
                                    'datasets': datasets,
                                    'dataset_files': dataset_files})

    def is_valid(self):
        """
        Test the validity of the form, the form may be invalid even if the
        error attribute has no contents. This is because the returnd value
        is dependent on the validity of the nested forms.

        This validity also takes into account forign keys that might be
        dependent on an unsaved model.

        :rtype: bool
        """
        if self.is_bound and bool(self.errors):
            return not bool(self.errors)

        # TODO since this is a compound field, this should merge the errors
        for ae in self.author_experiments:
            for name, error in ae.errors.items():
                if isinstance(ae.fields[name], ModelChoiceField):
                    continue
                if ae.is_bound and bool(ae.errors[name]):
                    return False

        for dataset, files in self.get_datasets():
            for name, error in dataset.errors.items():
                if isinstance(dataset.fields[name], ModelChoiceField):
                    continue
                if dataset.is_bound and bool(dataset.errors[name]):
                    return False
        return True


def createSearchDatafileForm(searchQueryType):

    from errors import UnsupportedSearchQueryTypeError
    from tardis.tardis_portal.models import ParameterName

    parameterNames = None

    if searchQueryType in models.Schema.getSubTypes():
        parameterNames = \
            ParameterName.objects.filter(
            schema__namespace__in=models.Schema.getNamespaces(
            models.Schema.DATAFILE, searchQueryType) +
            models.Schema.getNamespaces(models.Schema.DATASET,
            searchQueryType), is_searchable='True')

        fields = {}

        fields['filename'] = forms.CharField(label='Filename',
                max_length=100, required=False)
        fields['type'] = forms.CharField(widget=forms.HiddenInput,
                initial=searchQueryType)

        for parameterName in parameterNames:
            fieldName = parameterName.getUniqueShortName()
            if parameterName.data_type == ParameterName.NUMERIC:
                if parameterName.comparison_type \
                    == ParameterName.RANGE_COMPARISON:
                    fields[fieldName + 'From'] = \
                        forms.DecimalField(label=parameterName.full_name
                            + ' From', required=False)
                    fields[fieldName + 'To'] = \
                        forms.DecimalField(label=parameterName.full_name
                            + ' To', required=False)
                else:
                    # note that we'll also ignore the choices text box entry
                    # even if it's filled if the parameter is of numeric type
                    # TODO: decide if we are to raise an exception if
                    #       parameterName.choices is not empty
                    fields[fieldName] = \
                        forms.DecimalField(label=parameterName.full_name,
                            required=False)
            else:  # parameter is a string
                if parameterName.choices != '':
                    fields[fieldName] = \
                        forms.CharField(label=parameterName.full_name,
                        widget=forms.Select(choices=__getParameterChoices(
                        parameterName.choices)), required=False)
                else:
                    fields[fieldName] = \
                        forms.CharField(label=parameterName.full_name,
                        max_length=255, required=False)

        return type('SearchDatafileForm', (forms.BaseForm, ),
                    {'base_fields': fields})
    else:
        raise UnsupportedSearchQueryTypeError(
            "'%s' search query type is currently unsupported" %
            (searchQueryType, ))


def createSearchExperimentForm():

    from django.forms.extras.widgets import SelectDateWidget
    from tardis.tardis_portal.models import ParameterName

    fields = {}

    fields['title'] = forms.CharField(label='Title',
            max_length=20, required=False)
    fields['description'] = forms.CharField(label='Experiment Description',
            max_length=20, required=False)
    fields['institutionName'] = forms.CharField(label='Institution Name',
            max_length=20, required=False)
    fields['creator'] = forms.CharField(label='Author\'s Name',
            max_length=20, required=False)
    fields['date'] = forms.DateTimeField(label='Experiment Date',
            widget=SelectDateWidget(), required=False)

    fieldsets = [('main fields', {'fields': ['title', 'description', 'institutionName', 'creator', 'date']})] 

    schemaAndFieldLists = []

    experimentSchemata = models.Schema.objects.filter(type=models.Schema.EXPERIMENT)
    for schema in experimentSchemata:
        searchableParameterNames = \
            schema.parametername_set.filter(is_searchable=True)
        fieldNames = []
        schemaAndFieldLists.append((schema, fieldNames))
        for parameterName in searchableParameterNames:
            fieldName = parameterName.getUniqueShortName()
            if parameterName.data_type == ParameterName.NUMERIC:
                if parameterName.comparison_type \
                    == ParameterName.RANGE_COMPARISON:
                    fields[fieldName + 'From'] = \
                        forms.DecimalField(label=parameterName.full_name
                            + ' From', required=False)
                    fields[fieldName + 'To'] = \
                        forms.DecimalField(label=parameterName.full_name
                            + ' To', required=False)
                    fieldNames.append(fieldName + 'From')
                    fieldNames.append(fieldName + 'To')
                else:
                    # note that we'll also ignore the choices text box entry
                    # even if it's filled if the parameter is of numeric type
                    # TODO: decide if we are to raise an exception if
                    #       parameterName.choices is not empty
                    fields[fieldName] = \
                        forms.DecimalField(label=parameterName.full_name,
                            required=False)
                    fieldNames.append(fieldName)
            else:  # parameter is a string
                if parameterName.choices != '':
                    fields[fieldName] = \
                        forms.CharField(label=parameterName.full_name,
                        widget=forms.Select(choices=__getParameterChoices(
                        parameterName.choices)), required=False)
                else:
                    fields[fieldName] = \
                        forms.CharField(label=parameterName.full_name,
                        max_length=255, required=False)
                fieldNames.append(fieldName)


    for schema, fieldlist in schemaAndFieldLists:
        name = schema.name if schema.name != None else 'No schema name'
        if fieldlist:
            fieldsets.append((name, {'fields': fieldlist}))

    return type('SearchExperimentForm', (formutils.BetterBaseForm, forms.BaseForm, ),
                    {'base_fields': fields, 'base_fieldsets': fieldsets,
                     'base_row_attrs': {}})


def __getParameterChoices(choicesString):
    """Handle the choices string in this format:
    '(hello:hi how are you), (yes:i am here), (no:joe)'

    Note that this parser is very strict and is not smart enough to handle
    any extra unknown characters that the user might put in the choices
    textbox.

    """

    import string
    import re
    paramChoices = ()

    # we'll always add '-' as the default value for a dropdown menu just
    # incase the user doesn't specify a value they'd like to search for
    paramChoices += (('-', '-'),)
    dropDownEntryPattern = re.compile(r'\((.*):(.*)\)')

    dropDownEntryStrings = string.split(choicesString, ',')
    for dropDownEntry in dropDownEntryStrings:
        dropDownEntry = string.strip(dropDownEntry)
        (key, value) = dropDownEntryPattern.search(dropDownEntry).groups()
        paramChoices += ((str(key), str(value)),)

    return paramChoices


def createSearchDatafileSelectionForm(initial=None):

    supportedDatafileSearches = (('-', 'Datafile'),)
    for key in models.Schema.getSubTypes():
        supportedDatafileSearches += ((key, key.upper()),)

    fields = {}
    fields['type'] = \
        forms.CharField(label='type',
        widget=forms.Select(choices=supportedDatafileSearches),
        required=False, initial=initial)
    fields['type'].widget.attrs['class'] = 'searchdropdown'
    return type('DatafileSelectionForm', (forms.BaseForm, ),
                    {'base_fields': fields})


class NoInput(forms.Widget):

    def render(self, name, value, attrs=None):
        from django.utils.safestring import mark_safe
        return mark_safe(value)


class StaticField(forms.Field):

    widget = NoInput

    def clean(self, value):
        return


def create_parameterset_edit_form(
    parameterset,
    request=None):

    from tardis.tardis_portal.models import ParameterName

    # if POST data to save
    if request:
        from django.utils.datastructures import SortedDict
        fields = SortedDict()

        for key, value in sorted(request.POST.iteritems()):

            x = 1

            stripped_key = key.replace('_s47_', '/')
            stripped_key = stripped_key.rpartition('__')[0]

            parameter_name = ParameterName.objects.get(
                schema=parameterset.schema,
                name=stripped_key)

            units = ""
            if parameter_name.units:
                units = " (" + parameter_name.units + ")"
                # if not valid, spit back as exact
                if parameter_name.isNumeric():
                    fields[key] = \
                        forms.DecimalField(label=parameter_name.full_name + units,
                                           required=False,
                                           initial=value)
                elif parameter_name.isLongString():
                    fields[key] = \
                        forms.CharField(widget=forms.Textarea, label=parameter_name.full_name + units,
                                        max_length=255, required=False,
                                        initial=value)
                else:
                    fields[key] = \
                        forms.CharField(label=parameter_name.full_name + units,
                                        max_length=255, required=False,
                                        initial=value)

        return type('DynamicForm', (forms.BaseForm, ), {'base_fields': fields})

    else:
        from django.utils.datastructures import SortedDict
        fields = SortedDict()
        psm = ParameterSetManager(parameterset=parameterset)

        for dfp in psm.parameters:

            x = 1

            form_id = dfp.name.name + "__" + str(x)

            while form_id in fields:
                x = x + 1
                form_id = dfp.name.name + "__" + str(x)

            units = ""
            if dfp.name.units:
                units = " (" + dfp.name.units + ")"

            form_id = form_id.replace('/', '_s47_')

            if dfp.name.isNumeric():
                fields[form_id] = \
                    forms.DecimalField(label=dfp.name.full_name + units,
                                       required=False,
                                       initial=dfp.numerical_value)
            elif dfp.name.isLongString():
                fields[form_id] = \
                    forms.CharField(widget=forms.Textarea, label=dfp.name.full_name + units,
                                    max_length=255,
                                    required=False,
                                    initial=dfp.string_value)
                
            else:
                fields[form_id] = \
                    forms.CharField(label=dfp.name.full_name + units,
                                    max_length=255,
                                    required=False,
                                    initial=dfp.string_value)

            if dfp.name.immutable or dfp.name.schema.immutable:
                fields[form_id].widget.attrs['readonly'] = True
                fields[form_id].label = \
                    fields[form_id].label + " (read only)"

        return type('DynamicForm', (forms.BaseForm, ),
                    {'base_fields': fields})


def save_datafile_edit_form(parameterset, request):

    psm = ParameterSetManager(parameterset=parameterset)

    psm.delete_all_params()

    for key, value in sorted(request.POST.iteritems()):
        if value:
            stripped_key = key.replace('_s47_', '/')
            stripped_key = stripped_key.rpartition('__')[0]

            psm.new_param(stripped_key, value)


def create_datafile_add_form(
    schema, parentObject,
    request=None):

    from tardis.tardis_portal.models import ParameterName

    # if POST data to save
    if request:
        from django.utils.datastructures import SortedDict
        fields = SortedDict()

        for key, value in sorted(request.POST.iteritems()):

            x = 1

            stripped_key = key.replace('_s47_', '/')
            stripped_key = stripped_key.rpartition('__')[0]

            parameter_name = ParameterName.objects.get(
                schema__namespace=schema,
                name=stripped_key)

            if parameter_name.immutable == False:
                units = ""
                if parameter_name.units:
                    units = " (" + parameter_name.units + ")"

<<<<<<< HEAD
            # if not valid, spit back as exact
            if parameter_name.isNumeric():
                fields[key] = \
                    forms.DecimalField(label=parameter_name.full_name + units,
                                       required=False,
                                       initial=value,
                                       )
            elif parameter_name.isLongString():
                fields[key] = forms.CharField(widget=forms.Textarea, label=parameter_name.full_name + units, max_length=255, required=False, initial=value)
            else:
                fields[key] = \
                    forms.CharField(label=parameter_name.full_name + units,
                                    max_length=255, required=False,
                                    initial=value,
                                    )
=======
                # if not valid, spit back as exact
                if parameter_name.isNumeric():
                    fields[key] = \
                        forms.DecimalField(label=parameter_name.full_name + units,
                                           required=False,
                                           initial=value,
                                           )
                elif parameter_name.isLongString():
                    fields[key] = forms.CharField(widget=forms.Textarea, label=parameter_name.full_name + units, max_length=255, required=False, initial=value)
                else:
                    fields[key] = \
                        forms.CharField(label=parameter_name.full_name + units,
                                        max_length=255, required=False,
                                        initial=value,
                                        )
>>>>>>> 4f65bc5b

        return type('DynamicForm', (forms.BaseForm, ), {'base_fields': fields})

    else:
        from django.utils.datastructures import SortedDict
        fields = SortedDict()

        parameternames = ParameterName.objects.filter(
            schema__namespace=schema,
            immutable=False).order_by('name')

        for dfp in parameternames:

            x = 1

            form_id = dfp.name + "__" + str(x)

            while form_id in fields:
                x = x + 1
                form_id = dfp.name + "__" + str(x)

            units = ""
            if dfp.units:
                units = " (" + dfp.units + ")"

            form_id = form_id.replace('/', '_s47_')

            if dfp.isNumeric():
                fields[form_id] = \
                forms.DecimalField(label=dfp.full_name + units,
                required=False)
            elif dfp.isLongString():
                fields[form_id] = forms.CharField(label=dfp.full_name + units, widget=forms.Textarea, required=False, max_length=255)
            else:
                fields[form_id] = \
                forms.CharField(label=dfp.full_name + units,
                max_length=255, required=False)

        return type('DynamicForm', (forms.BaseForm, ),
            {'base_fields': fields})


def save_datafile_add_form(schema, parentObject, request):

    psm = ParameterSetManager(schema=schema,
        parentObject=parentObject)

    for key, value in sorted(request.POST.iteritems()):
        if value:
            stripped_key = key.replace('_s47_', '/')
            stripped_key = stripped_key.rpartition('__')[0]

            psm.new_param(stripped_key, value)

class RawSearchForm(SearchForm):
    
    def search(self):
        query = self.cleaned_data['q']
        # NOTE: end_offset = 1 is just a quick hack way to stop haystack getting lots of search
        # results even though we dont need them. Fix this to properly set rows=0
        sqs = self.searchqueryset.facet('experiment_id_stored').raw_search(query, end_offset=1)
        if self.load_all:
            sqs = sqs.load_all()

        return sqs<|MERGE_RESOLUTION|>--- conflicted
+++ resolved
@@ -217,11 +217,7 @@
         label='Authentication Method')
     read = forms.BooleanField(label='Read access', required=False, initial=True)
     read.widget.attrs['class'] = 'canRead'
-<<<<<<< HEAD
-    write = forms.BooleanField(label='EDIT', required=False)
-=======
     write = forms.BooleanField(label='Edit access', required=False)
->>>>>>> 4f65bc5b
     write.widget.attrs['class'] = 'canWrite'
     delete = forms.BooleanField(label='', required=False,
                                    widget=forms.HiddenInput)
@@ -243,11 +239,7 @@
     read.widget.attrs['class'] = 'canRead'
     write = forms.BooleanField(label='EDIT', required=False)
     write.widget.attrs['class'] = 'canWrite'
-<<<<<<< HEAD
-    delete = forms.BooleanField(label='', required=False,
-=======
     delete = forms.BooleanField(label='DELETE', required=False,
->>>>>>> 4f65bc5b
                                    widget=forms.HiddenInput)
     delete.widget.attrs['class'] = 'canDelete'
 
@@ -983,23 +975,6 @@
                 if parameter_name.units:
                     units = " (" + parameter_name.units + ")"
 
-<<<<<<< HEAD
-            # if not valid, spit back as exact
-            if parameter_name.isNumeric():
-                fields[key] = \
-                    forms.DecimalField(label=parameter_name.full_name + units,
-                                       required=False,
-                                       initial=value,
-                                       )
-            elif parameter_name.isLongString():
-                fields[key] = forms.CharField(widget=forms.Textarea, label=parameter_name.full_name + units, max_length=255, required=False, initial=value)
-            else:
-                fields[key] = \
-                    forms.CharField(label=parameter_name.full_name + units,
-                                    max_length=255, required=False,
-                                    initial=value,
-                                    )
-=======
                 # if not valid, spit back as exact
                 if parameter_name.isNumeric():
                     fields[key] = \
@@ -1015,7 +990,6 @@
                                         max_length=255, required=False,
                                         initial=value,
                                         )
->>>>>>> 4f65bc5b
 
         return type('DynamicForm', (forms.BaseForm, ), {'base_fields': fields})
 
