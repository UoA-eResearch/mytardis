# -*- coding: utf-8 -*-

#
# Copyright (c) 2010-2011, Monash e-Research Centre
#   (Monash University, Australia)
# Copyright (c) 2010-2011, VeRSI Consortium
#   (Victorian eResearch Strategic Initiative, Australia)
# All rights reserved.
# Redistribution and use in source and binary forms, with or without
# modification, are permitted provided that the following conditions are met:
#
#    *  Redistributions of source code must retain the above copyright
#       notice, this list of conditions and the following disclaimer.
#    *  Redistributions in binary form must reproduce the above copyright
#       notice, this list of conditions and the following disclaimer in the
#       documentation and/or other materials provided with the distribution.
#    *  Neither the name of the VeRSI, the VeRSI Consortium members, nor the
#       names of its contributors may be used to endorse or promote products
#       derived from this software without specific prior written permission.
#
# THIS SOFTWARE IS PROVIDED BY THE REGENTS AND CONTRIBUTORS ``AS IS'' AND ANY
# EXPRESS OR IMPLIED WARRANTIES, INCLUDING, BUT NOT LIMITED TO, THE IMPLIED
# WARRANTIES OF MERCHANTABILITY AND FITNESS FOR A PARTICULAR PURPOSE ARE
# DISCLAIMED. IN NO EVENT SHALL THE REGENTS AND CONTRIBUTORS BE LIABLE FOR ANY
# DIRECT, INDIRECT, INCIDENTAL, SPECIAL, EXEMPLARY, OR CONSEQUENTIAL DAMAGES
# (INCLUDING, BUT NOT LIMITED TO, PROCUREMENT OF SUBSTITUTE GOODS OR SERVICES;
# LOSS OF USE, DATA, OR PROFITS; OR BUSINESS INTERRUPTION) HOWEVER CAUSED AND
# ON ANY THEORY OF LIABILITY, WHETHER IN CONTRACT, STRICT LIABILITY, OR TORT
# (INCLUDING NEGLIGENCE OR OTHERWISE) ARISING IN ANY WAY OUT OF THE USE OF THIS
# SOFTWARE, EVEN IF ADVISED OF THE POSSIBILITY OF SUCH DAMAGE.
#

'''
forms module

.. moduleauthor::  Gerson Galang <gerson.galang@versi.edu.au>

'''
import logging
import re

from collections import OrderedDict
from collections import UserDict

from django import forms
from django.contrib.sites.shortcuts import get_current_site
from django.forms import ValidationError
from django.forms.utils import ErrorList
from django.forms.models import ModelChoiceField
from django.forms.widgets import HiddenInput
from django.forms import ModelForm
from django.conf import settings
from django.db import transaction
from django.contrib.auth.models import User
from django.utils.translation import ugettext_lazy as _
from django.contrib.auth.forms import AuthenticationForm

from registration.models import RegistrationProfile

from . import models
from .fields import MultiValueCommaSeparatedField
from .widgets import CommaSeparatedInput
from .models import UserAuthentication, Experiment, License
from .auth.localdb_auth \
    import auth_key as locabdb_auth_key

from .ParameterSetManager import ParameterSetManager

logger = logging.getLogger(__name__)


def getAuthMethodChoices():
    authMethodChoices = ()
    for authMethods in settings.AUTH_PROVIDERS:
        authMethodChoices += ((authMethods[0], authMethods[1]),)
    return authMethodChoices


attrs_dict = {'class': 'required'}


class LoginForm(AuthenticationForm):
    # authMethod = forms.CharField()

    def __init__(self, *args, **kwargs):
        super().__init__(*args, **kwargs)
        self.fields['username'] = forms.CharField(required=True,
                                                  label="Username",
                                                  max_length=75)


class RegistrationForm(forms.Form):
    """
    Form for registering a new user account.

    Validates that the requested username is not already in use, and
    requires the password to be entered twice to catch typos.

    Subclasses should feel free to add any additional validation they
    need, but should avoid defining a ``save()`` method -- the actual
    saving of collected user data is delegated to the active
    registration backend.

    """

    username = forms.RegexField(
        regex=r'^[\w\.]+$',
        max_length=30,
        widget=forms.TextInput(attrs=attrs_dict),
        label=_("Username"),
        error_messages={'invalid':
                        _("This value must contain only letters, \
                        numbers and underscores.")})
    email = forms.EmailField(widget=forms.TextInput(attrs=dict(attrs_dict,
                                                               maxlength=75)),
                             label=_("Email address"))

    password1 = forms.CharField(
        widget=forms.PasswordInput(attrs=attrs_dict, render_value=False),
        label=_("Password"))

    password2 = forms.CharField(
        widget=forms.PasswordInput(attrs=attrs_dict, render_value=False),
        label=_("Password (again)"))

    def clean_username(self):
        """
        Validate that the username is alphanumeric and is not already
        in use.

        """
        username = '%s' % self.cleaned_data['username']

        try:
            User.objects.get(username__iexact=username)
        except User.DoesNotExist:
            return username
        raise forms.ValidationError(
            _("A user with that username already exists."))

    def clean(self):
        """
        Verifiy that the values entered into the two password fields
        match. Note that an error here will end up in
        ``non_field_errors()`` because it doesn't apply to a single
        field.

        """
        if 'password1' in self.cleaned_data and \
                'password2' in self.cleaned_data:
            if self.cleaned_data['password1'] != \
                    self.cleaned_data['password2']:
                raise forms.ValidationError(
                    _("The two password fields didn't match."))

        return self.cleaned_data

    @transaction.atomic
    def save(self, profile_callback=None):
        user = RegistrationProfile.objects.create_inactive_user(
            site=get_current_site(None),
            username=self.cleaned_data['username'],
            password=self.cleaned_data['password1'],
            email=self.cleaned_data['email'])

        authentication = UserAuthentication(
            userProfile=user.userprofile,
            username=self.cleaned_data['username'],
            authenticationMethod=locabdb_auth_key)
        authentication.save()

        return user


class AddUserPermissionsForm(forms.Form):

    entered_user = forms.CharField(
        label='User', required=False, max_length=100)
    autocomp_user = forms.CharField(
        label='', required=False, max_length=100, widget=forms.HiddenInput)
    authMethod = forms.CharField(
        required=True, widget=forms.Select(choices=getAuthMethodChoices()),
        label='Authentication Method')
    read = forms.BooleanField(
        label='Read access', required=False, initial=True)
    read.widget.attrs['class'] = 'canRead'
    download = forms.BooleanField(label='Download access', required=False)
    download.widget.attrs['class'] = 'canDownload'
    write = forms.BooleanField(label='Edit access', required=False)
    write.widget.attrs['class'] = 'canWrite'
    delete = forms.BooleanField(label='', required=False,
                                widget=forms.HiddenInput)
    delete.widget.attrs['class'] = 'canDelete'
    sensitive = forms.BooleanField(label='Sensitive', required=False,
                                widget=forms.HiddenInput)
    sensitive.widget.attrs['class'] = 'canSensitive'

class ManageGroupPermissionsForm(forms.Form):

    authMethod = forms.CharField(
        required=True,
        widget=forms.Select(choices=getAuthMethodChoices()),
        label='Authentication Method')
    adduser = forms.CharField(label='User', required=False, max_length=100)
    adduser.widget.attrs['class'] = 'usersuggest'
    admin = forms.BooleanField(
        label='Group Admin', required=False, initial=False)
    admin.widget.attrs['class'] = 'isAdmin'


class CreateUserPermissionsForm(RegistrationForm):
    authMethod = forms.CharField(
        required=True,
        widget=forms.Select(choices=getAuthMethodChoices()),
        label='Authentication Method')


def createLinkedUserAuthenticationForm(authMethods):
    """Create a LinkedUserAuthenticationForm and use the contents of
    authMethods to the list of options in the dropdown menu for
    authenticationMethod.

    """
    _authenticationMethodChoices = ()
    for authMethodKey in authMethods.keys():
        _authenticationMethodChoices += (
            (authMethodKey, authMethods[authMethodKey]), )

    fields = {}
    fields['authenticationMethod'] = forms.CharField(
        label='Authentication Method',
        widget=forms.Select(choices=_authenticationMethodChoices),
        required=True)
    fields['username'] = forms.CharField(
        label='Username', max_length=75, required=True)
    fields['password'] = forms.CharField(
        required=True, widget=forms.PasswordInput(),
        label='Password')

    return type('LinkedUserAuthenticationForm', (forms.BaseForm, ),
                {'base_fields': fields})


class ImportParamsForm(forms.Form):

    username = forms.CharField(max_length=400, required=True)
    password = forms.CharField(max_length=400, required=True)
    params = forms.FileField()


class RegisterExperimentForm(forms.Form):

    username = forms.CharField(max_length=400, required=True)
    password = forms.CharField(max_length=400, required=True)
    xmldata = forms.FileField(required=False)
    xml_filename = forms.CharField(max_length=400, required=False)
    experiment_owner = forms.CharField(max_length=400, required=False)
    originid = forms.CharField(max_length=400, required=False)
    from_url = forms.CharField(max_length=400, required=False)


class DatasetForm(forms.ModelForm):

    description = forms.CharField()

    class Meta:
        model = models.Dataset
        fields = [
            'description',
            'dataset_id',
            'directory',
            'instrument',
            'embargo_until',
        ]

class ProjectForm(forms.ModelForm):

    name = forms.CharField()

    class Meta:
        model = models.Project
        fields = [
            'name',
            'raid',
            'description',
            'lead_researcher',
            'embargo_until',
            ]

class ExperimentAuthor(forms.ModelForm):

    class Meta:
        model = models.ExperimentAuthor
        fields = [
            'author',
            'institution',
            'email',
            'order',
            'url',
        ]


class ExperimentForm(forms.ModelForm):
    """
    This handles the complex experiment forms.

    All internal datasets forms are prefixed with `dataset_`, and all
    internal dataset file fields are prefixed with `file_`. These
    are parsed out of the post data and added to the form as internal
    lists.
    """
    url = forms.CharField(required=False)

    class Meta:
        model = models.Experiment
        fields = ('title',
                  'description',
                  'raid',
<<<<<<< HEAD
=======
                  'project_id',
>>>>>>> 0c2363a8
                  'embargo_until',)

    class FullExperiment(UserDict):
        """
        This is a dict wrapper that store the values returned from
        the :func:`tardis.tardis_portal.forms.ExperimentForm.save` function.
        It provides a convience method for saving the model objects.
        """

        def save_m2m(self):
            """
            {'experiment': experiment,
            'experiment_authors': experiment_authors,
            'authors': authors,
            'datasets': datasets,
            'datafiles': datafiles}
            """
            self.data['experiment'].save()
            for ae in self.data['experiment_authors']:
                ae.experiment = self.data['experiment']
                ae.save()

    def __init__(self, data=None, files=None, auto_id='%s', prefix=None,
                 initial=None, error_class=ErrorList, label_suffix=':',
                 empty_permitted=False, instance=None, extra=0):

        super().__init__(data=data,
                         files=files,
                         auto_id=auto_id,
                         prefix=prefix,
                         initial=initial,
                         instance=instance,
                         error_class=error_class,
                         label_suffix=label_suffix,
                         empty_permitted=False)

        # fix up experiment form
        if instance and not data:
            authors = instance.experimentauthor_set.all()
            self.initial['authors'] = ', '.join(
                [self._format_author(a) for a in authors])

        self.experiment_authors = []

        if data:
            self._update_authors(data)

        self.fields['authors'] = MultiValueCommaSeparatedField(
            [author.fields['author'] for author in self.experiment_authors],
            widget=CommaSeparatedInput(attrs={
                'placeholder': "eg. Howard W. Florey, Brian Schmidt " +
                "(http://nla.gov.au/nla.party-1480342)"}),
            help_text="Comma-separated authors and optional emails/URLs")

    def _format_author(self, author):
        if author.email or author.url:
            author_contacts = [author.email, author.url]
            return "%s (%s)" % (author.author,
                                ', '.join([c for c in author_contacts if c]))
        return author.author

    def _parse_authors(self, data):
        """
        create a dictionary containing each of the sub form types.
        """
        if 'authors' not in data:
            return []

        def build_dict(order, author_str):
            author_str = author_str.strip()
            res = {'order': order}
            # check for email (contains @ sign and one dot after)
            email_match = re.match('([^\(]+)\(([^@]+@[^@]+\.[^@]+)\)',
                                   author_str)
            if email_match:
                try:
                    author_str, email = email_match.group(1, 2)
                    # Check that it really is a URL
                    email = ExperimentAuthor().fields['email'].clean(email)
                    res['email'] = email
                except ValidationError:
                    pass
            # check for url (any non zero string)
            url_match = re.match('([^\(]+)\(([^\)]+)\)', author_str)
            if url_match:
                try:
                    author_str, url = url_match.group(1, 2)
                    # Check that it really is a URL
                    url = ExperimentAuthor().fields['url'].clean(url)
                    res['url'] = url
                except ValidationError:
                    pass
            res['author'] = author_str.strip()
            return res

        return [build_dict(i, a)
                for i, a in enumerate(data.get('authors').split(','))]

    def _update_authors(self, data):
        # For each author in the POST in a position
        for author_data in self._parse_authors(data):
            try:
                # Get the current author for that position
                o_ae = self.experiment_authors[author_data['order']]
                # Update the author form for that position with the new author_data
                self.experiment_authors[author_data['order']] = \
                    ExperimentAuthor(data=author_data,
                                     instance=o_ae.instance)
            except IndexError:
                # Or create an author for that position
                o_ae = ExperimentAuthor(data=author_data,
                                        instance=models.ExperimentAuthor())
                self.experiment_authors.append(o_ae)

    def save(self, commit=True):
        # remove m2m field before saving
        del self.cleaned_data['authors']

        # fix up experiment form
        if self.instance:
            authors = self.instance.experimentauthor_set.all()
            for author in authors:
                author.delete()

        experiment = super().save(commit)

        authors = []
        experiment_authors = []

        for ae in self.experiment_authors:
            o_ae = ae.save(commit=commit)
            experiment_authors.append(o_ae)

        return self.FullExperiment({'experiment': experiment,
                                    'experiment_authors': experiment_authors,
                                    'authors': authors})

    def is_valid(self):
        """
        Test the validity of the form, the form may be invalid even if the
        error attribute has no contents. This is because the returnd value
        is dependent on the validity of the nested forms.

        This validity also takes into account forign keys that might be
        dependent on an unsaved model.

        :return: validity
        :rtype: bool
        """
        if self.is_bound and bool(self.errors):
            return not bool(self.errors)

        # TODO since this is a compound field, this should merge the errors
        for ae in self.experiment_authors:
            for name, error in ae.errors.items():
                if isinstance(ae.fields[name], ModelChoiceField):
                    continue
                if ae.is_bound and bool(ae.errors[name]):
                    return False
        return True


def __getParameterChoices(choicesString):
    """Handle the choices string in this format:
    '(hello:hi how are you), (yes:i am here), (no:joe)'

    Note that this parser is very strict and is not smart enough to handle
    any extra unknown characters that the user might put in the choices
    textbox.

    """
    paramChoices = ()

    # we'll always add '-' as the default value for a dropdown menu just
    # incase the user doesn't specify a value they'd like to search for
    paramChoices += (('-', '-'),)
    dropDownEntryPattern = re.compile(r'\((.*):(.*)\)')

    dropDownEntryStrings = choicesString.split(',')
    for dropDownEntry in dropDownEntryStrings:
        dropDownEntry = dropDownEntry.strip()
        (key, value) = dropDownEntryPattern.search(dropDownEntry).groups()
        paramChoices += ((str(key), str(value)),)

    return paramChoices


class NoInput(forms.Widget):

    def render(self, name, value, attrs=None):
        from django.utils.safestring import mark_safe
        return mark_safe(value)


class StaticField(forms.Field):

    widget = NoInput

    def clean(self, value):
        return


def create_parameterset_edit_form(parameterset, request=None):

    from .models import ParameterName

    # if POST data to save
    if request:
        fields = OrderedDict()

        for key, value in sorted(request.POST.items()):

            x = 1
            stripped_key = key.replace('_s47_', '/')
            stripped_key = stripped_key.rpartition('__')[0]

            parameter_name = ParameterName.objects.get(
                schema=parameterset.schema,
                name=stripped_key)

            units = ""
            if parameter_name.units:
                units = " (" + parameter_name.units + ")"
                # if not valid, spit back as exact
                if parameter_name.isNumeric():
                    fields[key] = \
                        forms.DecimalField(label=parameter_name.full_name + units,
                                           required=False,
                                           initial=value)
                elif parameter_name.isLongString():
                    fields[key] = \
                        forms.CharField(widget=forms.Textarea, label=parameter_name.full_name + units,
                                        max_length=255, required=False,
                                        initial=value)
                else:
                    fields[key] = \
                        forms.CharField(label=parameter_name.full_name + units,
                                        max_length=255, required=False,
                                        initial=value)

        return type('DynamicForm', (forms.BaseForm, ), {'base_fields': fields})

    fields = OrderedDict()
    psm = ParameterSetManager(parameterset=parameterset)

    for dfp in psm.parameters:

        x = 1
        form_id = dfp.name.name + "__" + str(x)

        while form_id in fields:
            x = x + 1
            form_id = dfp.name.name + "__" + str(x)

        units = ""
        if dfp.name.units:
            units = " (" + dfp.name.units + ")"

        form_id = form_id.replace('/', '_s47_')
        if dfp.name.isNumeric():
            fields[form_id] = \
                forms.DecimalField(label=dfp.name.full_name + units,
                                   required=False,
                                   initial=dfp.numerical_value)
        elif dfp.name.isLongString():
            fields[form_id] = \
                forms.CharField(widget=forms.Textarea, label=dfp.name.full_name + units,
                                max_length=255,
                                required=False,
                                initial=dfp.string_value)

        else:
            fields[form_id] = \
                forms.CharField(label=dfp.name.full_name + units,
                                max_length=255,
                                required=False,
                                initial=dfp.string_value)

        if dfp.name.immutable or dfp.name.schema.immutable:
            fields[form_id].widget.attrs['readonly'] = True
            fields[form_id].label = \
                fields[form_id].label + " (read only)"

    return type('DynamicForm', (forms.BaseForm, ),
                {'base_fields': fields})


def save_parameter_edit_form(parameterset, request):

    psm = ParameterSetManager(parameterset=parameterset)
    psm.delete_all_params()

    for key, value in sorted(request.POST.items()):
        if value:
            stripped_key = key.replace('_s47_', '/')
            stripped_key = stripped_key.rpartition('__')[0]

            psm.new_param(stripped_key, value)

    psm = ParameterSetManager(parameterset=parameterset)
    if not psm.parameters.exists():
        parameterset.delete()


def create_parameter_add_form(schema, parentObject, request=None):

    from .models import ParameterName

    # if POST data to save
    if request:
        fields = OrderedDict()

        for key, value in sorted(request.POST.items()):

            x = 1

            stripped_key = key.replace('_s47_', '/')
            stripped_key = stripped_key.rpartition('__')[0]

            parameter_name = ParameterName.objects.get(
                schema__namespace=schema,
                name=stripped_key)

            if parameter_name.immutable is False:
                units = ""
                if parameter_name.units:
                    units = " (" + parameter_name.units + ")"

                # if not valid, spit back as exact
                if parameter_name.isNumeric():
                    fields[key] = \
                        forms.DecimalField(label=parameter_name.full_name + units,
                                           required=False,
                                           initial=value,
                                           )
                elif parameter_name.isLongString():
                    fields[key] = forms.CharField(widget=forms.Textarea, label=parameter_name.full_name + units, max_length=255, required=False, initial=value)
                elif parameter_name.isDateTime():
                    fields[key] = forms.DateTimeField(label=parameter_name.full_name + units,
                                                      required=False,
                                                      initial=value)
                else:
                    fields[key] = \
                        forms.CharField(label=parameter_name.full_name + units,
                                        max_length=255, required=False,
                                        initial=value,
                                        )

        return type('DynamicForm', (forms.BaseForm, ), {'base_fields': fields})

    fields = OrderedDict()

    parameternames = ParameterName.objects.filter(
        schema__namespace=schema,
        immutable=False).order_by('name')

    for dfp in parameternames:

        x = 1

        form_id = dfp.name + "__" + str(x)

        while form_id in fields:
            x = x + 1
            form_id = dfp.name + "__" + str(x)

        units = ""
        if dfp.units:
            units = " (" + dfp.units + ")"

        form_id = form_id.replace('/', '_s47_')

        if dfp.isNumeric():
            fields[form_id] = \
            forms.DecimalField(label=dfp.full_name + units,
            required=False)
        elif dfp.isLongString():
            fields[form_id] = forms.CharField(label=dfp.full_name + units, widget=forms.Textarea, required=False, max_length=255)
        else:
            fields[form_id] = \
            forms.CharField(label=dfp.full_name + units,
            max_length=255, required=False)

    return type('DynamicForm', (forms.BaseForm, ),
                {'base_fields': fields})


def save_parameter_add_form(schema, parentObject, request):

    psm = ParameterSetManager(schema=schema,
                              parentObject=parentObject)

    for key, value in sorted(request.POST.items()):
        if value:
            stripped_key = key.replace('_s47_', '/')
            stripped_key = stripped_key.rpartition('__')[0]

            psm.new_param(stripped_key, value)


class RightsForm(ModelForm):
    """
    Form for changing public access and licence.

    """
    legal_text = forms.CharField(label="Legal Text", widget=forms.HiddenInput())

    class Meta:
        model = Experiment
        fields = ('public_access', 'license', 'legal_text')
        widgets = {
            'license': HiddenInput()
        }

    def clean(self):
        cleaned_data = super().clean()
        public_access = cleaned_data.get("public_access")
        license_ = cleaned_data.get("license")

        if license_ is None:
            # Only data which is not distributed can have no explicit licence
            suitable = not \
                Experiment.public_access_implies_distribution(public_access)
        else:
            suitable = license_ in License.get_suitable_licenses(public_access)

        if not suitable:
            raise forms.ValidationError("Selected license it not suitable " +
                                        "for public access level.")

        return cleaned_data


class ManageAccountForm(ModelForm):
    """
    Form for changing account details.

    """
    class Meta:
        model = User
        fields = ('first_name', 'last_name', 'email')<|MERGE_RESOLUTION|>--- conflicted
+++ resolved
@@ -316,10 +316,7 @@
         fields = ('title',
                   'description',
                   'raid',
-<<<<<<< HEAD
-=======
                   'project_id',
->>>>>>> 0c2363a8
                   'embargo_until',)
 
     class FullExperiment(UserDict):
