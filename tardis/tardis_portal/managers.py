"""
managers.py
.. moduleauthor::  Ulrich Felzmann <ulrich.felzmann@versi.edu.au>
.. moduleauthor::  Mike Laverick <mikelaverick@btinternet.com>

"""

from datetime import datetime

from django.conf import settings
from django.db import models
from django.core.exceptions import PermissionDenied
from django.contrib.auth.models import User, Group
from django.db.models import Prefetch


class OracleSafeManager(models.Manager):
    """
    Implements a custom manager which automatically defers the
    retreival of any TextField fields on calls to get_queryset. This
    is to avoid the known issue that 'distinct' calls on query_sets
    containing TextFields fail when Oracle is being used as the
    backend.
    """

    def get_queryset(self):
        from django.db import connection

        if connection.settings_dict["ENGINE"] == "django.db.backends.oracle":
            fields = [
                a.attname
                for a in self.model._meta.fields
                if a.db_type(connection=connection) == "NCLOB"
            ]
            return super().get_queryset().defer(*fields)
        return super().get_queryset()


class ParameterNameManager(models.Manager):
    def get_by_natural_key(self, namespace, name):
        return self.get(schema__namespace=namespace, name=name)


class SchemaManager(models.Manager):
    def get_by_natural_key(self, namespace):
        return self.get(namespace=namespace)


class SafeManager(models.Manager):
    """
    Implements a custom manager for the Experiment/Dataset/Datafile model
    which checks the authorisation rules for the requesting user first

    To make this work, the request must be passed to all class
    functions. The username and the group memberships are then
    resolved via the user.userprofile.ext_groups and user objects.

    The :py:mod:`tardis.tardis_portal.auth.AuthService` is responsible for
    filling the request.groups object.

    The "get, owned, shared, owned_and_shared, public, all" functions return
    distinct querysets of experiments/datasets/datafiles ready to be used elsewhere
    in my tardis. They invoke one or more of the underscore functions that build
    the appropriate Django query.

    The underscore functions "_query_owned, _query_owned_by_group, _query_shared,
    _query_owned_and_shared, _query_all_public" are modular queries that can be
    combined together using Django query logic, and do not call the distinct()
    Django function which normally is only called at the end of a chain of queries
    (such as in the get/owned/shared/owned_and_shared/public/all functions).

    The remaining functions are used to return various querysets of
    users/groups/tokens/acls pertaining to a given experiment/dataset/datafile.
    """

    # To ensure compatability with Oracle backends, while avoiding an additional
    # level of manager subclassing
    def get_queryset(self):
        from django.db import connection

        if connection.settings_dict["ENGINE"] == "django.db.backends.oracle":
            fields = [
                a.attname
                for a in self.model._meta.fields
                if a.db_type(connection=connection) == "NCLOB"
            ]
            return super().get_queryset().defer(*fields)
        return super().get_queryset()

    def get(self, user, obj_id):
        """
        Returns an experiment/dataset/datafile under the consideration of the
        ACL rules. Raises PermissionDenied if the user does not have access.

        :param User user: a User instance
        :param int obj_id: the ID of the exp/set/file to be edited
        :returns: Experiment/Dataset/DataFile
        :rtype: Experiment/Dataset/DataFile
        :raises PermissionDenied:
        """
        obj = super().get(pk=obj_id)
        if user.has_perm(
            "tardis_acls.view_" + self.model.get_ct(self.model).model.replace(" ", ""),
            obj,
        ):
            return obj
        raise PermissionDenied

    def owned(self, user):
        """
        Return all experiments/datasets/datafiles which are owned by a
        particular user, including those owned by a group of which the user
        is a member.
        :param User user: a User instance
        :returns: QuerySet of exp/set/files owned by user
        :rtype: QuerySet
        """
        # the user must be authenticated
        if not user.is_authenticated:
            return super().get_queryset().none()
        query = self._query_owned(user)
        for group in user.groups.all():
            query |= self._query_owned_by_group(group)
        return query.distinct()

    def shared(self, user):
        """
        Return all experiments/datasets/datafiles which are shared with a
        particular user via group membership.
        :param User user: a User instance
        :returns: QuerySet of exp/set/files shared with user
        :rtype: QuerySet
        """
        return self._query_shared(user).distinct()

    def owned_and_shared(self, user):
        """
        Return all experiments/datasets/datafiles which are either owned by or
        shared with a particular user, including those owned by a group of which
        the user is a member. This function omits publicly accessible experiments.
        :param User user: a User instance
        :returns: QuerySet of exp/set/files owned by or shared with a user
        :rtype: QuerySet
        """
        return self._query_owned_and_shared(user).distinct()

    def public(self):
        """
        Return all experiments/datasets/datafiles which are publicly available.
        :returns: QuerySet of exp/set/files that are publicly available
        :rtype: QuerySet
        """
        return self._query_all_public().distinct()

    def all(self, user):  # @ReservedAssignment
        """
        Return all experiments/datasets/datafiles that are available to a user,
        including owned, shared, and public objects.
        :param User user: a User instance
        :returns: QuerySet of all exp/set/files accessible to the user
        :rtype: QuerySet
        """
        query = self._query_all_public() | self._query_owned_and_shared(user)
        return query.distinct()

    def _query_on_acls(self, user=None, group=None, token=None, isOwner=False):
        filter_dict = {}
        exclude_dict = {}
        if self.model.get_ct(self.model).model == "project":
            from tardis.apps.projects.models import Project, ProjectACL

            OBJECT = Project
            OBJECTACL = ProjectACL
            acl_str = "projectacl"
        if self.model.get_ct(self.model).model == "experiment":
            from .models import Experiment, ExperimentACL

            OBJECT = Experiment
            OBJECTACL = ExperimentACL
            acl_str = "experimentacl"
        if self.model.get_ct(self.model).model == "dataset":
            from .models import Dataset, DatasetACL

            OBJECT = Dataset
            OBJECTACL = DatasetACL
            acl_str = "datasetacl"
        if self.model.get_ct(self.model).model == "datafile":
            from .models import DataFile, DatafileACL

            OBJECT = DataFile
            OBJECTACL = DatafileACL
            acl_str = "datafileacl"

        if not any([user, group, token, isOwner]):
            return OBJECT.objects.none()

        if user:
            related = "user"
            filter_dict[acl_str + "__user"] = user
        elif group:
            related = "group"
            filter_dict[acl_str + "__group"] = group
        elif token:
            related = "token"
            filter_dict[acl_str + "__token"] = token

        if isOwner:
            filter_dict[acl_str + "__isOwner"] = True
        else:
            filter_dict[acl_str + "__isOwner"] = False

        exclude_dict[acl_str + "__effectiveDate__gte"] = datetime.today()
        exclude_dict[acl_str + "__expiryDate__lte"] = datetime.today()

        query = (
            OBJECT.objects.prefetch_related(
                Prefetch(
                    acl_str + "_set", queryset=OBJECTACL.objects.select_related(related)
                )
            )
            .filter(**filter_dict)
            .exclude(**exclude_dict)
        )
        return query

    def _query_owned(self, user, user_id=None):
        if user_id is not None:
            user = User.objects.get(pk=user_id)
        if user.id is None:
            return super().get_queryset().none()
        query = self._query_on_acls(user=user, isOwner=True)
        return query

    def _query_owned_by_group(self, group, group_id=None):
        if group_id is not None:
            group = Group.objects.get(pk=group_id)
        if group.id is None:
            return super().get_queryset().none()
        query = self._query_on_acls(group=group, isOwner=True)
        return query

    def _query_shared(self, user):
        """
        get all shared proj/exp/set/files, not owned ones
        """
        # if the user is not authenticated, only tokens apply
        # this is almost duplicate code of end of has_perm in authorisation.py
        # should be refactored, but cannot think of good way atm
        if not user.is_authenticated:
            from .auth.token_auth import TokenGroupProvider

            query = self._query_on_acls()
            tgp = TokenGroupProvider()
            for token in tgp.getGroups(user):
                query |= self._query_on_acls(token=token)
            return query
        # for which proj/exp/set/files does the user have read access
        # based on USER permissions?
        query = self._query_on_acls(user=user)
        # for which does proj/exp/set/files does the user have read access
        # based on GROUP permissions
        for group in user.groups.all():
            query |= self._query_on_acls(group=group)
        return query

    def _query_owned_and_shared(self, user):
        query = self._query_shared(user) | self._query_owned(user)
        for group in user.groups.all():
            query |= self._query_owned_by_group(group)
        return query

    def _query_all_public(self):
        # Querying directly on the Exp/Set/File tables for public_flags scales
        # horribly with table size, so query via a PUBLIC_USER who has a read_only
        # ACL with all public objects.
        PUBLIC_USER = User.objects.get(pk=settings.PUBLIC_USER_ID)
        return self._query_on_acls(user=PUBLIC_USER)

    def owned_by_user(self, user):
        """
        Return all exps/sets/files which are owned by a particular user id

        :param User user: a User Object
        :return: QuerySet of exps/sets/files owned by user
        :rtype: QuerySet
        """
        query = self._query_owned(user)
        return query

    def owned_by_group(self, group):
        """
        Return all exps/sets/files that are owned by a particular group
        """
        query = self._query_owned_by_group(group)
        return query

    def owned_by_user_id(self, userId):
        """
        Return all exps/sets/files which are owned by a particular user id

        :param int userId: a User ID
        :returns: QuerySet of exps/sets/files owned by user id
        :rtype: QuerySet
        """
        query = self._query_owned(user=None, user_id=userId)
        return query

    def user_acls(self, obj_id):
        """
        Returns a list of ACL rules associated with this exp/set/file.
        :param obj_id: the ID of the exp/set/file
        :type obj_id: string
        :returns: QuerySet of ACLs
        :rtype: QuerySet
        """
        obj = super().get(pk=obj_id)
        if self.model.get_ct(self.model).model == "project":
            from tardis.apps.projects.models import ProjectACL

            return obj.projectacl_set.select_related("user").filter(
                user__isnull=False, aclOwnershipType=ProjectACL.OWNER_OWNED
            )
        if self.model.get_ct(self.model).model == "experiment":
            from .models.access_control import ExperimentACL

            return obj.experimentacl_set.select_related("user").filter(
                user__isnull=False, aclOwnershipType=ExperimentACL.OWNER_OWNED
            )
        if self.model.get_ct(self.model).model == "dataset":
            from .models.access_control import DatasetACL

            return obj.datasetacl_set.select_related("user").filter(
                user__isnull=False, aclOwnershipType=DatasetACL.OWNER_OWNED
            )
        if self.model.get_ct(self.model).model.replace(" ", "") == "datafile":
            from .models.access_control import DatafileACL

            return obj.datafileacl_set.select_related("user").filter(
                user__isnull=False, aclOwnershipType=DatafileACL.OWNER_OWNED
            )
        return super().get_queryset().none()

    def users(self, obj_id):
        """
        Returns a list of users who have ACL rules associated with this
        exp/set/file.

        :param int obj_id: the ID of the exp/set/file
        :returns: QuerySet of Users with exp/set/file access
        :rtype: QuerySet
        """
        acl = self.user_acls(obj_id)
        return User.objects.filter(pk__in=[int(a.user.id) for a in acl]).exclude(
            pk=settings.PUBLIC_USER_ID
        )

    def group_acls(self, obj_id):
        """
        Returns a list of ACL rules associated with this exp/set/file.
        :param obj_id: the ID of the exp/set/file
        :type obj_id: string
        :returns: QuerySet of ACLs
        :rtype: QuerySet
        """
<<<<<<< HEAD
=======
        from .models.access_control import ExperimentACL, DatasetACL, DatafileACL

>>>>>>> ce13559a
        obj = super().get(pk=obj_id)
        if self.model.get_ct(self.model).model == "project":
            from tardis.apps.projects.models import ProjectACL

            return obj.projectacl_set.select_related("group").filter(
                group__isnull=False, aclOwnershipType=ProjectACL.OWNER_OWNED
            )
        if self.model.get_ct(self.model).model == "experiment":
<<<<<<< HEAD
            from .models.access_control import ExperimentACL

=======
>>>>>>> ce13559a
            return obj.experimentacl_set.select_related("group").filter(
                group__isnull=False, aclOwnershipType=ExperimentACL.OWNER_OWNED
            )
        if self.model.get_ct(self.model).model == "dataset":
<<<<<<< HEAD
            from .models.access_control import DatasetACL

            return obj.datasetacl_set.select_related("group").filter(
                group__isnull=False, aclOwnershipType=DatasetACL.OWNER_OWNED
            )
        if self.model.get_ct(self.model).model.replace(" ", "") == "datafile":
            from .models.access_control import DatafileACL

            return obj.datafileacl_set.select_related("group").filter(
                group__isnull=False, aclOwnershipType=DatafileACL.OWNER_OWNED
            )
        return super().get_queryset().none()

=======
            return obj.datasetacl_set.select_related("group").filter(
                group__isnull=False, aclOwnershipType=DatasetACL.OWNER_OWNED
            )
        if self.model.get_ct(self.model).model.replace(" ", "") == "datafile":
            return obj.datafileacl_set.select_related("group").filter(
                group__isnull=False, aclOwnershipType=DatafileACL.OWNER_OWNED
            )
        return super().get_queryset().none()

>>>>>>> ce13559a
    def groups(self, obj_id):
        """
        Returns a list of groups who have ACL rules associated with this
        exp/set/file.

        :param int obj_id: the ID of the exp/set/file
        :returns: QuerySet of Groups with exp/set/file access
        :rtype: QuerySet
        """
        acl = self.group_acls(obj_id)
        return Group.objects.filter(pk__in=[int(a.group.id) for a in acl])

    def user_owned_groups(self, obj_id):
        """
        returns a list of user owned-groups which have ACL rules
        associated with this exp/set/file
        :param int obj_id: the ID of the exp/set/file to be edited
        :returns: QuerySet of non system Groups
        :rtype: QuerySet
        """
<<<<<<< HEAD
=======
        from .models.access_control import ExperimentACL, DatasetACL, DatafileACL

>>>>>>> ce13559a
        obj = super().get(pk=obj_id)
        if self.model.get_ct(self.model).model == "project":
            from tardis.apps.projects.models import ProjectACL

            acl = obj.projectacl_set.select_related("group").filter(
                group__isnull=False, aclOwnershipType=ProjectACL.OWNER_OWNED
            )
        if self.model.get_ct(self.model).model == "experiment":
<<<<<<< HEAD
            from .models.access_control import ExperimentACL

=======
>>>>>>> ce13559a
            acl = obj.experimentacl_set.select_related("group").filter(
                group__isnull=False, aclOwnershipType=ExperimentACL.OWNER_OWNED
            )
        if self.model.get_ct(self.model).model == "dataset":
<<<<<<< HEAD
            from .models.access_control import DatasetACL
=======
            acl = obj.datasetacl_set.select_related("group").filter(
                group__isnull=False, aclOwnershipType=DatasetACL.OWNER_OWNED
            )
        if self.model.get_ct(self.model).model.replace(" ", "") == "datafile":
            acl = obj.datafileacl_set.select_related("group").filter(
                group__isnull=False, aclOwnershipType=DatafileACL.OWNER_OWNED
            )
>>>>>>> ce13559a

            acl = obj.datasetacl_set.select_related("group").filter(
                group__isnull=False, aclOwnershipType=DatasetACL.OWNER_OWNED
            )
        if self.model.get_ct(self.model).model.replace(" ", "") == "datafile":
            from .models.access_control import DatafileACL

            acl = obj.datafileacl_set.select_related("group").filter(
                group__isnull=False, aclOwnershipType=DatafileACL.OWNER_OWNED
            )

<<<<<<< HEAD
        return Group.objects.filter(pk__in=[str(a.group.id) for a in acl])

=======
>>>>>>> ce13559a
    def group_acls_user_owned(self, obj_id):
        """
        Returns a list of ACL rules associated with this exp/set/file.
        :param int obj_id: the ID of the exp/set/file
        :returns: QuerySet of ACLs
        :rtype: QuerySet
        """
<<<<<<< HEAD
=======
        from .models.access_control import ExperimentACL, DatasetACL, DatafileACL

>>>>>>> ce13559a
        obj = super().get(pk=obj_id)
        if self.model.get_ct(self.model).model == "project":
            from tardis.apps.projects.models import ProjectACL

            return obj.projectacl_set.select_related("group").filter(
                group__isnull=False, aclOwnershipType=ProjectACL.OWNER_OWNED
            )
        if self.model.get_ct(self.model).model == "experiment":
<<<<<<< HEAD
            from .models.access_control import ExperimentACL

=======
>>>>>>> ce13559a
            return obj.experimentacl_set.select_related("group").filter(
                group__isnull=False, aclOwnershipType=ExperimentACL.OWNER_OWNED
            )
        if self.model.get_ct(self.model).model == "dataset":
<<<<<<< HEAD
            from .models.access_control import DatasetACL

            return obj.datasetacl_set.select_related("group").filter(
                group__isnull=False, aclOwnershipType=DatasetACL.OWNER_OWNED
            )
        if self.model.get_ct(self.model).model.replace(" ", "") == "datafile":
            from .models.access_control import DatafileACL

            return obj.datafileacl_set.select_related("group").filter(
                group__isnull=False, aclOwnershipType=DatafileACL.OWNER_OWNED
            )
        return super().get_queryset().none()

=======
            return obj.datasetacl_set.select_related("group").filter(
                group__isnull=False, aclOwnershipType=DatasetACL.OWNER_OWNED
            )
        if self.model.get_ct(self.model).model.replace(" ", "") == "datafile":
            return obj.datafileacl_set.select_related("group").filter(
                group__isnull=False, aclOwnershipType=DatafileACL.OWNER_OWNED
            )
        return super().get_queryset().none()

>>>>>>> ce13559a
    def group_acls_system_owned(self, obj_id):
        """
        Returns a list of ACL rules associated with this exp/set/file.
        :param int obj_id: the ID of the exp/set/file
        :returns: QuerySet of system-owned ACLs for exp/set/file
        :rtype: QuerySet
        """
        from .models.access_control import ExperimentACL, DatasetACL, DatafileACL

        obj = super().get(pk=obj_id)
        if self.model.get_ct(self.model).model == "project":
            from tardis.apps.projects.models import ProjectACL

            return obj.projectacl_set.select_related("group").filter(
                group__isnull=False, aclOwnershipType=ProjectACL.SYSTEM_OWNED
            )
        if self.model.get_ct(self.model).model == "experiment":
<<<<<<< HEAD
            from .models.access_control import ExperimentACL

=======
>>>>>>> ce13559a
            return obj.experimentacl_set.select_related("group").filter(
                group__isnull=False, aclOwnershipType=ExperimentACL.SYSTEM_OWNED
            )
        if self.model.get_ct(self.model).model == "dataset":
<<<<<<< HEAD
            from .models.access_control import DatasetACL

            return obj.datasetacl_set.select_related("group").filter(
                group__isnull=False, aclOwnershipType=DatasetACL.SYSTEM_OWNED
            )
        if self.model.get_ct(self.model).model.replace(" ", "") == "datafile":
            from .models.access_control import DatafileACL

            return obj.datafileacl_set.select_related("group").filter(
                group__isnull=False, aclOwnershipType=DatafileACL.SYSTEM_OWNED
            )
        return super().get_queryset().none()

=======
            return obj.datasetacl_set.select_related("group").filter(
                group__isnull=False, aclOwnershipType=DatasetACL.SYSTEM_OWNED
            )
        if self.model.get_ct(self.model).model.replace(" ", "") == "datafile":
            return obj.datafileacl_set.select_related("group").filter(
                group__isnull=False, aclOwnershipType=DatafileACL.SYSTEM_OWNED
            )
        return super().get_queryset().none()

>>>>>>> ce13559a
    def system_owned_groups(self, obj_id):
        """
        returns a list of sytem-owned groups which have ACL rules
        associated with this proj/exp/set/file
        :param obj_id: the ID of the proj/exp/set/file to be edited
        :type obj_id: string
        :returns: system owned groups for proj/exp/set/file
        :rtype: QuerySet
        """
<<<<<<< HEAD
=======
        from .models.access_control import ExperimentACL, DatasetACL, DatafileACL

>>>>>>> ce13559a
        obj = super().get(pk=obj_id)
        if self.model.get_ct(self.model).model == "project":
            from tardis.apps.projects.models import ProjectACL

            acl = obj.projectacl_set.select_related("group").filter(
                group__isnull=False, aclOwnershipType=ProjectACL.SYSTEM_OWNED
            )
        if self.model.get_ct(self.model).model == "experiment":
<<<<<<< HEAD
            from .models.access_control import ExperimentACL

=======
>>>>>>> ce13559a
            acl = obj.experimentacl_set.select_related("group").filter(
                group__isnull=False, aclOwnershipType=ExperimentACL.SYSTEM_OWNED
            )
        if self.model.get_ct(self.model).model == "dataset":
<<<<<<< HEAD
            from .models.access_control import DatasetACL

            acl = obj.datasetacl_set.select_related("group").filter(
                group__isnull=False, aclOwnershipType=DatasetACL.SYSTEM_OWNED
            )
        if self.model.get_ct(self.model).model.replace(" ", "") == "datafile":
            from .models.access_control import DatafileACL

            acl = obj.datafileacl_set.select_related("group").filter(
                group__isnull=False, aclOwnershipType=DatafileACL.SYSTEM_OWNED
            )
        return Group.objects.filter(pk__in=[str(a.group.id) for a in acl])

=======
            acl = obj.datasetacl_set.select_related("group").filter(
                group__isnull=False, aclOwnershipType=DatasetACL.SYSTEM_OWNED
            )
        if self.model.get_ct(self.model).model.replace(" ", "") == "datafile":
            acl = obj.datafileacl_set.select_related("group").filter(
                group__isnull=False, aclOwnershipType=DatafileACL.SYSTEM_OWNED
            )
        return Group.objects.filter(pk__in=[str(a.group.id) for a in acl])

>>>>>>> ce13559a
    def external_users(self, obj_id):
        """
        returns a list of groups which have external ACL rules
        :param int obj_id: the ID of the /exp/set/file to be edited
        :returns: list of groups with external ACLs
        :rtype: list
        """
        obj = super().get(pk=obj_id)
        if self.model.get_ct(self.model).model == "project":
            acl = obj.projectacl_set.select_related("token").filter(token__isnull=False)
        if self.model.get_ct(self.model).model == "experiment":
            acl = obj.experimentacl_set.select_related("token").filter(
                token__isnull=False
            )
        if self.model.get_ct(self.model).model == "dataset":
            acl = obj.datasetacl_set.select_related("token").filter(token__isnull=False)
        if self.model.get_ct(self.model).model.replace(" ", "") == "datafile":
            acl = obj.datafileacl_set.select_related("token").filter(
                token__isnull=False
            )

        if not acl:
            return None

        from .auth import AuthService

        authService = AuthService()

        result = []
        for a in acl:
            group = authService.searchGroups(
                plugin=u"token_group", name=a.experiment.id
            )
            if group:
                result += group
        return result<|MERGE_RESOLUTION|>--- conflicted
+++ resolved
@@ -362,11 +362,8 @@
         :returns: QuerySet of ACLs
         :rtype: QuerySet
         """
-<<<<<<< HEAD
-=======
         from .models.access_control import ExperimentACL, DatasetACL, DatafileACL
 
->>>>>>> ce13559a
         obj = super().get(pk=obj_id)
         if self.model.get_ct(self.model).model == "project":
             from tardis.apps.projects.models import ProjectACL
@@ -375,40 +372,19 @@
                 group__isnull=False, aclOwnershipType=ProjectACL.OWNER_OWNED
             )
         if self.model.get_ct(self.model).model == "experiment":
-<<<<<<< HEAD
-            from .models.access_control import ExperimentACL
-
-=======
->>>>>>> ce13559a
             return obj.experimentacl_set.select_related("group").filter(
                 group__isnull=False, aclOwnershipType=ExperimentACL.OWNER_OWNED
             )
         if self.model.get_ct(self.model).model == "dataset":
-<<<<<<< HEAD
-            from .models.access_control import DatasetACL
-
             return obj.datasetacl_set.select_related("group").filter(
                 group__isnull=False, aclOwnershipType=DatasetACL.OWNER_OWNED
             )
         if self.model.get_ct(self.model).model.replace(" ", "") == "datafile":
-            from .models.access_control import DatafileACL
-
             return obj.datafileacl_set.select_related("group").filter(
                 group__isnull=False, aclOwnershipType=DatafileACL.OWNER_OWNED
             )
         return super().get_queryset().none()
 
-=======
-            return obj.datasetacl_set.select_related("group").filter(
-                group__isnull=False, aclOwnershipType=DatasetACL.OWNER_OWNED
-            )
-        if self.model.get_ct(self.model).model.replace(" ", "") == "datafile":
-            return obj.datafileacl_set.select_related("group").filter(
-                group__isnull=False, aclOwnershipType=DatafileACL.OWNER_OWNED
-            )
-        return super().get_queryset().none()
-
->>>>>>> ce13559a
     def groups(self, obj_id):
         """
         Returns a list of groups who have ACL rules associated with this
@@ -429,11 +405,8 @@
         :returns: QuerySet of non system Groups
         :rtype: QuerySet
         """
-<<<<<<< HEAD
-=======
         from .models.access_control import ExperimentACL, DatasetACL, DatafileACL
 
->>>>>>> ce13559a
         obj = super().get(pk=obj_id)
         if self.model.get_ct(self.model).model == "project":
             from tardis.apps.projects.models import ProjectACL
@@ -442,18 +415,10 @@
                 group__isnull=False, aclOwnershipType=ProjectACL.OWNER_OWNED
             )
         if self.model.get_ct(self.model).model == "experiment":
-<<<<<<< HEAD
-            from .models.access_control import ExperimentACL
-
-=======
->>>>>>> ce13559a
             acl = obj.experimentacl_set.select_related("group").filter(
                 group__isnull=False, aclOwnershipType=ExperimentACL.OWNER_OWNED
             )
         if self.model.get_ct(self.model).model == "dataset":
-<<<<<<< HEAD
-            from .models.access_control import DatasetACL
-=======
             acl = obj.datasetacl_set.select_related("group").filter(
                 group__isnull=False, aclOwnershipType=DatasetACL.OWNER_OWNED
             )
@@ -461,23 +426,9 @@
             acl = obj.datafileacl_set.select_related("group").filter(
                 group__isnull=False, aclOwnershipType=DatafileACL.OWNER_OWNED
             )
->>>>>>> ce13559a
-
-            acl = obj.datasetacl_set.select_related("group").filter(
-                group__isnull=False, aclOwnershipType=DatasetACL.OWNER_OWNED
-            )
-        if self.model.get_ct(self.model).model.replace(" ", "") == "datafile":
-            from .models.access_control import DatafileACL
-
-            acl = obj.datafileacl_set.select_related("group").filter(
-                group__isnull=False, aclOwnershipType=DatafileACL.OWNER_OWNED
-            )
-
-<<<<<<< HEAD
+
         return Group.objects.filter(pk__in=[str(a.group.id) for a in acl])
 
-=======
->>>>>>> ce13559a
     def group_acls_user_owned(self, obj_id):
         """
         Returns a list of ACL rules associated with this exp/set/file.
@@ -485,11 +436,8 @@
         :returns: QuerySet of ACLs
         :rtype: QuerySet
         """
-<<<<<<< HEAD
-=======
         from .models.access_control import ExperimentACL, DatasetACL, DatafileACL
 
->>>>>>> ce13559a
         obj = super().get(pk=obj_id)
         if self.model.get_ct(self.model).model == "project":
             from tardis.apps.projects.models import ProjectACL
@@ -498,40 +446,19 @@
                 group__isnull=False, aclOwnershipType=ProjectACL.OWNER_OWNED
             )
         if self.model.get_ct(self.model).model == "experiment":
-<<<<<<< HEAD
-            from .models.access_control import ExperimentACL
-
-=======
->>>>>>> ce13559a
             return obj.experimentacl_set.select_related("group").filter(
                 group__isnull=False, aclOwnershipType=ExperimentACL.OWNER_OWNED
             )
         if self.model.get_ct(self.model).model == "dataset":
-<<<<<<< HEAD
-            from .models.access_control import DatasetACL
-
             return obj.datasetacl_set.select_related("group").filter(
                 group__isnull=False, aclOwnershipType=DatasetACL.OWNER_OWNED
             )
         if self.model.get_ct(self.model).model.replace(" ", "") == "datafile":
-            from .models.access_control import DatafileACL
-
             return obj.datafileacl_set.select_related("group").filter(
                 group__isnull=False, aclOwnershipType=DatafileACL.OWNER_OWNED
             )
         return super().get_queryset().none()
 
-=======
-            return obj.datasetacl_set.select_related("group").filter(
-                group__isnull=False, aclOwnershipType=DatasetACL.OWNER_OWNED
-            )
-        if self.model.get_ct(self.model).model.replace(" ", "") == "datafile":
-            return obj.datafileacl_set.select_related("group").filter(
-                group__isnull=False, aclOwnershipType=DatafileACL.OWNER_OWNED
-            )
-        return super().get_queryset().none()
-
->>>>>>> ce13559a
     def group_acls_system_owned(self, obj_id):
         """
         Returns a list of ACL rules associated with this exp/set/file.
@@ -549,40 +476,19 @@
                 group__isnull=False, aclOwnershipType=ProjectACL.SYSTEM_OWNED
             )
         if self.model.get_ct(self.model).model == "experiment":
-<<<<<<< HEAD
-            from .models.access_control import ExperimentACL
-
-=======
->>>>>>> ce13559a
             return obj.experimentacl_set.select_related("group").filter(
                 group__isnull=False, aclOwnershipType=ExperimentACL.SYSTEM_OWNED
             )
         if self.model.get_ct(self.model).model == "dataset":
-<<<<<<< HEAD
-            from .models.access_control import DatasetACL
-
             return obj.datasetacl_set.select_related("group").filter(
                 group__isnull=False, aclOwnershipType=DatasetACL.SYSTEM_OWNED
             )
         if self.model.get_ct(self.model).model.replace(" ", "") == "datafile":
-            from .models.access_control import DatafileACL
-
             return obj.datafileacl_set.select_related("group").filter(
                 group__isnull=False, aclOwnershipType=DatafileACL.SYSTEM_OWNED
             )
         return super().get_queryset().none()
 
-=======
-            return obj.datasetacl_set.select_related("group").filter(
-                group__isnull=False, aclOwnershipType=DatasetACL.SYSTEM_OWNED
-            )
-        if self.model.get_ct(self.model).model.replace(" ", "") == "datafile":
-            return obj.datafileacl_set.select_related("group").filter(
-                group__isnull=False, aclOwnershipType=DatafileACL.SYSTEM_OWNED
-            )
-        return super().get_queryset().none()
-
->>>>>>> ce13559a
     def system_owned_groups(self, obj_id):
         """
         returns a list of sytem-owned groups which have ACL rules
@@ -592,11 +498,8 @@
         :returns: system owned groups for proj/exp/set/file
         :rtype: QuerySet
         """
-<<<<<<< HEAD
-=======
         from .models.access_control import ExperimentACL, DatasetACL, DatafileACL
 
->>>>>>> ce13559a
         obj = super().get(pk=obj_id)
         if self.model.get_ct(self.model).model == "project":
             from tardis.apps.projects.models import ProjectACL
@@ -605,40 +508,19 @@
                 group__isnull=False, aclOwnershipType=ProjectACL.SYSTEM_OWNED
             )
         if self.model.get_ct(self.model).model == "experiment":
-<<<<<<< HEAD
-            from .models.access_control import ExperimentACL
-
-=======
->>>>>>> ce13559a
             acl = obj.experimentacl_set.select_related("group").filter(
                 group__isnull=False, aclOwnershipType=ExperimentACL.SYSTEM_OWNED
             )
         if self.model.get_ct(self.model).model == "dataset":
-<<<<<<< HEAD
-            from .models.access_control import DatasetACL
-
             acl = obj.datasetacl_set.select_related("group").filter(
                 group__isnull=False, aclOwnershipType=DatasetACL.SYSTEM_OWNED
             )
         if self.model.get_ct(self.model).model.replace(" ", "") == "datafile":
-            from .models.access_control import DatafileACL
-
             acl = obj.datafileacl_set.select_related("group").filter(
                 group__isnull=False, aclOwnershipType=DatafileACL.SYSTEM_OWNED
             )
         return Group.objects.filter(pk__in=[str(a.group.id) for a in acl])
 
-=======
-            acl = obj.datasetacl_set.select_related("group").filter(
-                group__isnull=False, aclOwnershipType=DatasetACL.SYSTEM_OWNED
-            )
-        if self.model.get_ct(self.model).model.replace(" ", "") == "datafile":
-            acl = obj.datafileacl_set.select_related("group").filter(
-                group__isnull=False, aclOwnershipType=DatafileACL.SYSTEM_OWNED
-            )
-        return Group.objects.filter(pk__in=[str(a.group.id) for a in acl])
-
->>>>>>> ce13559a
     def external_users(self, obj_id):
         """
         returns a list of groups which have external ACL rules
