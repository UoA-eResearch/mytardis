"""
managers.py

.. moduleauthor::  Ulrich Felzmann <ulrich.felzmann@versi.edu.au>

"""

from datetime import datetime

from django.db import models
from django.db.models import Q
from django.core.exceptions import PermissionDenied
from django.contrib.auth.models import User, Group

from .auth.localdb_auth import django_user, django_group
from .models.access_control import ObjectACL


class OracleSafeManager(models.Manager):
    """
    Implements a custom manager which automatically defers the
    retreival of any TextField fields on calls to get_queryset. This
    is to avoid the known issue that 'distinct' calls on query_sets
    containing TextFields fail when Oracle is being used as the
    backend.
    """

    def get_queryset(self):
        from django.db import connection
        if connection.settings_dict['ENGINE'] == 'django.db.backends.oracle':
            fields = [a.attname for a in self.model._meta.fields
                      if a.db_type(connection=connection) == 'NCLOB']
            return super().get_queryset().defer(*fields)
        return super().get_queryset()


class ParameterNameManager(models.Manager):
    def get_by_natural_key(self, namespace, name):
        return self.get(schema__namespace=namespace, name=name)


class SchemaManager(models.Manager):
    def get_by_natural_key(self, namespace):
        return self.get(namespace=namespace)


class SafeManager(models.Manager):

    """
    Implements a custom manager for the Project/Experiment/Dataset/DataFile
    models which checks the authorisation rules for the requesting user first

    To make this work, the request must be passed to all class
    functions. The username and the group memberships are then
    resolved via the user.userprofile.ext_groups and user objects.

    The :py:mod:`tardis.tardis_portal.auth.AuthService` is responsible for
    filling the request.groups object.
    """

    def all(self, user, downloadable=False, viewsensitive=False):  # @ReservedAssignment
        """
        Returns all proj/exp/set/files a user - either authenticated or
        anonymous - is allowed to see and search

        :param User user: a User instance
        :returns: QuerySet of objects
        :rtype: QuerySet
        """

        query = self._query_owned_and_shared(
            user, downloadable, viewsensitive)  # self._query_all_public() |\

        return super().get_queryset().filter(
            query).distinct()

    def _query_owned(self, user, user_id=None):
        # build the query to filter the ACL table
        query = Q(objectacls__pluginId=django_user,
                  objectacls__entityId=str(user_id or user.id),
<<<<<<< HEAD
                  objectacls__content_type__model=self.model.get_ct(self.model).model.replace(' ',''),
=======
                  objectacls__content_type__model=self.model.get_ct(
                      self.model),
>>>>>>> 4f372e1e
                  objectacls__isOwner=True) &\
            (Q(objectacls__effectiveDate__lte=datetime.today())
             | Q(objectacls__effectiveDate__isnull=True)) &\
            (Q(objectacls__expiryDate__gte=datetime.today())
             | Q(objectacls__expiryDate__isnull=True))
        return query

    def _query_owned_by_group(self, group, group_id=None):
        # build the query to filter the ACL table
        query = Q(objectacls__pluginId=django_group,
                  objectacls__entityId=str(group_id or group.id),
<<<<<<< HEAD
                  objectacls__content_type__model=self.model.get_ct(self.model).model.replace(' ',''),
=======
                  objectacls__content_type__model=self.model.get_ct(
                      self.model),
>>>>>>> 4f372e1e
                  objectacls__isOwner=True) &\
            (Q(objectacls__effectiveDate__lte=datetime.today())
             | Q(objectacls__effectiveDate__isnull=True)) &\
            (Q(objectacls__expiryDate__gte=datetime.today())
             | Q(objectacls__expiryDate__isnull=True))
        return query

    # ARE THE TOKENS EXP ONLY?
    def _query_shared(self, user, downloadable=False, viewsensitive=False):
        '''
        get all shared proj/exp/set/files, not owned ones
        '''
        # if the user is not authenticated, only tokens apply
        # this is almost duplicate code of end of has_perm in authorisation.py
        # should be refactored, but cannot think of good way atm
        if not user.is_authenticated:
            from .auth.token_auth import TokenGroupProvider
            query = Q(id=None)
            tgp = TokenGroupProvider()
            for group in tgp.getGroups(user):
                if downloadable:
                    query |= Q(objectacls__pluginId=tgp.name,
                               objectacls__entityId=str(group),
<<<<<<< HEAD
                               objectacls__content_type__model=self.model.get_ct(self.model).model.replace(' ',''),
=======
                               objectacls__content_type__model=self.model.get_ct(
                                   self.model),
>>>>>>> 4f372e1e
                               objectacls__canDownload=True) &\
                        (Q(objectacls__effectiveDate__lte=datetime.today())
                         | Q(objectacls__effectiveDate__isnull=True)) &\
                        (Q(objectacls__expiryDate__gte=datetime.today())
                         | Q(objectacls__expiryDate__isnull=True))
                elif viewsensitive:
                    query |= Q(objectacls__pluginId=tgp.name,
                               objectacls__entityId=str(group),
<<<<<<< HEAD
                               objectacls__content_type__model=self.model.get_ct(self.model).model.replace(' ',''),
=======
                               objectacls__content_type__model=self.model.get_ct(
                                   self.model),
>>>>>>> 4f372e1e
                               objectacls__canSensitive=True) &\
                        (Q(objectacls__effectiveDate__lte=datetime.today())
                         | Q(objectacls__effectiveDate__isnull=True)) &\
                        (Q(objectacls__expiryDate__gte=datetime.today())
                         | Q(objectacls__expiryDate__isnull=True))
                else:
                    query |= Q(objectacls__pluginId=tgp.name,
                               objectacls__entityId=str(group),
<<<<<<< HEAD
                               objectacls__content_type__model=self.model.get_ct(self.model).model.replace(' ',''),
=======
                               objectacls__content_type__model=self.model.get_ct(
                                   self.model),
>>>>>>> 4f372e1e
                               objectacls__canRead=True) &\
                        (Q(objectacls__effectiveDate__lte=datetime.today())
                         | Q(objectacls__effectiveDate__isnull=True)) &\
                        (Q(objectacls__expiryDate__gte=datetime.today())
                         | Q(objectacls__expiryDate__isnull=True))
            return query

        # for which proj/exp/set/files does the user have read access
        # based on USER permissions?
        if downloadable:
            query = Q(objectacls__pluginId=django_user,
                      objectacls__entityId=str(user.id),
<<<<<<< HEAD
                      objectacls__content_type__model=self.model.get_ct(self.model).model.replace(' ',''),
=======
                      objectacls__content_type__model=self.model.get_ct(
                          self.model),
>>>>>>> 4f372e1e
                      objectacls__canDownload=True,
                      objectacls__isOwner=False) &\
                (Q(objectacls__effectiveDate__lte=datetime.today())
                 | Q(objectacls__effectiveDate__isnull=True)) &\
                (Q(objectacls__expiryDate__gte=datetime.today())
                 | Q(objectacls__expiryDate__isnull=True))
        elif viewsensitive:
            query = Q(objectacls__pluginId=django_user,
                      objectacls__entityId=str(user.id),
<<<<<<< HEAD
                      objectacls__content_type__model=self.model.get_ct(self.model).model.replace(' ',''),
=======
                      objectacls__content_type__model=self.model.get_ct(
                          self.model),
>>>>>>> 4f372e1e
                      objectacls__canSensitive=True,
                      objectacls__isOwner=False) &\
                (Q(objectacls__effectiveDate__lte=datetime.today())
                 | Q(objectacls__effectiveDate__isnull=True)) &\
                (Q(objectacls__expiryDate__gte=datetime.today())
                 | Q(objectacls__expiryDate__isnull=True))
        else:
            query = Q(objectacls__pluginId=django_user,
                      objectacls__entityId=str(user.id),
<<<<<<< HEAD
                      objectacls__content_type__model=self.model.get_ct(self.model).model.replace(' ',''),
=======
                      objectacls__content_type__model=self.model.get_ct(
                          self.model),
>>>>>>> 4f372e1e
                      objectacls__canRead=True,
                      objectacls__isOwner=False) &\
                (Q(objectacls__effectiveDate__lte=datetime.today())
                 | Q(objectacls__effectiveDate__isnull=True)) &\
                (Q(objectacls__expiryDate__gte=datetime.today())
                 | Q(objectacls__expiryDate__isnull=True))
        # for which does proj/exp/set/files does the user have read access
        # based on GROUP permissions
        for name, group in user.userprofile.ext_groups:
            if downloadable:
                query |= Q(objectacls__pluginId=name,
                           objectacls__entityId=str(group),
<<<<<<< HEAD
                           objectacls__content_type__model=self.model.get_ct(self.model).model.replace(' ',''),
=======
                           objectacls__content_type__model=self.model.get_ct(
                               self.model),
>>>>>>> 4f372e1e
                           objectacls__canDownload=True) &\
                    (Q(objectacls__effectiveDate__lte=datetime.today())
                     | Q(objectacls__effectiveDate__isnull=True)) &\
                    (Q(objectacls__expiryDate__gte=datetime.today())
                     | Q(objectacls__expiryDate__isnull=True))
            elif viewsensitive:
                query |= Q(objectacls__pluginId=name,
                           objectacls__entityId=str(group),
                           objectacls__content_type__model=self.model.get_ct(self.model).model.replace(' ',''),
                           objectacls__canSensitive=True) &\
                    (Q(objectacls__effectiveDate__lte=datetime.today())
                     | Q(objectacls__effectiveDate__isnull=True)) &\
                    (Q(objectacls__expiryDate__gte=datetime.today())
                     | Q(objectacls__expiryDate__isnull=True))
            else:
                query |= Q(objectacls__pluginId=name,
                           objectacls__entityId=str(group),
                           objectacls__content_type__model=self.model.get_ct(self.model).model.replace(' ',''),
                           objectacls__canRead=True) &\
                    (Q(objectacls__effectiveDate__lte=datetime.today())
                     | Q(objectacls__effectiveDate__isnull=True)) &\
                    (Q(objectacls__expiryDate__gte=datetime.today())
                     | Q(objectacls__expiryDate__isnull=True))
        return query


    def _query_owned_and_shared(self, user, downloadable=False, viewsensitive=False):
        return self._query_shared(user, downloadable, viewsensitive) | self._query_owned(user)


    def owned_and_shared(self, user, downloadable=False, viewsensitive=False):
        return super().get_queryset().filter(
            self._query_owned_and_shared(user, downloadable, viewsensitive)).distinct()


    def owned(self, user):
        """
        Return all proj/exp/set/files which are owned by a particular user, including
        those shared with a group of which the user is a member.

        :param User user: a User instance
        :returns: QuerySet of proj/exp/set/files owned by user
        :rtype: QuerySet
        """

        # the user must be authenticated
        if not user.is_authenticated:
            return super().get_queryset().none()

        query = self._query_owned(user)
        for group in user.groups.all():
            query |= self._query_owned_by_group(group)
        return super().get_queryset().filter(query).distinct()


    def shared(self, user):
        return super().get_queryset().filter(
            self._query_shared(user)).distinct()


    def get(self, user, obj_id):
        """
        Returns a proj/exp/set/file under the consideration of the ACL rules
        Raises PermissionDenied if the user does not have access.

        :param User user: a User instance
        :param int obj_id: the ID of the proj/exp/set/file to be edited
        :returns: proj/exp/set/file
        :rtype: proj/exp/set/file
        :raises PermissionDenied:
        """
        obj = super().get(pk=obj_id)

        if user.has_perm('tardis_acls.view_'+self.model.get_ct(self.model).model.replace(' ',''), obj):
            return obj
        raise PermissionDenied


    def owned_by_user(self, user):
        """
        Return all proj/exp/set/files which are owned by a particular user id

        :param User user: a User Object
        :return: QuerySet of proj/exp/set/files owned by user
        :rtype: QuerySet
        """
        query = self._query_owned(user)
        return super().get_queryset().filter(query)


    def owned_by_group(self, group):
        """
        Return all proj/exp/set/files that are owned by a particular group
        """
        query = self._query_owned_by_group(group)
        return super().get_queryset().filter(query)


    def owned_by_user_id(self, userId):
        """
        Return all proj/exp/set/files which are owned by a particular user id

        :param int userId: a User ID
        :returns: QuerySet of proj/exp/set/files owned by user id
        :rtype: QuerySet
        """
        query = self._query_owned(user=None, user_id=userId)
        return super().get_queryset().filter(query)


    def user_acls(self, obj_id):
        """
        Returns a list of ACL rules associated with this proj/exp/set/file.

        :param experiment_id: the ID of the proj/exp/set/file
        :type experiment_id: string
        :returns: QuerySet of ACLs
        :rtype: QuerySet
        """
        obj = super().get(pk=obj_id)

        return ObjectACL.objects.filter(
            pluginId=django_user,
            content_type=self.model.get_ct(self.model).model.replace(' ',''),
            object_id=obj_id,
            aclOwnershipType=ObjectACL.OWNER_OWNED)


    def users(self, obj_id):
        """
        Returns a list of users who have ACL rules associated with this
        proj/exp/set/file.

        :param int obj_id: the ID of the proj/exp/set/file
        :returns: QuerySet of Users with proj/exp/set/file access
        :rtype: QuerySet
        """
        acl = self.user_acls(obj_id)
        return User.objects.filter(pk__in=[int(a.entityId) for a in acl])

    def group_acls(self, obj_id):
        """
        Returns a list of ACL rules associated with this proj/exp/set/file.

        :param experiment_id: the ID of the proj/exp/set/file
        :type experiment_id: string
        :returns: QuerySet of ACLs
        :rtype: QuerySet
        """
        obj = super().get(pk=obj_id)

        return ObjectACL.objects.filter(
            pluginId=django_group,
            content_type=self.model.get_ct(self.model),
            object_id=obj_id,
            aclOwnershipType=ObjectACL.OWNER_OWNED)

    def groups(self, obj_id):
        """
        Returns a list of users who have ACL rules associated with this
        proj/exp/set/file.

        :param int obj_id: the ID of the proj/exp/set/file
        :returns: QuerySet of Users with proj/exp/set/file access
        :rtype: QuerySet
        """
        acl = self.group_acls(obj_id)
        return Group.objects.filter(pk__in=[int(a.entityId) for a in acl])

    def user_owned_groups(self, obj_id):
        """
        returns a list of user owned-groups which have ACL rules
        associated with this proj/exp/set/file

        :param int obj_id: the ID of the proj/exp/set/file to be edited
        :returns: QuerySet of non system Groups
        :rtype: QuerySet
        """

        acl = ObjectACL.objects.filter(
            pluginId='django_group',
            content_type__model=self.model.get_ct(self.model).model.replace(' ',''),
            object_id=obj_id,
            aclOwnershipType=ObjectACL.OWNER_OWNED)

        return Group.objects.filter(pk__in=[str(a.entityId) for a in acl])


    def group_acls_user_owned(self, obj_id):
        """
        Returns a list of ACL rules associated with this proj/exp/set/file.

        :param int obj_id: the ID of the proj/exp/set/file
        :returns: QuerySet of ACLs
        :rtype: QuerySet
        """
        return ObjectACL.objects.filter(
            pluginId='django_group',
            content_type__model=self.model.get_ct(self.model).model.replace(' ',''),
            object_id=obj_id,
            aclOwnershipType=ObjectACL.OWNER_OWNED)

    def group_acls_system_owned(self, obj_id):
        """
        Returns a list of ACL rules associated with this proj/exp/set/file.

        :param int obj_id: the ID of the proj/exp/set/file
        :returns: QuerySet of system-owned ACLs for proj/exp/set/file
        :rtype: QuerySet
        """
        return ObjectACL.objects.filter(
            pluginId='django_group',
            content_type__model=self.model.get_ct(self.model).model.replace(' ',''),
            object_id=obj_id,
            aclOwnershipType=ObjectACL.SYSTEM_OWNED)


    def system_owned_groups(self, obj_id):
        """
        returns a list of sytem-owned groups which have ACL rules
        associated with this proj/exp/set/file

        :param obj_id: the ID of the proj/exp/set/file to be edited
        :type obj_id: string
        :returns: system owned groups for proj/exp/set/file
        :rtype: QuerySet
        """
        acl = ObjectACL.objects.filter(
            pluginId='django_group',
            content_type__model=self.model.get_ct(self.model).model.replace(' ',''),
            object_id=obj_id,
            aclOwnershipType=ObjectACL.SYSTEM_OWNED)

        return Group.objects.filter(pk__in=[str(a.entityId) for a in acl])


    def external_users(self, obj_id):
        """
        returns a list of groups which have external ACL rules

        :param int obj_id: the ID of the proj/exp/set/file to be edited
        :returns: list of groups with external ACLs
        :rtype: list
        """

        from .models import ObjectACL
        acl = ObjectACL.objects.exclude(pluginId=django_user)
        acl = acl.exclude(pluginId='django_group')
        acl = acl.filter(content_type__model=self.model.get_ct(self.model).model.replace(' ',''),
                         object_id=obj_id)

        if not acl:
            return None

        from .auth import AuthService
        authService = AuthService()

        result = []
        for a in acl:
            group = authService.searchGroups(plugin=a.pluginId,
                                             name=a.entityId)
            if group:
                result += group
        return result


    # Experiment only so far
    def public(self):
        query = self._query_all_public()
        return super().get_queryset().filter(
            query).distinct()


    # Experiment only so far
    def _query_all_public(self):
        from .models import Experiment
        return ~Q(public_access=Experiment.PUBLIC_ACCESS_NONE) &\
               ~Q(public_access=Experiment.PUBLIC_ACCESS_EMBARGO)<|MERGE_RESOLUTION|>--- conflicted
+++ resolved
@@ -78,12 +78,7 @@
         # build the query to filter the ACL table
         query = Q(objectacls__pluginId=django_user,
                   objectacls__entityId=str(user_id or user.id),
-<<<<<<< HEAD
                   objectacls__content_type__model=self.model.get_ct(self.model).model.replace(' ',''),
-=======
-                  objectacls__content_type__model=self.model.get_ct(
-                      self.model),
->>>>>>> 4f372e1e
                   objectacls__isOwner=True) &\
             (Q(objectacls__effectiveDate__lte=datetime.today())
              | Q(objectacls__effectiveDate__isnull=True)) &\
@@ -95,12 +90,7 @@
         # build the query to filter the ACL table
         query = Q(objectacls__pluginId=django_group,
                   objectacls__entityId=str(group_id or group.id),
-<<<<<<< HEAD
                   objectacls__content_type__model=self.model.get_ct(self.model).model.replace(' ',''),
-=======
-                  objectacls__content_type__model=self.model.get_ct(
-                      self.model),
->>>>>>> 4f372e1e
                   objectacls__isOwner=True) &\
             (Q(objectacls__effectiveDate__lte=datetime.today())
              | Q(objectacls__effectiveDate__isnull=True)) &\
@@ -124,12 +114,7 @@
                 if downloadable:
                     query |= Q(objectacls__pluginId=tgp.name,
                                objectacls__entityId=str(group),
-<<<<<<< HEAD
                                objectacls__content_type__model=self.model.get_ct(self.model).model.replace(' ',''),
-=======
-                               objectacls__content_type__model=self.model.get_ct(
-                                   self.model),
->>>>>>> 4f372e1e
                                objectacls__canDownload=True) &\
                         (Q(objectacls__effectiveDate__lte=datetime.today())
                          | Q(objectacls__effectiveDate__isnull=True)) &\
@@ -138,12 +123,7 @@
                 elif viewsensitive:
                     query |= Q(objectacls__pluginId=tgp.name,
                                objectacls__entityId=str(group),
-<<<<<<< HEAD
                                objectacls__content_type__model=self.model.get_ct(self.model).model.replace(' ',''),
-=======
-                               objectacls__content_type__model=self.model.get_ct(
-                                   self.model),
->>>>>>> 4f372e1e
                                objectacls__canSensitive=True) &\
                         (Q(objectacls__effectiveDate__lte=datetime.today())
                          | Q(objectacls__effectiveDate__isnull=True)) &\
@@ -152,12 +132,7 @@
                 else:
                     query |= Q(objectacls__pluginId=tgp.name,
                                objectacls__entityId=str(group),
-<<<<<<< HEAD
                                objectacls__content_type__model=self.model.get_ct(self.model).model.replace(' ',''),
-=======
-                               objectacls__content_type__model=self.model.get_ct(
-                                   self.model),
->>>>>>> 4f372e1e
                                objectacls__canRead=True) &\
                         (Q(objectacls__effectiveDate__lte=datetime.today())
                          | Q(objectacls__effectiveDate__isnull=True)) &\
@@ -170,12 +145,7 @@
         if downloadable:
             query = Q(objectacls__pluginId=django_user,
                       objectacls__entityId=str(user.id),
-<<<<<<< HEAD
                       objectacls__content_type__model=self.model.get_ct(self.model).model.replace(' ',''),
-=======
-                      objectacls__content_type__model=self.model.get_ct(
-                          self.model),
->>>>>>> 4f372e1e
                       objectacls__canDownload=True,
                       objectacls__isOwner=False) &\
                 (Q(objectacls__effectiveDate__lte=datetime.today())
@@ -185,12 +155,7 @@
         elif viewsensitive:
             query = Q(objectacls__pluginId=django_user,
                       objectacls__entityId=str(user.id),
-<<<<<<< HEAD
                       objectacls__content_type__model=self.model.get_ct(self.model).model.replace(' ',''),
-=======
-                      objectacls__content_type__model=self.model.get_ct(
-                          self.model),
->>>>>>> 4f372e1e
                       objectacls__canSensitive=True,
                       objectacls__isOwner=False) &\
                 (Q(objectacls__effectiveDate__lte=datetime.today())
@@ -200,12 +165,7 @@
         else:
             query = Q(objectacls__pluginId=django_user,
                       objectacls__entityId=str(user.id),
-<<<<<<< HEAD
                       objectacls__content_type__model=self.model.get_ct(self.model).model.replace(' ',''),
-=======
-                      objectacls__content_type__model=self.model.get_ct(
-                          self.model),
->>>>>>> 4f372e1e
                       objectacls__canRead=True,
                       objectacls__isOwner=False) &\
                 (Q(objectacls__effectiveDate__lte=datetime.today())
@@ -218,12 +178,7 @@
             if downloadable:
                 query |= Q(objectacls__pluginId=name,
                            objectacls__entityId=str(group),
-<<<<<<< HEAD
                            objectacls__content_type__model=self.model.get_ct(self.model).model.replace(' ',''),
-=======
-                           objectacls__content_type__model=self.model.get_ct(
-                               self.model),
->>>>>>> 4f372e1e
                            objectacls__canDownload=True) &\
                     (Q(objectacls__effectiveDate__lte=datetime.today())
                      | Q(objectacls__effectiveDate__isnull=True)) &\
