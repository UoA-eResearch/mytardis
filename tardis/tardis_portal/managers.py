"""
managers.py

.. moduleauthor::  Ulrich Felzmann <ulrich.felzmann@versi.edu.au>

"""

from datetime import datetime

from django.db import models
from django.db.models import Q
from django.core.exceptions import PermissionDenied
from django.contrib.auth.models import User, Group

from .auth.localdb_auth import django_user, django_group
from .models.access_control import ObjectACL


class OracleSafeManager(models.Manager):
    """
    Implements a custom manager which automatically defers the
    retreival of any TextField fields on calls to get_queryset. This
    is to avoid the known issue that 'distinct' calls on query_sets
    containing TextFields fail when Oracle is being used as the
    backend.
    """
    def get_queryset(self):
        from django.db import connection
        if connection.settings_dict['ENGINE'] == 'django.db.backends.oracle':
            fields = [a.attname for a in self.model._meta.fields
                      if a.db_type(connection=connection) == 'NCLOB']
            return super().get_queryset().defer(*fields)
        return super().get_queryset()


class ExperimentManager(OracleSafeManager):
    """
    Implements a custom manager for the Experiment model which checks
    the authorisation rules for the requesting user first

    To make this work, the request must be passed to all class
    functions. The username and the group memberships are then
    resolved via the user.userprofile.ext_groups and user objects.

    The :py:mod:`tardis.tardis_portal.auth.AuthService` is responsible for
    filling the request.groups object.

    """

    def all(self, user):  # @ReservedAssignment
        """
        Returns all experiments a user - either authenticated or
        anonymous - is allowed to see and search

        :param User user: a User instance
        :returns: QuerySet of Experiments
        :rtype: QuerySet
        """

        query = self._query_all_public() |\
            self._query_owned_and_shared(user)

        return super().get_queryset().filter(
            query).distinct()

    def public(self):
        query = self._query_all_public()
        return super().get_queryset().filter(
            query).distinct()

    def owned_and_shared(self, user, downloadable=False, viewsensitive=False):
        return super().get_queryset().filter(
            self._query_owned_and_shared(user, downloadable, viewsensitive)).distinct()

    def shared(self, user):
        return super().get_queryset().filter(
            self._query_shared(user)).distinct()

    def _query_owned_and_shared(self, user, downloadable=False, viewsensitive=False):
        return self._query_shared(user, downloadable, viewsensitive) | self._query_owned(user)

    def _query_shared(self, user, downloadable=False, viewsensitive=False):
        '''
        get all shared experiments, not owned ones
        '''
        # if the user is not authenticated, only tokens apply
        # this is almost duplicate code of end of has_perm in authorisation.py
        # should be refactored, but cannot think of good way atm
        if not user.is_authenticated:
            from .auth.token_auth import TokenGroupProvider
            query = Q(id=None)
            tgp = TokenGroupProvider()
            for group in tgp.getGroups(user):
                if downloadable:
                    query |= Q(objectacls__pluginId=tgp.name,
                               objectacls__entityId=str(group),
                               objectacls__content_type__model='experiment',
                               objectacls__canDownload=True) &\
                        (Q(objectacls__effectiveDate__lte=datetime.today())
                         | Q(objectacls__effectiveDate__isnull=True)) &\
                        (Q(objectacls__expiryDate__gte=datetime.today())
                         | Q(objectacls__expiryDate__isnull=True))
                elif viewsensitive:
                    query |= Q(objectacls__pluginId=tgp.name,
                               objectacls__entityId=str(group),
                               objectacls__content_type__model='experiment',
                               objectacls__canSensitive=True) &\
                        (Q(objectacls__effectiveDate__lte=datetime.today())
                         | Q(objectacls__effectiveDate__isnull=True)) &\
                        (Q(objectacls__expiryDate__gte=datetime.today())
                         | Q(objectacls__expiryDate__isnull=True))
                else:
                    query |= Q(objectacls__pluginId=tgp.name,
                               objectacls__entityId=str(group),
                               objectacls__content_type__model='experiment',
                               objectacls__canRead=True) &\
                        (Q(objectacls__effectiveDate__lte=datetime.today())
                         | Q(objectacls__effectiveDate__isnull=True)) &\
                        (Q(objectacls__expiryDate__gte=datetime.today())
                         | Q(objectacls__expiryDate__isnull=True))
            return query

        # for which experiments does the user have read access
        # based on USER permissions?
        if downloadable:
            query = Q(objectacls__pluginId=django_user,
                      objectacls__entityId=str(user.id),
                      objectacls__content_type__model='experiment',
                      objectacls__canDownload=True,
                      objectacls__isOwner=False) &\
                (Q(objectacls__effectiveDate__lte=datetime.today())
                 | Q(objectacls__effectiveDate__isnull=True)) &\
                (Q(objectacls__expiryDate__gte=datetime.today())
                 | Q(objectacls__expiryDate__isnull=True))
        elif viewsensitive:
            query = Q(objectacls__pluginId=django_user,
                      objectacls__entityId=str(user.id),
                      objectacls__content_type__model='experiment',
                      objectacls__canSensitive=True,
                      objectacls__isOwner=False) &\
                (Q(objectacls__effectiveDate__lte=datetime.today())
                 | Q(objectacls__effectiveDate__isnull=True)) &\
                (Q(objectacls__expiryDate__gte=datetime.today())
                 | Q(objectacls__expiryDate__isnull=True))
        else:
            query = Q(objectacls__pluginId=django_user,
                      objectacls__entityId=str(user.id),
                      objectacls__content_type__model='experiment',
                      objectacls__canRead=True,
                      objectacls__isOwner=False) &\
                (Q(objectacls__effectiveDate__lte=datetime.today())
                 | Q(objectacls__effectiveDate__isnull=True)) &\
                (Q(objectacls__expiryDate__gte=datetime.today())
                 | Q(objectacls__expiryDate__isnull=True))
        # for which does experiments does the user have read access
        # based on GROUP permissions
        for name, group in user.userprofile.ext_groups:
            if downloadable:
                query |= Q(objectacls__pluginId=name,
                           objectacls__entityId=str(group),
                           objectacls__content_type__model='experiment',
                           objectacls__canDownload=True) &\
                    (Q(objectacls__effectiveDate__lte=datetime.today())
                     | Q(objectacls__effectiveDate__isnull=True)) &\
                    (Q(objectacls__expiryDate__gte=datetime.today())
                     | Q(objectacls__expiryDate__isnull=True))
            elif viewsensitive:
                query |= Q(objectacls__pluginId=name,
                           objectacls__entityId=str(group),
                           objectacls__content_type__model='experiment',
                           objectacls__canSensitive=True) &\
                    (Q(objectacls__effectiveDate__lte=datetime.today())
                     | Q(objectacls__effectiveDate__isnull=True)) &\
                    (Q(objectacls__expiryDate__gte=datetime.today())
                     | Q(objectacls__expiryDate__isnull=True))
            else:
                query |= Q(objectacls__pluginId=name,
                           objectacls__entityId=str(group),
                           objectacls__content_type__model='experiment',
                           objectacls__canRead=True) &\
                    (Q(objectacls__effectiveDate__lte=datetime.today())
                     | Q(objectacls__effectiveDate__isnull=True)) &\
                    (Q(objectacls__expiryDate__gte=datetime.today())
                     | Q(objectacls__expiryDate__isnull=True))
        return query

    def _query_all_public(self):
        from .models import Experiment
        return ~Q(public_access=Experiment.PUBLIC_ACCESS_NONE) &\
               ~Q(public_access=Experiment.PUBLIC_ACCESS_EMBARGO)

    def get(self, user, experiment_id):
        """
        Returns an experiment under the consideration of the ACL rules
        Raises PermissionDenied if the user does not have access.

        :param User user: a User instance
        :param int experiment_id: the ID of the experiment to be edited
        :returns: Experiment
        :rtype: Experiment
        :raises PermissionDenied:
        """
        experiment = super().get(pk=experiment_id)

        if user.has_perm('tardis_acls.view_experiment', experiment):
            return experiment
        raise PermissionDenied

    def owned(self, user):
        """
        Return all experiments which are owned by a particular user, including
        those shared with a group of which the user is a member.

        :param User user: a User instance
        :returns: QuerySet of Experiments owned by user
        :rtype: QuerySet
        """

        # the user must be authenticated
        if not user.is_authenticated:
            return super().get_queryset().none()

        query = self._query_owned(user)
        for group in user.groups.all():
            query |= self._query_owned_by_group(group)
        return super().get_queryset().filter(query).distinct()

        # return self.owned_by_user(user)

    def _query_owned(self, user, user_id=None):
        # build the query to filter the ACL table
        query = Q(objectacls__pluginId=django_user,
                  objectacls__entityId=str(user_id or user.id),
                  objectacls__content_type__model='experiment',
                  objectacls__isOwner=True) &\
                (Q(objectacls__effectiveDate__lte=datetime.today())
             | Q(objectacls__effectiveDate__isnull=True)) &\
            (Q(objectacls__expiryDate__gte=datetime.today())
             | Q(objectacls__expiryDate__isnull=True))
        return query

    def _query_owned_by_group(self, group, group_id=None):
        # build the query to filter the ACL table
        query = Q(objectacls__pluginId=django_group,
                  objectacls__entityId=str(group_id or group.id),
                  objectacls__content_type__model='experiment',
                  objectacls__isOwner=True) &\
            (Q(objectacls__effectiveDate__lte=datetime.today())
             | Q(objectacls__effectiveDate__isnull=True)) &\
            (Q(objectacls__expiryDate__gte=datetime.today())
             | Q(objectacls__expiryDate__isnull=True))
        return query

    def owned_by_user(self, user):
        """
        Return all experiments which are owned by a particular user id

        :param User user: a User Object
        :return: QuerySet of Experiments owned by user
        :rtype: QuerySet
        """
        query = self._query_owned(user)
        return super().get_queryset().filter(query)

    def owned_by_group(self, group):
        """
        Return all experiments that are owned by a particular group
        """
        query = self._query_owned_by_group(group)
        return super().get_queryset().filter(query)

    def owned_by_user_id(self, userId):
        """
        Return all experiments which are owned by a particular user id

        :param int userId: a User ID
        :returns: QuerySet of Experiments owned by user id
        :rtype: QuerySet
        """
        query = self._query_owned(user=None, user_id=userId)
        return super().get_queryset().filter(query)

    def user_acls(self, experiment_id):
        """
        Returns a list of ACL rules associated with this experiment.

        :param experiment_id: the ID of the experiment
        :type experiment_id: string
        :returns: QuerySet of ACLs
        :rtype: QuerySet
        """
        experiment = super().get(pk=experiment_id)

        return ObjectACL.objects.filter(
            pluginId=django_user,
            content_type=experiment.get_ct(),
            object_id=experiment_id,
            aclOwnershipType=ObjectACL.OWNER_OWNED)

    def users(self, experiment_id):
        """
        Returns a list of users who have ACL rules associated with this
        experiment.

        :param int experiment_id: the ID of the experiment
        :returns: QuerySet of Users with experiment access
        :rtype: QuerySet
        """
        acl = self.user_acls(experiment_id)
        return User.objects.filter(pk__in=[int(a.entityId) for a in acl])

    def user_owned_groups(self, experiment_id):
        """
        returns a list of user owned-groups which have ACL rules
        associated with this experiment

        :param int experiment_id: the ID of the experiment to be edited
        :returns: QuerySet of non system Groups
        :rtype: QuerySet
        """

        acl = ObjectACL.objects.filter(
            pluginId='django_group',
            content_type__model='experiment',
            object_id=experiment_id,
            aclOwnershipType=ObjectACL.OWNER_OWNED)

        return Group.objects.filter(pk__in=[str(a.entityId) for a in acl])

    def group_acls_user_owned(self, experiment_id):
        """
        Returns a list of ACL rules associated with this experiment.

        :param int experiment_id: the ID of the experiment
        :returns: QuerySet of ACLs
        :rtype: QuerySet
        """
        return ObjectACL.objects.filter(
            pluginId='django_group',
            content_type__model='experiment',
            object_id=experiment_id,
            aclOwnershipType=ObjectACL.OWNER_OWNED)

    def group_acls_system_owned(self, experiment_id):
        """
        Returns a list of ACL rules associated with this experiment.

        :param int experiment_id: the ID of the experiment
        :returns: QuerySet of system-owned ACLs for experiment
        :rtype: QuerySet
        """
        return ObjectACL.objects.filter(
            pluginId='django_group',
            content_type__model='experiment',
            object_id=experiment_id,
            aclOwnershipType=ObjectACL.SYSTEM_OWNED)

    def system_owned_groups(self, experiment_id):
        """
        returns a list of sytem-owned groups which have ACL rules
        associated with this experiment

        :param experiment_id: the ID of the experiment to be edited
        :type experiment_id: string
        :returns: system owned groups for experiment
        :rtype: QuerySet
        """
        from .models import ObjectACL
        acl = ObjectACL.objects.filter(
            pluginId='django_group',
            content_type__model='experiment',
            object_id=experiment_id,
            aclOwnershipType=ObjectACL.SYSTEM_OWNED)

        return Group.objects.filter(pk__in=[str(a.entityId) for a in acl])

    def external_users(self, experiment_id):
        """
        returns a list of groups which have external ACL rules

        :param int experiment_id: the ID of the experiment to be edited
        :returns: list of groups with external ACLs
        :rtype: list
        """

        from .models import ObjectACL
        acl = ObjectACL.objects.exclude(pluginId=django_user)
        acl = acl.exclude(pluginId='django_group')
        acl = acl.filter(content_type__model='experiment',
                         object_id=experiment_id)

        if not acl:
            return None

        from .auth import AuthService
        authService = AuthService()

        result = []
        for a in acl:
            group = authService.searchGroups(plugin=a.pluginId,
                                             name=a.entityId)
            if group:
                result += group
        return result


class DatasetManager(models.Manager):


    def all(self, user):  # @ReservedAssignment
        """
        Returns all datasets a user - either authenticated or
        anonymous - is allowed to see and search

        :param User user: a User instance
        :returns: QuerySet of Datasets
        :rtype: QuerySet
        """

        query = self._query_owned_and_shared(user) #self._query_all_public() |\

        return super().get_queryset().filter(
            query).distinct()


    def _query_owned(self, user, user_id=None):
        # build the query to filter the ACL table
        query = Q(objectacls__pluginId=django_user,
                  objectacls__entityId=str(user_id or user.id),
                  objectacls__content_type__model='dataset',
                  objectacls__isOwner=True) &\
                (Q(objectacls__effectiveDate__lte=datetime.today())
             | Q(objectacls__effectiveDate__isnull=True)) &\
            (Q(objectacls__expiryDate__gte=datetime.today())
             | Q(objectacls__expiryDate__isnull=True))
        return query


    def _query_owned_by_group(self, group, group_id=None):
        # build the query to filter the ACL table
        query = Q(objectacls__pluginId=django_group,
                  objectacls__entityId=str(group_id or group.id),
                  objectacls__content_type__model='dataset',
                  objectacls__isOwner=True) &\
            (Q(objectacls__effectiveDate__lte=datetime.today())
             | Q(objectacls__effectiveDate__isnull=True)) &\
            (Q(objectacls__expiryDate__gte=datetime.today())
             | Q(objectacls__expiryDate__isnull=True))
        return query

    # ARE THE TOKENS EXP ONLY?
    def _query_shared(self, user, downloadable=False, viewsensitive=False):
        '''
        get all shared datasets, not owned ones
        '''
        # if the user is not authenticated, only tokens apply
        # this is almost duplicate code of end of has_perm in authorisation.py
        # should be refactored, but cannot think of good way atm
        if not user.is_authenticated:
            from .auth.token_auth import TokenGroupProvider
            query = Q(id=None)
            tgp = TokenGroupProvider()
            for group in tgp.getGroups(user):
                if downloadable:
                    query |= Q(objectacls__pluginId=tgp.name,
                               objectacls__entityId=str(group),
                               objectacls__content_type__model='dataset',
                               objectacls__canDownload=True) &\
                        (Q(objectacls__effectiveDate__lte=datetime.today())
                         | Q(objectacls__effectiveDate__isnull=True)) &\
                        (Q(objectacls__expiryDate__gte=datetime.today())
                         | Q(objectacls__expiryDate__isnull=True))
                elif viewsensitive:
                    query |= Q(objectacls__pluginId=tgp.name,
                               objectacls__entityId=str(group),
                               objectacls__content_type__model='dataset',
                               objectacls__canSensitive=True) &\
                        (Q(objectacls__effectiveDate__lte=datetime.today())
                         | Q(objectacls__effectiveDate__isnull=True)) &\
                        (Q(objectacls__expiryDate__gte=datetime.today())
                         | Q(objectacls__expiryDate__isnull=True))
                else:
                    query |= Q(objectacls__pluginId=tgp.name,
                               objectacls__entityId=str(group),
                               objectacls__content_type__model='dataset',
                               objectacls__canRead=True) &\
                        (Q(objectacls__effectiveDate__lte=datetime.today())
                         | Q(objectacls__effectiveDate__isnull=True)) &\
                        (Q(objectacls__expiryDate__gte=datetime.today())
                         | Q(objectacls__expiryDate__isnull=True))
            return query

        # for which datasets does the user have read access
        # based on USER permissions?
        if downloadable:
            query = Q(objectacls__pluginId=django_user,
                      objectacls__entityId=str(user.id),
                      objectacls__content_type__model='dataset',
                      objectacls__canDownload=True,
                      objectacls__isOwner=False) &\
                (Q(objectacls__effectiveDate__lte=datetime.today())
                 | Q(objectacls__effectiveDate__isnull=True)) &\
                (Q(objectacls__expiryDate__gte=datetime.today())
                 | Q(objectacls__expiryDate__isnull=True))
        elif viewsensitive:
            query = Q(objectacls__pluginId=django_user,
                      objectacls__entityId=str(user.id),
                      objectacls__content_type__model='dataset',
                      objectacls__canSensitive=True,
                      objectacls__isOwner=False) &\
                (Q(objectacls__effectiveDate__lte=datetime.today())
                 | Q(objectacls__effectiveDate__isnull=True)) &\
                (Q(objectacls__expiryDate__gte=datetime.today())
                 | Q(objectacls__expiryDate__isnull=True))
        else:
            query = Q(objectacls__pluginId=django_user,
                      objectacls__entityId=str(user.id),
                      objectacls__content_type__model='dataset',
                      objectacls__canRead=True,
                      objectacls__isOwner=False) &\
                (Q(objectacls__effectiveDate__lte=datetime.today())
                 | Q(objectacls__effectiveDate__isnull=True)) &\
                (Q(objectacls__expiryDate__gte=datetime.today())
                 | Q(objectacls__expiryDate__isnull=True))
        # for which does datasets does the user have read access
        # based on GROUP permissions
        for name, group in user.userprofile.ext_groups:
            if downloadable:
                query |= Q(objectacls__pluginId=name,
                           objectacls__entityId=str(group),
                           objectacls__content_type__model='dataset',
                           objectacls__canDownload=True) &\
                    (Q(objectacls__effectiveDate__lte=datetime.today())
                     | Q(objectacls__effectiveDate__isnull=True)) &\
                    (Q(objectacls__expiryDate__gte=datetime.today())
                     | Q(objectacls__expiryDate__isnull=True))
            elif viewsensitive:
                query |= Q(objectacls__pluginId=name,
                           objectacls__entityId=str(group),
                           objectacls__content_type__model='dataset',
                           objectacls__canSensitive=True) &\
                    (Q(objectacls__effectiveDate__lte=datetime.today())
                     | Q(objectacls__effectiveDate__isnull=True)) &\
                    (Q(objectacls__expiryDate__gte=datetime.today())
                     | Q(objectacls__expiryDate__isnull=True))
            else:
                query |= Q(objectacls__pluginId=name,
                           objectacls__entityId=str(group),
                           objectacls__content_type__model='dataset',
                           objectacls__canRead=True) &\
                    (Q(objectacls__effectiveDate__lte=datetime.today())
                     | Q(objectacls__effectiveDate__isnull=True)) &\
                    (Q(objectacls__expiryDate__gte=datetime.today())
                     | Q(objectacls__expiryDate__isnull=True))
        return query


    def _query_owned_and_shared(self, user, downloadable=False, viewsensitive=False):
        return self._query_shared(user, downloadable, viewsensitive) | self._query_owned(user)


    def owned_and_shared(self, user, downloadable=False, viewsensitive=False):
        return super().get_queryset().filter(
            self._query_owned_and_shared(user, downloadable, viewsensitive)).distinct()


    def owned(self, user):
        """
        Return all datasets which are owned by a particular user, including
        those shared with a group of which the user is a member.

        :param User user: a User instance
        :returns: QuerySet of datasets owned by user
        :rtype: QuerySet
        """

        # the user must be authenticated
        if not user.is_authenticated:
            return super().get_queryset().none()

        query = self._query_owned(user)
        for group in user.groups.all():
            query |= self._query_owned_by_group(group)
        return super().get_queryset().filter(query).distinct()

    def get(self, user, dataset_id):
        """
        Returns a dataset under the consideration of the ACL rules
        Raises PermissionDenied if the user does not have access.

        :param User user: a User instance
        :param int dataset_id: the ID of the Dataset to be edited
        :returns: Dataset
        :rtype: Dataset
        :raises PermissionDenied:
        """
        dataset = super().get(pk=dataset_id)

        if user.has_perm('tardis_acls.view_dataset', dataset):
            return dataset
        raise PermissionDenied


class DatafileManager(models.Manager):


    def all(self, user, downloadable=False, viewsensitive=False):  # @ReservedAssignment
        """
        Returns all datafiles a user - either authenticated or
        anonymous - is allowed to see and search

        :param User user: a User instance
        :returns: QuerySet of Datafiles
        :rtype: QuerySet
        """

        query = self._query_owned_and_shared(user, downloadable, viewsensitive) #self._query_all_public() |\

        return super().get_queryset().filter(
            query).distinct()


    def _query_owned(self, user, user_id=None):
        # build the query to filter the ACL table
        query = Q(objectacls__pluginId=django_user,
                  objectacls__entityId=str(user_id or user.id),
                  objectacls__content_type__model='datafile',
                  objectacls__isOwner=True) &\
                (Q(objectacls__effectiveDate__lte=datetime.today())
             | Q(objectacls__effectiveDate__isnull=True)) &\
            (Q(objectacls__expiryDate__gte=datetime.today())
             | Q(objectacls__expiryDate__isnull=True))
        return query


    def _query_owned_by_group(self, group, group_id=None):
        # build the query to filter the ACL table
        query = Q(objectacls__pluginId=django_group,
                  objectacls__entityId=str(group_id or group.id),
                  objectacls__content_type__model='datafile',
                  objectacls__isOwner=True) &\
            (Q(objectacls__effectiveDate__lte=datetime.today())
             | Q(objectacls__effectiveDate__isnull=True)) &\
            (Q(objectacls__expiryDate__gte=datetime.today())
             | Q(objectacls__expiryDate__isnull=True))
        return query

    # ARE THE TOKENS EXP ONLY?
    def _query_shared(self, user, downloadable=False, viewsensitive=False):
        '''
        get all shared datafiles, not owned ones
        '''
        # if the user is not authenticated, only tokens apply
        # this is almost duplicate code of end of has_perm in authorisation.py
        # should be refactored, but cannot think of good way atm
        if not user.is_authenticated:
            from .auth.token_auth import TokenGroupProvider
            query = Q(id=None)
            tgp = TokenGroupProvider()
            for group in tgp.getGroups(user):
                if downloadable:
                    query |= Q(objectacls__pluginId=tgp.name,
                               objectacls__entityId=str(group),
                               objectacls__content_type__model='datafile',
                               objectacls__canDownload=True) &\
                        (Q(objectacls__effectiveDate__lte=datetime.today())
                         | Q(objectacls__effectiveDate__isnull=True)) &\
                        (Q(objectacls__expiryDate__gte=datetime.today())
                         | Q(objectacls__expiryDate__isnull=True))
                elif viewsensitive:
                    query |= Q(objectacls__pluginId=tgp.name,
                               objectacls__entityId=str(group),
                               objectacls__content_type__model='datafile',
                               objectacls__canSensitive=True) &\
                        (Q(objectacls__effectiveDate__lte=datetime.today())
                         | Q(objectacls__effectiveDate__isnull=True)) &\
                        (Q(objectacls__expiryDate__gte=datetime.today())
                         | Q(objectacls__expiryDate__isnull=True))
                else:
                    query |= Q(objectacls__pluginId=tgp.name,
                               objectacls__entityId=str(group),
                               objectacls__content_type__model='datafile',
                               objectacls__canRead=True) &\
                        (Q(objectacls__effectiveDate__lte=datetime.today())
                         | Q(objectacls__effectiveDate__isnull=True)) &\
                        (Q(objectacls__expiryDate__gte=datetime.today())
                         | Q(objectacls__expiryDate__isnull=True))
            return query

        # for which datafiles does the user have read access
        # based on USER permissions?
        if downloadable:
            query = Q(objectacls__pluginId=django_user,
                      objectacls__entityId=str(user.id),
                      objectacls__content_type__model='datafile',
                      objectacls__canDownload=True,
                      objectacls__isOwner=False) &\
                (Q(objectacls__effectiveDate__lte=datetime.today())
                 | Q(objectacls__effectiveDate__isnull=True)) &\
                (Q(objectacls__expiryDate__gte=datetime.today())
                 | Q(objectacls__expiryDate__isnull=True))
        elif viewsensitive:
            query = Q(objectacls__pluginId=django_user,
                      objectacls__entityId=str(user.id),
                      objectacls__content_type__model='datafile',
                      objectacls__canSensitive=True,
                      objectacls__isOwner=False) &\
                (Q(objectacls__effectiveDate__lte=datetime.today())
                 | Q(objectacls__effectiveDate__isnull=True)) &\
                (Q(objectacls__expiryDate__gte=datetime.today())
                 | Q(objectacls__expiryDate__isnull=True))
        else:
            query = Q(objectacls__pluginId=django_user,
                      objectacls__entityId=str(user.id),
                      objectacls__content_type__model='datafile',
                      objectacls__canRead=True,
                      objectacls__isOwner=False) &\
                (Q(objectacls__effectiveDate__lte=datetime.today())
                 | Q(objectacls__effectiveDate__isnull=True)) &\
                (Q(objectacls__expiryDate__gte=datetime.today())
                 | Q(objectacls__expiryDate__isnull=True))
        # for which does datafiles does the user have read access
        # based on GROUP permissions
        for name, group in user.userprofile.ext_groups:
            if downloadable:
                query |= Q(objectacls__pluginId=name,
                           objectacls__entityId=str(group),
                           objectacls__content_type__model='datafile',
                           objectacls__canDownload=True) &\
                    (Q(objectacls__effectiveDate__lte=datetime.today())
                     | Q(objectacls__effectiveDate__isnull=True)) &\
                    (Q(objectacls__expiryDate__gte=datetime.today())
                     | Q(objectacls__expiryDate__isnull=True))
            elif viewsensitive:
                query |= Q(objectacls__pluginId=name,
                           objectacls__entityId=str(group),
                           objectacls__content_type__model='datafile',
                           objectacls__canSensitive=True) &\
                    (Q(objectacls__effectiveDate__lte=datetime.today())
                     | Q(objectacls__effectiveDate__isnull=True)) &\
                    (Q(objectacls__expiryDate__gte=datetime.today())
                     | Q(objectacls__expiryDate__isnull=True))
            else:
                query |= Q(objectacls__pluginId=name,
                           objectacls__entityId=str(group),
                           objectacls__content_type__model='datafile',
                           objectacls__canRead=True) &\
                    (Q(objectacls__effectiveDate__lte=datetime.today())
                     | Q(objectacls__effectiveDate__isnull=True)) &\
                    (Q(objectacls__expiryDate__gte=datetime.today())
                     | Q(objectacls__expiryDate__isnull=True))
        return query


    def _query_owned_and_shared(self, user, downloadable=False, viewsensitive=False):
        return self._query_shared(user, downloadable, viewsensitive) | self._query_owned(user)


    def owned_and_shared(self, user, downloadable=False, viewsensitive=False):
        return super().get_queryset().filter(
            self._query_owned_and_shared(user, downloadable, viewsensitive)).distinct()


    def owned(self, user):
        """
        Return all datafiles which are owned by a particular user, including
        those shared with a group of which the user is a member.

        :param User user: a User instance
        :returns: QuerySet of datafiles owned by user
        :rtype: QuerySet
        """

        # the user must be authenticated
        if not user.is_authenticated:
            return super().get_queryset().none()

        query = self._query_owned(user)
        for group in user.groups.all():
            query |= self._query_owned_by_group(group)
        return super().get_queryset().filter(query).distinct()

class ParameterNameManager(models.Manager):
    def get_by_natural_key(self, namespace, name):
        return self.get(schema__namespace=namespace, name=name)


class SchemaManager(models.Manager):
    def get_by_natural_key(self, namespace):
        return self.get(namespace=namespace)

<<<<<<< HEAD


class ProjectManager(models.Manager):


    def get(self, user, project_id):
        """
        Returns an experiment under the consideration of the ACL rules
        Raises PermissionDenied if the user does not have access.

        :param User user: a User instance
        :param int experiment_id: the ID of the experiment to be edited
        :returns: Experiment
        :rtype: Experiment
        :raises PermissionDenied:
        """
        project = super().get(pk=project_id)

        if user.has_perm('tardis_acls.view_project', project):
            return project
        raise PermissionDenied


    def _query_owned(self, user, user_id=None):
        # build the query to filter the ACL table
        query = Q(objectacls__pluginId=django_user,
                  objectacls__entityId=str(user_id or user.id),
                  objectacls__content_type__model='project',
                  objectacls__isOwner=True) &\
                (Q(objectacls__effectiveDate__lte=datetime.today())
             | Q(objectacls__effectiveDate__isnull=True)) &\
            (Q(objectacls__expiryDate__gte=datetime.today())
             | Q(objectacls__expiryDate__isnull=True))
        return query


    def _query_owned_by_group(self, group, group_id=None):
        # build the query to filter the ACL table
        query = Q(objectacls__pluginId=django_group,
                  objectacls__entityId=str(group_id or group.id),
                  objectacls__content_type__model='project',
                  objectacls__isOwner=True) &\
            (Q(objectacls__effectiveDate__lte=datetime.today())
             | Q(objectacls__effectiveDate__isnull=True)) &\
            (Q(objectacls__expiryDate__gte=datetime.today())
             | Q(objectacls__expiryDate__isnull=True))
        return query

    # ARE THE TOKENS EXP ONLY?
    def _query_shared(self, user, downloadable=False, viewsensitive=False):
        '''
        get all shared datafiles, not owned ones
        '''
        # if the user is not authenticated, only tokens apply
        # this is almost duplicate code of end of has_perm in authorisation.py
        # should be refactored, but cannot think of good way atm
        if not user.is_authenticated:
            from .auth.token_auth import TokenGroupProvider
            query = Q(id=None)
            tgp = TokenGroupProvider()
            for group in tgp.getGroups(user):
                if downloadable:
                    query |= Q(objectacls__pluginId=tgp.name,
                               objectacls__entityId=str(group),
                               objectacls__content_type__model='project',
                               objectacls__canDownload=True) &\
                        (Q(objectacls__effectiveDate__lte=datetime.today())
                         | Q(objectacls__effectiveDate__isnull=True)) &\
                        (Q(objectacls__expiryDate__gte=datetime.today())
                         | Q(objectacls__expiryDate__isnull=True))
                elif viewsensitive:
                    query |= Q(objectacls__pluginId=tgp.name,
                               objectacls__entityId=str(group),
                               objectacls__content_type__model='project',
                               objectacls__canSensitive=True) &\
                        (Q(objectacls__effectiveDate__lte=datetime.today())
                         | Q(objectacls__effectiveDate__isnull=True)) &\
                        (Q(objectacls__expiryDate__gte=datetime.today())
                         | Q(objectacls__expiryDate__isnull=True))
                else:
                    query |= Q(objectacls__pluginId=tgp.name,
                               objectacls__entityId=str(group),
                               objectacls__content_type__model='project',
                               objectacls__canRead=True) &\
                        (Q(objectacls__effectiveDate__lte=datetime.today())
                         | Q(objectacls__effectiveDate__isnull=True)) &\
                        (Q(objectacls__expiryDate__gte=datetime.today())
                         | Q(objectacls__expiryDate__isnull=True))
            return query

        # for which datafiles does the user have read access
        # based on USER permissions?
        if downloadable:
            query = Q(objectacls__pluginId=django_user,
                      objectacls__entityId=str(user.id),
                      objectacls__content_type__model='project',
                      objectacls__canDownload=True,
                      objectacls__isOwner=False) &\
                (Q(objectacls__effectiveDate__lte=datetime.today())
                 | Q(objectacls__effectiveDate__isnull=True)) &\
                (Q(objectacls__expiryDate__gte=datetime.today())
                 | Q(objectacls__expiryDate__isnull=True))
        elif viewsensitive:
            query = Q(objectacls__pluginId=django_user,
                      objectacls__entityId=str(user.id),
                      objectacls__content_type__model='project',
                      objectacls__canSensitive=True,
                      objectacls__isOwner=False) &\
                (Q(objectacls__effectiveDate__lte=datetime.today())
                 | Q(objectacls__effectiveDate__isnull=True)) &\
                (Q(objectacls__expiryDate__gte=datetime.today())
                 | Q(objectacls__expiryDate__isnull=True))
        else:
            query = Q(objectacls__pluginId=django_user,
                      objectacls__entityId=str(user.id),
                      objectacls__content_type__model='project',
                      objectacls__canRead=True,
                      objectacls__isOwner=False) &\
                (Q(objectacls__effectiveDate__lte=datetime.today())
                 | Q(objectacls__effectiveDate__isnull=True)) &\
                (Q(objectacls__expiryDate__gte=datetime.today())
                 | Q(objectacls__expiryDate__isnull=True))
        # for which does datafiles does the user have read access
        # based on GROUP permissions
        for name, group in user.userprofile.ext_groups:
            if downloadable:
                query |= Q(objectacls__pluginId=name,
                           objectacls__entityId=str(group),
                           objectacls__content_type__model='project',
                           objectacls__canDownload=True) &\
                    (Q(objectacls__effectiveDate__lte=datetime.today())
                     | Q(objectacls__effectiveDate__isnull=True)) &\
                    (Q(objectacls__expiryDate__gte=datetime.today())
                     | Q(objectacls__expiryDate__isnull=True))
            elif viewsensitive:
                query |= Q(objectacls__pluginId=name,
                           objectacls__entityId=str(group),
                           objectacls__content_type__model='project',
                           objectacls__canSensitive=True) &\
                    (Q(objectacls__effectiveDate__lte=datetime.today())
                     | Q(objectacls__effectiveDate__isnull=True)) &\
                    (Q(objectacls__expiryDate__gte=datetime.today())
                     | Q(objectacls__expiryDate__isnull=True))
            else:
                query |= Q(objectacls__pluginId=name,
                           objectacls__entityId=str(group),
                           objectacls__content_type__model='project',
                           objectacls__canRead=True) &\
                    (Q(objectacls__effectiveDate__lte=datetime.today())
                     | Q(objectacls__effectiveDate__isnull=True)) &\
                    (Q(objectacls__expiryDate__gte=datetime.today())
                     | Q(objectacls__expiryDate__isnull=True))
        return query


    def _query_owned_and_shared(self, user, downloadable=False, viewsensitive=False):
        return self._query_shared(user, downloadable, viewsensitive) | self._query_owned(user)


    def owned_and_shared(self, user, downloadable=False, viewsensitive=False):
        return super().get_queryset().filter(
            self._query_owned_and_shared(user, downloadable, viewsensitive)).distinct()


    def owned(self, user):
        """
        Return all datafiles which are owned by a particular user, including
        those shared with a group of which the user is a member.

        :param User user: a User instance
        :returns: QuerySet of datafiles owned by user
        :rtype: QuerySet
        """

        # the user must be authenticated
        if not user.is_authenticated:
            return super().get_queryset().none()

        query = self._query_owned(user)
        for group in user.groups.all():
            query |= self._query_owned_by_group(group)
        return super().get_queryset().filter(query).distinct()

=======
class ProjectManager(models.Manager):
    pass
>>>>>>> 23c31f3e

#TODO: Write project/dataset/datafile managers to handle ACLs


# class SafeManager(models.Manager):
#
#     def __init__(self,
#                  content_type=None):
#         self.content_type = None
#
#     def all(self, user):  # @ReservedAssignment
#         """
#         Returns all objects of content_type a user - either authenticated or
#         anonymous - is allowed to see and search
#
#         :param User user: a User instance
#         :returns: QuerySet of Datasets
#         :rtype: QuerySet
#         """
#
#         query = self._query_owned_and_shared(user) #self._query_all_public() |\
#
#         return super().get_queryset().filter(
#             query).distinct()
#
#
#     def _query_owned(self, user, user_id=None):
#         # build the query to filter the ACL table
#         if not self.content_type:
#             return None
#         query = Q(objectacls__pluginId=django_user,
#                   objectacls__entityId=str(user_id or user.id),
#                   objectacls__content_type__model=self.content_type,
#                   objectacls__isOwner=True) &\
#                 (Q(objectacls__effectiveDate__lte=datetime.today())
#              | Q(objectacls__effectiveDate__isnull=True)) &\
#             (Q(objectacls__expiryDate__gte=datetime.today())
#              | Q(objectacls__expiryDate__isnull=True))
#         return query
#
#
#     def _query_owned_by_group(self, group, group_id=None):
#         # build the query to filter the ACL table
#         if not self.content_type:
#             return None
#         query = Q(objectacls__pluginId=django_group,
#                   objectacls__entityId=str(group_id or group.id),
#                   objectacls__content_type__model=self.content_type,
#                   objectacls__isOwner=True) &\
#             (Q(objectacls__effectiveDate__lte=datetime.today())
#              | Q(objectacls__effectiveDate__isnull=True)) &\
#             (Q(objectacls__expiryDate__gte=datetime.today())
#              | Q(objectacls__expiryDate__isnull=True))
#         return query
#
#     # ARE THE TOKENS EXP ONLY?
#     def _query_shared(self, user, downloadable=False):
#         '''
#         get all shared datasets, not owned ones
#         '''
#         # if the user is not authenticated, only tokens apply
#         # this is almost duplicate code of end of has_perm in authorisation.py
#         # should be refactored, but cannot think of good way atm
#         if not self.content_type:
#             return None
#         if not user.is_authenticated:
#             from .auth.token_auth import TokenGroupProvider
#             query = Q(id=None)
#             tgp = TokenGroupProvider()
#             for group in tgp.getGroups(user):
#                 if downloadable:
#                     query |= Q(objectacls__pluginId=tgp.name,
#                                objectacls__entityId=str(group),
#                                objectacls__content_type__model=self.content_type,
#                                objectacls__canDownload=True) &\
#                         (Q(objectacls__effectiveDate__lte=datetime.today())
#                          | Q(objectacls__effectiveDate__isnull=True)) &\
#                         (Q(objectacls__expiryDate__gte=datetime.today())
#                          | Q(objectacls__expiryDate__isnull=True))
#                 else:
#                     query |= Q(objectacls__pluginId=tgp.name,
#                                objectacls__entityId=str(group),
#                                objectacls__content_type__model=self.content_type,
#                                objectacls__canRead=True) &\
#                         (Q(objectacls__effectiveDate__lte=datetime.today())
#                          | Q(objectacls__effectiveDate__isnull=True)) &\
#                         (Q(objectacls__expiryDate__gte=datetime.today())
#                          | Q(objectacls__expiryDate__isnull=True))
#             return query
#
#         # for which datasets does the user have read access
#         # based on USER permissions?
#         if downloadable:
#             query = Q(objectacls__pluginId=django_user,
#                       objectacls__entityId=str(user.id),
#                       objectacls__content_type__model=self.content_type,
#                       objectacls__canDownload=True,
#                       objectacls__isOwner=False) &\
#                 (Q(objectacls__effectiveDate__lte=datetime.today())
#                  | Q(objectacls__effectiveDate__isnull=True)) &\
#                 (Q(objectacls__expiryDate__gte=datetime.today())
#                  | Q(objectacls__expiryDate__isnull=True))
#         else:
#             query = Q(objectacls__pluginId=django_user,
#                       objectacls__entityId=str(user.id),
#                       objectacls__content_type__model=self.content_type,
#                       objectacls__canRead=True,
#                       objectacls__isOwner=False) &\
#                 (Q(objectacls__effectiveDate__lte=datetime.today())
#                  | Q(objectacls__effectiveDate__isnull=True)) &\
#                 (Q(objectacls__expiryDate__gte=datetime.today())
#                  | Q(objectacls__expiryDate__isnull=True))
#         # for which does datasets does the user have read access
#         # based on GROUP permissions
#         for name, group in user.userprofile.ext_groups:
#             if downloadable:
#                 query |= Q(objectacls__pluginId=name,
#                            objectacls__entityId=str(group),
#                            objectacls__content_type__model=self.content_type,
#                            objectacls__canDownload=True) &\
#                     (Q(objectacls__effectiveDate__lte=datetime.today())
#                      | Q(objectacls__effectiveDate__isnull=True)) &\
#                     (Q(objectacls__expiryDate__gte=datetime.today())
#                      | Q(objectacls__expiryDate__isnull=True))
#             else:
#                 query |= Q(objectacls__pluginId=name,
#                            objectacls__entityId=str(group),
#                            objectacls__content_type__model=self.content_type,
#                            objectacls__canRead=True) &\
#                     (Q(objectacls__effectiveDate__lte=datetime.today())
#                      | Q(objectacls__effectiveDate__isnull=True)) &\
#                     (Q(objectacls__expiryDate__gte=datetime.today())
#                      | Q(objectacls__expiryDate__isnull=True))
#         return query
#
#
#     def _query_owned_and_shared(self, user, downloadable=False):
#         return self._query_shared(user, downloadable) | self._query_owned(user)
#
#
#     def owned_and_shared(self, user, downloadable=False):
#         return super().get_queryset().filter(
#             self._query_owned_and_shared(user, downloadable)).distinct()
#
#
#     def owned(self, user):
#         """
#         Return all datasets which are owned by a particular user, including
#         those shared with a group of which the user is a member.
#
#         :param User user: a User instance
#         :returns: QuerySet of datasets owned by user
#         :rtype: QuerySet
#         """
#
#         # the user must be authenticated
#         if not user.is_authenticated:
#             return super().get_queryset().none()
#
#         query = self._query_owned(user)
#         for group in user.groups.all():
#             query |= self._query_owned_by_group(group)
#         return super().get_queryset().filter(query).distinct()
#
#     def get(self, user, self.content_type, content_id):
#         """
#         Returns a dataset under the consideration of the ACL rules
#         Raises PermissionDenied if the user does not have access.
#
#         :param User user: a User instance
#         :param int dataset_id: the ID of the Dataset to be edited
#         :returns: Dataset
#         :rtype: Dataset
#         :raises PermissionDenied:
#         """
#         if not self.content_type:
#             raise PermissionDenied
#         content = super().get(pk=content_id)
#
#         perm_string = 'tardis_acls.view_' + self.content_type
#
#         if user.has_perm(perm_string, content):
#             return content
#         raise PermissionDenied<|MERGE_RESOLUTION|>--- conflicted
+++ resolved
@@ -789,8 +789,6 @@
     def get_by_natural_key(self, namespace):
         return self.get(namespace=namespace)
 
-<<<<<<< HEAD
-
 
 class ProjectManager(models.Manager):
 
@@ -973,10 +971,6 @@
             query |= self._query_owned_by_group(group)
         return super().get_queryset().filter(query).distinct()
 
-=======
-class ProjectManager(models.Manager):
-    pass
->>>>>>> 23c31f3e
 
 #TODO: Write project/dataset/datafile managers to handle ACLs
 
