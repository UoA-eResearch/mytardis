--- conflicted
+++ resolved
@@ -218,18 +218,10 @@
                         logger.exception('b64encoding failed: %s' % file_path)
                 else:
                     try:
-<<<<<<< HEAD
-                        metadataDict[parameter.name.name] = \
-                        parameter.string_value.strip() or 'None'
-                    except AttributeError:
-                        metadataDict[parameter.name.name] = \
-                        'None'
-=======
                         store_metadata_value(metadataDict, parameter.name.name,
                                      parameter.string_value.strip() or 'None')
                     except AttributeError:
                         store_metadata_value(metadataDict, parameter.name.name, 'None')
->>>>>>> 4f65bc5b
 
             _xmlData.add_xsdAny_(self.createXmlDataContentForParameterSets(
                 elementName=elementName,
