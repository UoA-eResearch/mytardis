from datetime import datetime

from django.conf import settings
from django.contrib.auth.models import User, Group
from django.contrib.auth.models import Permission

from django.db import models
from django.db.models import Q
from django.db.models.signals import post_save
from django.dispatch import receiver
from django.utils.functional import lazy

from .experiment import Experiment
from .dataset import Dataset
from .datafile import DataFile
from .token import Token


class UserProfile(models.Model):
    """
    UserProfile class is an extension to the Django standard user model.

    :attribute isDjangoAccount: is the user a local DB user
    :attribute user: a foreign key to the
       :class:`django.contrib.auth.models.User`
    """

    user = models.OneToOneField(User, on_delete=models.CASCADE)

    # This flag will tell us if the main User account was created using any
    # non localdb auth methods. For example, if a first time user authenticates
    # to the system using the ldap auth method, an account will be created for
    # him, say "ldap_user001" and the field isDjangoAccount will be set to
    # False.
    isDjangoAccount = models.BooleanField(null=False, blank=False, default=True)

    # This field is supplied by AAF's Rapid Connect service.
    rapidConnectEduPersonTargetedID = models.CharField(
        max_length=400, null=True, blank=True
    )

    class Meta:
        app_label = "tardis_portal"

    def __str__(self):
        return self.user.username

    def getUserAuthentications(self):
        return self.userAuthentication_set.all()

    def isValidPublicContact(self):
        """
        Checks if there's enough information on the user for it to be used as
        a public contact.

        Note: Last name can't be required, because people don't necessarilly
        have a last (or family) name.
        """
        required_fields = ["email", "first_name"]
        return all(map(lambda f: bool(getattr(self.user, f)), required_fields))

    @property
    def ext_groups(self):

        from ..auth import fix_circular

        if not hasattr(self, "_cached_groups"):
            self._cached_groups = fix_circular.getGroups(self.user)
        return self._cached_groups


@receiver(post_save, sender=User, dispatch_uid="create_user_profile")
def create_user_profile(sender, instance, created, **kwargs):
    if created:
        user = instance
        perms = settings.DEFAULT_PERMISSIONS
        for permissions in perms:
            user.user_permissions.add(Permission.objects.get(codename=permissions))
        user.save()
        UserProfile(user=user).save()


class GroupAdmin(models.Model):
    """GroupAdmin links the Django User and Group tables for group
    administrators

    :attribute user: a forign key to the
       :class:`django.contrib.auth.models.User`
    :attribute group: a forign key to the
       :class:`django.contrib.auth.models.Group`
    """

    group = models.ForeignKey(Group, on_delete=models.CASCADE)
    admin_user = models.ForeignKey(
        User, on_delete=models.CASCADE, null=True, blank=True
    )
    admin_group = models.ForeignKey(
        Group,
        on_delete=models.CASCADE,
        null=True,
        blank=True,
        related_name="admin_group",
    )

    class Meta:
        app_label = "tardis_portal"

    def __str__(self):
        return str(self.group.name) + " Admins"

    def save(self, *args, **kwargs):
        """
        Only save GroupAdmin if at least one admin_user or admin_group
        """
        if sum(x is not None for x in [self.admin_user, self.admin_group]) < 1:
            raise AssertionError(
                "GroupAdmin must have one of the following fields: admin_user or an admin_group"
            )
        if sum(x is not None for x in [self.admin_user, self.admin_group]) > 1:
            raise AssertionError(
                "GroupAdmin must not have both an admin_user and an admin_group"
            )
        if self.group == self.admin_group:
            raise AssertionError("GroupAdmin admin_group cannot be the Group itself!")
        super().save(*args, **kwargs)


def get_auth_method_choices():
    auth_methods = ()
    for auth_method in settings.AUTH_PROVIDERS:
        auth_methods += ((auth_method[0], auth_method[1]),)
    return auth_methods


# TODO: Generalise auth methods
class UserAuthentication(models.Model):
    userProfile = models.ForeignKey(UserProfile, on_delete=models.CASCADE)
    username = models.CharField(max_length=50)
    authenticationMethod = models.CharField(
        max_length=30, choices=lazy(get_auth_method_choices, tuple)()
    )
    approved = models.BooleanField(default=True)
    __original_approved = None

    class Meta:
        app_label = "tardis_portal"

    def __init__(self, *args, **kwargs):
        # instantiate comparisonChoices based on settings.AUTH PROVIDERS
        self._comparisonChoicesDict = dict(get_auth_method_choices())

        super().__init__(*args, **kwargs)
        self.__original_approved = self.approved

    def getAuthMethodDescription(self):
        return self._comparisonChoicesDict[self.authenticationMethod]

    def __str__(self):
        return self.username + " - " + self.getAuthMethodDescription()

    # pylint: disable=W0222
    def save(self, *args, **kwargs):
        # check if social auth is enabled
        if "tardis.apps.social_auth" not in settings.INSTALLED_APPS:
            super().save(*args, **kwargs)
            return
        # check if authentication method requires admin approval
        from tardis.apps.social_auth.auth.social_auth import requires_admin_approval

        if not requires_admin_approval(self.authenticationMethod):
            super().save(*args, **kwargs)
            return
        # check if social_auth is enabled
        is_social_auth_enabled = "tardis.apps.social_auth" in settings.INSTALLED_APPS
        # check if approved status has changed from false to true
        if is_social_auth_enabled and self.approved and not self.__original_approved:
            # get linked user profile
            user_profile = self.userProfile
            user = user_profile.user
            # add user permissions
            user.user_permissions.add(Permission.objects.get(codename="add_experiment"))
            user.user_permissions.add(
                Permission.objects.get(codename="change_experiment")
            )
            user.user_permissions.add(Permission.objects.get(codename="change_group"))
            is_openidusermigration_enabled = (
                "tardis.apps.openid_migration" in settings.INSTALLED_APPS
            )
            if is_openidusermigration_enabled:
                user.user_permissions.add(
                    Permission.objects.get(codename="add_openidusermigration")
                )
            user.user_permissions.add(
                Permission.objects.get(codename="change_experimentacl")
            )
            user.user_permissions.add(
                Permission.objects.get(codename="change_datasetacl")
            )
            user.user_permissions.add(
                Permission.objects.get(codename="change_datafileacl")
            )
            user.user_permissions.add(Permission.objects.get(codename="add_datafile"))
            user.user_permissions.add(Permission.objects.get(codename="change_dataset"))
            # send email to user
            from tardis.apps.social_auth.auth.social_auth import (
                send_account_approved_email,
            )

            send_account_approved_email(user.id, self.authenticationMethod)

        super().save(*args, **kwargs)


class ACL(models.Model):
    """The ACL (formerly ObjectACL, formerly ExperimentACL) table
    is the core of the `Tardis Authorisation framework
    <http://code.google.com/p/mytardis/wiki/AuthorisationEngineAlt>`_

    :attribute pluginId: the the name of the auth plugin being used
    :attribute entityId: a foreign key to auth plugins
    :attribute object_type: a foreign key to ContentType
    :attribute object_id: the primary key/id of the object_type
    :attribute canRead: gives the user read access
    :attribute canDownload: gives the user download access
    :attribute canWrite: gives the user write access
    :attribute canDelete: gives the user delete permission
    :attribute canSensitive: gives the user sensitive info access
    :attribute isOwner: the experiment owner flag.
    :attribute effectiveDate: the date when access takes into effect
    :attribute expiryDate: the date when access ceases
    :attribute aclOwnershipType: system-owned or user-owned.

    System-owned ACLs will prevent users from removing or
    editing ACL entries to a particular experiment they
    own. User-owned ACLs will allow experiment owners to
    remove/add/edit ACL entries to the experiments they own.

    """

    OWNER_OWNED = 1
    SYSTEM_OWNED = 2
    __COMPARISON_CHOICES = (
        (OWNER_OWNED, "Owner-owned"),
        (SYSTEM_OWNED, "System-owned"),
    )

    user = models.ForeignKey(
        User, on_delete=models.CASCADE, null=True, blank=True, related_name="%(class)ss"
    )
    group = models.ForeignKey(
        Group,
        on_delete=models.CASCADE,
        null=True,
        blank=True,
        related_name="%(class)ss",
    )
    token = models.ForeignKey(
        Token,
        on_delete=models.CASCADE,
        null=True,
        blank=True,
        related_name="%(class)ss",
    )
    canRead = models.BooleanField(default=False)
    canDownload = models.BooleanField(default=False)
    canWrite = models.BooleanField(default=False)
    canDelete = models.BooleanField(default=False)
    canSensitive = models.BooleanField(default=False)
    isOwner = models.BooleanField(default=False)
    effectiveDate = models.DateField(null=True, blank=True)
    expiryDate = models.DateField(null=True, blank=True)
    aclOwnershipType = models.IntegerField(
        choices=__COMPARISON_CHOICES, default=OWNER_OWNED
    )

    class Meta:
        abstract = True
        app_label = "tardis_portal"
        ordering = ["id"]

    def save(self, *args, **kwargs):
        """
        Only save ACL if only has one entry for User/Group/Token Foreign key
        """
        if sum(x is not None for x in [self.user, self.group, self.token]) > 1:
            raise AssertionError(
                "An ACL must only have one of the following fields: User, Group, or Token"
            )
        if sum(x is not None for x in [self.user, self.group, self.token]) < 1:
            raise AssertionError(
                "An ACL must have one of the following fields: User, Group, or Token"
            )
        super().save(*args, **kwargs)

    def get_related_object(self):
        """
        If possible, resolve the pluginId/entityId combination to a user or
        group object.
        """
        if self.user is not None:
            return self.user
        if self.group is not None:
            return self.group
        if self.token is not None:
            return self.token
        return None

    def __str__(self):
        return str(self.id)

    @classmethod
    def get_effective_query(cls):
        acl_effective_query = (
            Q(effectiveDate__lte=datetime.today()) | Q(effectiveDate__isnull=True)
        ) & (Q(expiryDate__gte=datetime.today()) | Q(expiryDate__isnull=True))
        return acl_effective_query


class ExperimentACL(ACL):
    experiment = models.ForeignKey("Experiment", on_delete=models.CASCADE)

    def __str__(self):
        return str(self.id)


class DatasetACL(ACL):
    dataset = models.ForeignKey("Dataset", on_delete=models.CASCADE)

    def __str__(self):
        return str(self.id)


class DatafileACL(ACL):
    datafile = models.ForeignKey("DataFile", on_delete=models.CASCADE)

    def __str__(self):
        return str(self.id)


def create_user_api_key(sender, **kwargs):
    """
    Auto-create ApiKey objects using Tastypie's create_api_key
    """
    from tastypie.models import create_api_key

    create_api_key(User, **kwargs)


if getattr(settings, "AUTOGENERATE_API_KEY", False):
    post_save.connect(create_user_api_key, sender=User, weak=False)


def delete_if_all_false(instance, **kwargs):
    if not any(
        [
            instance.canRead,
            instance.canDownload,
            instance.canWrite,
            instance.canDelete,
            instance.canSensitive,
            instance.isOwner,
        ]
    ):
        instance.delete()


def public_acls(instance, **kwargs):
    # Post save function to create/delete ACLs for the PUBLIC_USER based upon
    # an Exp/Set/File public_access flag
    PUBLIC_USER = User.objects.get(pk=settings.PUBLIC_USER_ID)
    if instance.public_access > 25:  # 25 = Embargoed
        if isinstance(instance, Experiment):
            if (
                not PUBLIC_USER.experimentacls.select_related("experiment")
                .filter(experiment__id=instance.id)
                .exists()
            ):
                acl = ExperimentACL(
                    user=PUBLIC_USER,
                    experiment=instance,
                    canRead=True,
                    aclOwnershipType=ExperimentACL.SYSTEM_OWNED,
                )
                acl.save()
            # Keep related project public_flags in sync with "parent" exp public_flag
            # when running in Macro mode. This keeps the project "public_access" badges
            # accurate with the underlying access
            if (
                settings.ONLY_EXPERIMENT_ACLS
                and "tardis.apps.projects" in settings.INSTALLED_APPS
            ):
                for proj in instance.projects.all():
                    proj.public_access = instance.public_access
                    proj.save()
        if not settings.ONLY_EXPERIMENT_ACLS:
            if isinstance(instance, Dataset):
                if (
                    not PUBLIC_USER.datasetacls.select_related("dataset")
                    .filter(dataset__id=instance.id)
                    .exists()
                ):
                    acl = DatasetACL(
                        user=PUBLIC_USER,
                        dataset=instance,
                        canRead=True,
                        aclOwnershipType=DatasetACL.SYSTEM_OWNED,
                    )
                    acl.save()
            if isinstance(instance, DataFile):
                if (
                    not PUBLIC_USER.datafileacls.select_related("datafile")
                    .filter(datafile__id=instance.id)
                    .exists()
                ):
                    acl = DatafileACL(
                        user=PUBLIC_USER,
                        datafile=instance,
                        canRead=True,
                        aclOwnershipType=DatafileACL.SYSTEM_OWNED,
                    )
                    acl.save()
    else:
        if isinstance(instance, Experiment):
            PUBLIC_USER.experimentacls.select_related("experiment").filter(
                experiment__id=instance.id
            ).delete()
<<<<<<< HEAD
            if (
                settings.ONLY_EXPERIMENT_ACLS
                and "tardis.apps.projects" in settings.INSTALLED_APPS
            ):
                for proj in instance.projects.all():
                    proj.public_access = instance.public_access
                    proj.save()

=======
>>>>>>> 1697908d
        if not settings.ONLY_EXPERIMENT_ACLS:
            if isinstance(instance, Dataset):
                PUBLIC_USER.datasetacls.select_related("dataset").filter(
                    dataset__id=instance.id
                ).delete()
            if isinstance(instance, DataFile):
                PUBLIC_USER.datafileacls.select_related("datafile").filter(
                    datafile__id=instance.id
                ).delete()


post_save.connect(delete_if_all_false, sender=ExperimentACL)
post_save.connect(delete_if_all_false, sender=DatasetACL)
post_save.connect(delete_if_all_false, sender=DatafileACL)

post_save.connect(public_acls, sender=Experiment)
post_save.connect(public_acls, sender=Dataset)
post_save.connect(public_acls, sender=DataFile)<|MERGE_RESOLUTION|>--- conflicted
+++ resolved
@@ -424,7 +424,6 @@
             PUBLIC_USER.experimentacls.select_related("experiment").filter(
                 experiment__id=instance.id
             ).delete()
-<<<<<<< HEAD
             if (
                 settings.ONLY_EXPERIMENT_ACLS
                 and "tardis.apps.projects" in settings.INSTALLED_APPS
@@ -433,8 +432,6 @@
                     proj.public_access = instance.public_access
                     proj.save()
 
-=======
->>>>>>> 1697908d
         if not settings.ONLY_EXPERIMENT_ACLS:
             if isinstance(instance, Dataset):
                 PUBLIC_USER.datasetacls.select_related("dataset").filter(
