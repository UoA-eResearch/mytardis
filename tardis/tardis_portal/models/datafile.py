--- conflicted
+++ resolved
@@ -189,21 +189,15 @@
                 not self.sha512sum and \
                 require_checksums:
             raise Exception('Every Datafile requires a checksum')
-<<<<<<< HEAD
-        elif settings.REQUIRE_DATAFILE_SIZES and \
-                not self.size:
-            raise Exception('Every Datafile requires a file size')
-        self.update_mimetype(save=False)
-=======
         elif settings.REQUIRE_DATAFILE_SIZES:
-            if ((isinstance(self.size, (str, unicode)) and
-                 (self.size.strip() is '' or long(self.size.strip()) < 0)) or
-                (isinstance(self.size, (int, long)) and self.size < 0) or
-                str(self.size).strip() is ''):
+            if ((isinstance(self.size, basestring) and
+                 (self.size.strip() is '' or
+                  long(self.size.strip()) < 0)) or
+                (isinstance(self.size, (int, long)) and
+                 self.size < 0) or str(self.size).strip() is ''):
                 raise Exception('Invalid Datafile size (must be >= 0): %s' %
                                 repr(self.size))
-
->>>>>>> dc4c8151
+        self.update_mimetype(save=False)
         super(DataFile, self).save(*args, **kwargs)
 
     def get_size(self):
