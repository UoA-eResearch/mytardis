--- conflicted
+++ resolved
@@ -128,22 +128,11 @@
         paramsets = list(self.getParameterSets())
         parameter_list = []
         for paramset in paramsets:
-<<<<<<< HEAD
-            schema_dict = {"id": paramset.schema.id,
-                           "schema_name": paramset.schema.name,
-                           "parameters": []
-                           }
-            param_type_options = {1: 'DATETIME', 2: 'STRING',
-                                  3: 'NUMERIC'}
-            param_glob = DatasetParameter.objects.filter(
-                parameterset=paramset).all().values_list('name', 'datetime_value', 'string_value', 'numerical_value')
-=======
             param_type_options = {1 : 'DATETIME', 2 : 'STRING',
                                   3 : 'NUMERIC'}
             param_glob = DatasetParameter.objects.filter(
                 parameterset=paramset).all().values_list('name','datetime_value',
                 'string_value','numerical_value','sensitive_metadata')
->>>>>>> e849884b
             for sublist in param_glob:
                 PN_id = ParameterName.objects.get(id=sublist[0]).id
                 param_dict = {}
