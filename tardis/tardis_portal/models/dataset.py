from os import path

from django.conf import settings
from django.db import models

from tardis.tardis_portal.managers import OracleSafeManager

from .experiment import Experiment

import logging
logger = logging.getLogger(__name__)

class Dataset(models.Model):
    """Class to link datasets to experiments

    :attribute experiment: a forign key to the
       :class:`tardis.tardis_portal.models.Experiment`
    :attribute description: description of this dataset
    """

    experiments = models.ManyToManyField(Experiment, related_name='datasets')
    description = models.TextField(blank=True)
    immutable = models.BooleanField(default=False)
    objects = OracleSafeManager()

    class Meta:
        app_label = 'tardis_portal'

    def getParameterSets(self, schemaType=None):
        """Return the dataset parametersets associated with this
        experiment.

        """
        from tardis.tardis_portal.models.parameters import Schema
        if schemaType == Schema.DATASET or schemaType is None:
            return self.datasetparameterset_set.filter(
                schema__type=Schema.DATASET)
        else:
            raise Schema.UnsupportedType

    def __unicode__(self):
        return self.description

    def get_first_experiment(self):
        return self.experiments.order_by('created_time')[:1].get()

    def get_absolute_filepath(self):
        return path.join(self.get_first_experiment().get_absolute_filepath(),
                         str(self.id))

<<<<<<< HEAD
    def get_images(self):
        images = self.dataset_file_set.order_by('-modification_time',
                                               '-created_time')\
                                      .filter(mimetype__startswith='image/')
        return images
=======
    @models.permalink
    def get_absolute_url(self):
        """Return the absolute url to the current ``Dataset``"""
        return ('tardis.tardis_portal.views.view_dataset', (),
                {'dataset_id': self.id})
>>>>>>> b673d0cc

    @models.permalink
    def get_edit_url(self):
        """Return the absolute url to the edit view of the current
        ``Dataset``
        """
        return ('tardis.tardis_portal.views.edit_dataset', (self.id,))

    def get_images(self):
        from .datafile import IMAGE_FILTER
        images = self.dataset_file_set.order_by('-modification_time',
                                               '-created_time')\
                                      .filter(IMAGE_FILTER)
        return images

    def _get_image(self):
        try:
            return self.get_images()[0]
        except IndexError:
            return None

    image = property(_get_image)

    def get_size(self):
        from .datafile import Dataset_File
        return Dataset_File.sum_sizes(self.dataset_file_set)<|MERGE_RESOLUTION|>--- conflicted
+++ resolved
@@ -48,19 +48,11 @@
         return path.join(self.get_first_experiment().get_absolute_filepath(),
                          str(self.id))
 
-<<<<<<< HEAD
-    def get_images(self):
-        images = self.dataset_file_set.order_by('-modification_time',
-                                               '-created_time')\
-                                      .filter(mimetype__startswith='image/')
-        return images
-=======
     @models.permalink
     def get_absolute_url(self):
         """Return the absolute url to the current ``Dataset``"""
         return ('tardis.tardis_portal.views.view_dataset', (),
                 {'dataset_id': self.id})
->>>>>>> b673d0cc
 
     @models.permalink
     def get_edit_url(self):
