import logging
from os import path

from datetime import datetime
from django.conf import settings
from django.contrib.contenttypes.fields import GenericRelation
from django.contrib.contenttypes.models import ContentType
from django.urls import reverse
from django.db import models
from django.utils import timezone
from django.utils.encoding import python_2_unicode_compatible

from ..managers import OracleSafeManager, SafeManager
from .storage import StorageBox

from .access_control import ObjectACL
from .experiment import Experiment
from .instrument import Instrument

from taggit.managers import TaggableManager

logger = logging.getLogger(__name__)


def dataset_id_default():
    return datetime.now().strftime('DTST-%Y-%M-%d-%H-%M-%S.%f')


@python_2_unicode_compatible
class Dataset(models.Model):
    """A dataset represents a collection files usually associated
    with a folder on an instrument PC.  Each file within the dataset is
    represented by a :class:`tardis.tardis_portal.models.DataFile`
    record.  A dataset can appear in one or more
    :class:`~tardis.tardis_portal.models.experiment.Experiment` records.
    Access controls are configured at the ``Experiment`` level by creating
    :class:`~tardis.tardis_portal.models.access_control.ObjectACL` records.
    Each dataset can be associated with an
    :class:`~tardis.tardis_portal.models.instrument.Instrument` record, but it is
    possible to create a dataset without specifying an instrument.

    :attribute experiment: A foreign key to the one ore more
       :class:`~tardis.tardis_portal.models.experiment.Experiment` records \
       which contain this dataset
    :attribute instrument: The foreign key to the instrument that generated \
        this data
    :attribute description: Description of this dataset, which usually \
        corresponds to the folder name on the instrument PC
    :attribute dataset_id: A unique identifier to the dataset generated at instrument.
    :attribute immutable: Whether this dataset is read-only
    """

    PUBLIC_ACCESS_NONE = 1
    PUBLIC_ACCESS_EMBARGO = 25
    PUBLIC_ACCESS_METADATA = 50
    PUBLIC_ACCESS_FULL = 100

    PUBLIC_ACCESS_CHOICES = (
        (PUBLIC_ACCESS_NONE, 'No public access (hidden)'),
        (PUBLIC_ACCESS_EMBARGO, 'Ready to be released pending embargo expiry'),
        (PUBLIC_ACCESS_METADATA, 'Public Metadata only (no data file access)'),
        (PUBLIC_ACCESS_FULL, 'Public'),
    )

    experiments = models.ManyToManyField(Experiment, related_name='datasets')
    description = models.TextField(blank=True)
    dataset_id = models.CharField(
        max_length=400, null=False, blank=False, unique=True, default=dataset_id_default)
    directory = models.CharField(blank=True, null=True, max_length=255)
    created_time = models.DateTimeField(
        null=True, blank=True, default=timezone.now)
    modified_time = models.DateTimeField(null=True, blank=True)
    immutable = models.BooleanField(default=False)
    instrument = models.ForeignKey(Instrument, null=True, blank=True,
                                   on_delete=models.CASCADE)
    embargo_until = models.DateTimeField(null=True, blank=True)
    objectacls = GenericRelation(ObjectACL)
    objects = OracleSafeManager()
    safe = SafeManager()  # The acl-aware specific manager.
    tags = TaggableManager(blank=True)
    public_access = \
        models.PositiveSmallIntegerField(choices=PUBLIC_ACCESS_CHOICES,
                                         null=False,
                                         default=PUBLIC_ACCESS_NONE)

    class Meta:
        app_label = 'tardis_portal'
        ordering = ['-id']

    def save(self, force_insert=False, force_update=False, using=None,
             update_fields=None):
        self.modified_time = timezone.now()
        super().save()

    def is_embargoed(self):
        if self.embargo_until:
            if datetime.now() < self.embargo_until:
                return True
        return False

    @property
    def is_online(self):
        return all(df.is_online for df in self.datafile_set.all())

    @property
    def tags_for_indexing(self):
        """Tags for indexing

        Used in Elasticsearch indexing.
        """
        return " ".join([tag.name for tag in self.tags.all()])

    def getParameterSets(self):
        """Return the dataset parametersets associated with this
        experiment.

        """
        from .parameters import Schema
        return self.datasetparameterset_set.filter(
            schema__schema_type=Schema.DATASET)

    def getParametersforIndexing(self):
        """Returns the experiment parameters associated with this
        experiment, formatted for elasticsearch.

        """
        from .parameters import DatasetParameter, ParameterName
        paramsets = list(self.getParameterSets())
        parameter_groups = {"string": [], "numerical" : [], "datetime" : []}
        for paramset in paramsets:
            param_type = {1 : 'datetime', 2 : 'string', 3 : 'numerical'}
            param_glob = DatasetParameter.objects.filter(
                parameterset=paramset).all().values_list('name','datetime_value',
                'string_value','numerical_value','sensitive_metadata')
            for sublist in param_glob:
                PN_id = ParameterName.objects.get(id=sublist[0]).id
                param_dict = {}
                type_idx = 0
                for idx, value in enumerate(sublist[1:-1]):
                    if value not in [None, ""]:
                        param_dict['pn_id'] = str(PN_id)
                        if sublist[-1]:
                            param_dict['sensitive'] = True
                        else:
                            param_dict['sensitive'] = False

                        type_idx = idx+1

                        if type_idx == 1:
                            param_dict['value'] = value
                        elif type_idx == 2:
                            param_dict['value'] = str(value)
                        elif type_idx == 3:
                            #temporary
                            param_dict['value'] = float(value)
                parameter_groups[param_type[type_idx]].append(param_dict)
        return parameter_groups

    def __str__(self):
        return self.description

    def get_first_experiment(self):
        return self.experiments.order_by('created_time')[:1].get()

    def get_path(self):
        return path.join(str(self.get_first_experiment().id),
                         str(self.id))

    def get_datafiles(self, user):
        from .datafile import DataFile
        return DataFile.safe.all(user, downloadable=True).filter(dataset=self)

    def get_absolute_url(self):
        """Return the absolute url to the current ``Dataset``"""
        return reverse(
            'tardis_portal.view_dataset',
            kwargs={'dataset_id': self.id})

    def get_download_urls(self):
        view = 'tardis.tardis_portal.download.streaming_download_' \
               'dataset'
        urls = {}
        for comptype in getattr(settings,
                                'DEFAULT_ARCHIVE_FORMATS',
                                ['tgz', 'tar']):
            urls[comptype] = reverse(view, kwargs={
                'dataset_id': self.id,
                'comptype': comptype})

        return urls

    def get_edit_url(self):
        """Return the absolute url to the edit view of the current
        ``Dataset``
        """
        return reverse(
            'tardis.tardis_portal.views.edit_dataset',
            args=[self.id])

    def get_images(self):
        from .datafile import DataFile, IMAGE_FILTER
        render_image_ds_size_limit = getattr(
            settings, 'RENDER_IMAGE_DATASET_SIZE_LIMIT', 0)
        if render_image_ds_size_limit and \
                self.datafile_set.count() > render_image_ds_size_limit:
            return DataFile.objects.none()
        return self.datafile_set.order_by('filename').filter(IMAGE_FILTER)\
            .filter(file_objects__verified=True).distinct()

    def _get_image(self):
        try:
            return self.get_images()[0]
        except IndexError:
            return None

    image = property(_get_image)

    def get_thumbnail_url(self):
        if self.image is None:
            return None
        return reverse('tardis.tardis_portal.iiif.download_image',
                       kwargs={'datafile_id': self.image.id,
                               'region': 'full',
                               'size': '100,',
                               'rotation': 0,
                               'quality': 'native',
                               'format': 'jpg'})

    def get_size(self, user, downloadable=False):
        from .datafile import DataFile

<<<<<<< HEAD
        datafiles = DataFile.safe.all(user, downloadable=downloadable).filter(dataset__id=self.id)
=======
        datafiles = DataFile.safe.all(
            user, downloadable=downloadable).filter(dataset__id=self.id)
>>>>>>> 71be8bb3

        return DataFile.sum_sizes(datafiles)

    def _has_any_perm(self, user_obj):
        if not hasattr(self, 'id'):
            return False
        return self.experiments.all()

    def _has_view_perm(self, user_obj):
        return self._has_any_perm(user_obj)

    def _has_change_perm(self, user_obj):
        if self.immutable:
            return False
        return self._has_any_perm(user_obj)

    def _has_delete_perm(self, user_obj):
        if self.immutable:
            return False
        return self._has_any_perm(user_obj)

    def get_all_storage_boxes_used(self):
        boxes = StorageBox.objects.filter(
            file_objects__datafile__dataset=self).distinct()
        return boxes

    def get_ct(self):
        return ContentType.objects.get_for_model(self)

    def get_owners(self):
        acls = ObjectACL.objects.filter(pluginId='django_user',
                                        content_type=self.get_ct(),
                                        object_id=self.id,
                                        isOwner=True)
        return [acl.get_related_object() for acl in acls]

    def get_users(self):
        acls = ObjectACL.objects.filter(pluginId='django_user',
                                        content_type=self.get_ct(),
                                        object_id=self.id,
                                        canRead=True,
                                        isOwner=False)
        return [acl.get_related_object() for acl in acls]

    def get_users_and_perms(self):
        acls = ObjectACL.objects.filter(pluginId='django_user',
                                        content_type=self.get_ct(),
                                        object_id=self.id,
                                        canRead=True,
                                        isOwner=False)
        ret_list = []
        for acl in acls:
            user = acl.get_related_object()
            sensitive_flg = acl.canSensitive
            download_flg = acl.canDownload
            ret_list.append([user,
                             sensitive_flg,
                             download_flg])
        return ret_list

    def get_groups(self):
        acls = ObjectACL.objects.filter(pluginId='django_group',
                                        content_type=self.get_ct(),
                                        object_id=self.id,
                                        canRead=True)
        return [acl.get_related_object() for acl in acls]

    def get_groups_and_perms(self):
        acls = ObjectACL.objects.filter(pluginId='django_group',
                                        content_type=self.get_ct(),
                                        object_id=self.id,
                                        canRead=True)
        ret_list = []
        for acl in acls:
            if not acl.isOwner:
                group = acl.get_related_object()
                sensitive_flg = acl.canSensitive
                download_flg = acl.canDownload
                ret_list.append([group,
                                 sensitive_flg,
                                 download_flg])
        return ret_list

    def get_admins(self):
        acls = ObjectACL.objects.filter(pluginId='django_group',
                                        content_type=self.get_ct(),
                                        object_id=self.id,
                                        isOwner=True)
        return [acl.get_related_object() for acl in acls]

    def get_dir_tuples(self, user, basedir=""):
        """
        List the directories immediately inside basedir.

        If basedir is empty (the default), list directories with no
        separator, e.g. "subdir1"

        If basedir is a string without a separator (e.g. "subdir1"),
        look for directory paths with one separator e.g. "subdir1/subdir2"
        and include a ".." for navigating back to the dataset's top-level
        directory.

        Continuing the example from the _dirs property method:

        test files/subdir1/
        test files/subdir2/
        test files/subdir3/
        test files/subdir3/subdir4/

        List directories in the dataset's top level directory:
        >>> ds.get_dir_tuples("")
        [('test files')]

        List directories within the dataset's "test files" directory:
        >>> ds.get_dir_tuples("test files")
        [('..', 'test files'), ('subdir1', 'test /filessubdir1'),
         ('subdir2', 'test files/subdir2'), ('subdir3', 'test files/subdir3')]

        Request directories within a non-existent directory:
        >>> ds.get_dir_tuples("test file")
        []

        List directories within the dataset's "test files/subdir3" directory:
        >>> ds.get_dir_tuples("test files/subdir3")
        [('..', 'test files/subdir3'), ('subdir4', 'test files/subdir3/subdir4')]

        List directories within the dataset's "test files/subdir3/subdir4" directory:
        >>> ds.get_dir_tuples("test files/subdir3/subdir4")
        [('..', 'test files/subdir3/subdir4')]
        """
        from .datafile import DataFile

        dir_tuples = []
        if basedir:
            dir_tuples.append(('..', basedir))
        dirs_query = DataFile.safe.all(user).filter(dataset=self)
        if basedir:
            dirs_query = dirs_query.filter(
                directory__startswith='%s/' % basedir)
        dir_paths = set(dirs_query.values_list('directory', flat=True))
        for dir_path in dir_paths:
            if not dir_path:
                continue
            if basedir:
                dir_name = dir_path[len(basedir)+1:].lstrip('/').split('/')[0]
            else:
                dir_name = dir_path.split('/')[0]
            # Reconstruct the dir_path, eliminating subdirs within dir_name:
            dir_path = '/'.join([basedir, dir_name]).lstrip('/')
            dir_tuple = (dir_name, dir_path)
            if dir_name and dir_tuple not in dir_tuples:
                dir_tuples.append((dir_name, dir_path))

        return sorted(dir_tuples, key=lambda x: x[0])

    def get_dir_nodes(self, user, dir_tuples):
        """Return child node's subdirectories in format required for tree view

        Given a list of ('subdir', 'path/to/subdir') tuples for a dataset
        directory node, return a list of {'name': 'subdir', 'children': []}
        dictionaries required for the tree view.

        Like the get_dir_tuples method, the get_dir_nodes method only lists
        files and directories immediately within the supplied basedir, so
        any subdirectories will have an empty children array.

        Continuing the example from the _dirs property method:

        test files/subdir1/
        test files/subdir2/
        test files/subdir3/
        test files/subdir3/subdir4/

        List directories in the dataset's top level directory:
        >>> dir_tuples = ds.get_dir_tuples("")
        >>> ds.get_dir_nodes(dir_tuples)
        [
            {
                'name': 'test files',
                'path': '',
                'children': []
            }
        ]

        List directories within the dataset's "test files" directory:
        >>> dir_tuples = ds.get_dir_tuples("test files")
        >>> ds.get_dir_nodes(dir_tuples)
        [
            {
                'name': 'subdir1',
                'path': 'test files/subdir1',
                'children': []
            },
            {
                'name': 'subdir2',
                'path': 'test files/subdir2',
                'children': []
            },
            {
                'name': 'subdir3',
                'path': 'test files/subdir3',
                'children': []
            },
        ]

        Request directories within a non-existent directory:
        >>> dir_tuples = ds.get_dir_tuples("test file")
        >>> ds.get_dir_nodes(dir_tuples)
        []

        List directories within the dataset's "test files/subdir3" directory:
        >>> dir_tuples = ds.get_dir_tuples("test files3/subdir3")
        >>> ds.get_dir_nodes(dir_tuples)
        [
            'name': 'subdir4',
            'path': 'test files/subdir3/subdir4',
            'children': []
        ]

        """
        dir_list = []
        basedir = ""
        for dir_tuple in dir_tuples:
            if dir_tuple[0] == '..':
                basedir = dir_tuple[1]
        for dir_tuple in dir_tuples:
            dir_name, dir_path = dir_tuple
            if dir_name == '..':
                continue
            subdir_tuples = self.get_dir_tuples(user, basedir=dir_path)
            child_dict = {
                'name': dir_name,
                'path': dir_path,
                'children': []
            }
            dir_list.append(child_dict)
        return dir_list<|MERGE_RESOLUTION|>--- conflicted
+++ resolved
@@ -229,12 +229,8 @@
     def get_size(self, user, downloadable=False):
         from .datafile import DataFile
 
-<<<<<<< HEAD
-        datafiles = DataFile.safe.all(user, downloadable=downloadable).filter(dataset__id=self.id)
-=======
         datafiles = DataFile.safe.all(
             user, downloadable=downloadable).filter(dataset__id=self.id)
->>>>>>> 71be8bb3
 
         return DataFile.sum_sizes(datafiles)
 
