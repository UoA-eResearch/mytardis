import logging
from os import path

from datetime import datetime
from django.conf import settings
from django.contrib.contenttypes.fields import GenericRelation
from django.contrib.contenttypes.models import ContentType
from django.urls import reverse
from django.db import models
from django.utils import timezone
from django.utils.encoding import python_2_unicode_compatible

from ..managers import OracleSafeManager, SafeManager
from .storage import StorageBox

from .access_control import ObjectACL
from .experiment import Experiment
from .instrument import Instrument

from taggit.managers import TaggableManager

logger = logging.getLogger(__name__)


def dataset_id_default():
    return datetime.now().strftime('DTST-%Y-%M-%d-%H-%M-%S.%f')


@python_2_unicode_compatible
class Dataset(models.Model):
    """A dataset represents a collection files usually associated
    with a folder on an instrument PC.  Each file within the dataset is
    represented by a :class:`tardis.tardis_portal.models.DataFile`
    record.  A dataset can appear in one or more
    :class:`~tardis.tardis_portal.models.experiment.Experiment` records.
    Access controls are configured at the ``Experiment`` level by creating
    :class:`~tardis.tardis_portal.models.access_control.ObjectACL` records.
    Each dataset can be associated with an
    :class:`~tardis.tardis_portal.models.instrument.Instrument` record, but it is
    possible to create a dataset without specifying an instrument.

    :attribute experiment: A foreign key to the one ore more
       :class:`~tardis.tardis_portal.models.experiment.Experiment` records \
       which contain this dataset
    :attribute instrument: The foreign key to the instrument that generated \
        this data
    :attribute description: Description of this dataset, which usually \
        corresponds to the folder name on the instrument PC
    :attribute dataset_id: A unique identifier to the dataset generated at instrument.
    :attribute immutable: Whether this dataset is read-only
    """

    PUBLIC_ACCESS_NONE = 1
    PUBLIC_ACCESS_EMBARGO = 25
    PUBLIC_ACCESS_METADATA = 50
    PUBLIC_ACCESS_FULL = 100

    PUBLIC_ACCESS_CHOICES = (
        (PUBLIC_ACCESS_NONE, 'No public access (hidden)'),
        (PUBLIC_ACCESS_EMBARGO, 'Ready to be released pending embargo expiry'),
        (PUBLIC_ACCESS_METADATA, 'Public Metadata only (no data file access)'),
        (PUBLIC_ACCESS_FULL, 'Public'),
    )

    experiments = models.ManyToManyField(Experiment, related_name='datasets')
    description = models.TextField(blank=True)
    dataset_id = models.CharField(
        max_length=400, null=False, blank=False, unique=True, default=dataset_id_default)
    directory = models.CharField(blank=True, null=True, max_length=255)
    created_time = models.DateTimeField(
        null=True, blank=True, default=timezone.now)
    modified_time = models.DateTimeField(null=True, blank=True)
    immutable = models.BooleanField(default=False)
    instrument = models.ForeignKey(Instrument, null=True, blank=True,
                                   on_delete=models.CASCADE)
    embargo_until = models.DateTimeField(null=True, blank=True)
    objectacls = GenericRelation(ObjectACL)
    objects = OracleSafeManager()
    safe = SafeManager()  # The acl-aware specific manager.
    tags = TaggableManager(blank=True)
    public_access = \
        models.PositiveSmallIntegerField(choices=PUBLIC_ACCESS_CHOICES,
                                         null=False,
                                         default=PUBLIC_ACCESS_NONE)

    class Meta:
        app_label = 'tardis_portal'
        ordering = ['-id']

    def save(self, force_insert=False, force_update=False, using=None,
             update_fields=None):
        self.modified_time = timezone.now()
        super().save()

    def is_embargoed(self):
        if self.embargo_until:
            if datetime.now() < self.embargo_until:
                return True
        return False

    @property
    def is_online(self):
        return all(df.is_online for df in self.datafile_set.all())

    @property
    def tags_for_indexing(self):
        """Tags for indexing

        Used in Elasticsearch indexing.
        """
        return " ".join([tag.name for tag in self.tags.all()])

    def getParameterSets(self):
        """Return the dataset parametersets associated with this
        experiment.

        """
        from .parameters import Schema
        return self.datasetparameterset_set.filter(
            schema__schema_type=Schema.DATASET)

    def getSchemasforIndexing(self):
        """Returns the experiment parameters associated with this
        experiment, formatted for elasticsearch.

        """
        from .parameters import DatasetParameter, ParameterName
<<<<<<< HEAD
        paramset = self.getParameterSets()
        param_type_options = {1: 'datetime_value', 2: 'string_value',
                              3: 'numerical_value'}
        param_glob = DatasetParameter.objects.filter(
            parameterset__in=paramset).all().values_list('name', 'datetime_value', 'string_value', 'numerical_value')
        param_list = []
        for sublist in param_glob:
            full_name = ParameterName.objects.get(id=sublist[0]).full_name
            #string2append = (full_name+'=')
            param_dict = {}
            for idx, value in enumerate(sublist[1:]):
                if value is not None:
                    param_dict['full_name'] = str(full_name)
                    param_dict['value'] = str(value)
                    param_dict['type'] = param_type_options[idx+1]
            param_list.append(param_dict)
        return param_list
=======
        paramsets = list(self.getParameterSets())
        schema_list = []
        for paramset in paramsets:
            schema_dict = {
                           "schema_name" : paramset.schema.name,
                           "parameters":[]
                           }
            param_type_options = {1 : 'DATETIME', 2 : 'STRING',
                                  3 : 'NUMERIC'}
            param_glob = DatasetParameter.objects.filter(
                parameterset=paramset).all().values_list('name','datetime_value','string_value','numerical_value')
            for sublist in param_glob:
                full_name = ParameterName.objects.get(id=sublist[0]).full_name
                #string2append = (full_name+'=')
                param_dict = {}
                for idx, value in enumerate(sublist[1:]):
                    if value is not None:
                        param_dict['full_name'] = str(full_name)
                        param_dict['value'] = str(value)
                        param_dict['data_type'] = param_type_options[idx+1]
                schema_dict["parameters"].append(param_dict)
            schema_list.append(schema_dict)
        return schema_list
>>>>>>> cb144258

    def __str__(self):
        return self.description

    def get_first_experiment(self):
        return self.experiments.order_by('created_time')[:1].get()

    def get_path(self):
        return path.join(str(self.get_first_experiment().id),
                         str(self.id))

    def get_datafiles(self, user):
        from .datafile import DataFile
        return DataFile.safe.all(user, downloadable=True).filter(dataset=self)

    def get_absolute_url(self):
        """Return the absolute url to the current ``Dataset``"""
        return reverse(
            'tardis_portal.view_dataset',
            kwargs={'dataset_id': self.id})

    def get_download_urls(self):
        view = 'tardis.tardis_portal.download.streaming_download_' \
               'dataset'
        urls = {}
        for comptype in getattr(settings,
                                'DEFAULT_ARCHIVE_FORMATS',
                                ['tgz', 'tar']):
            urls[comptype] = reverse(view, kwargs={
                'dataset_id': self.id,
                'comptype': comptype})

        return urls

    def get_edit_url(self):
        """Return the absolute url to the edit view of the current
        ``Dataset``
        """
        return reverse(
            'tardis.tardis_portal.views.edit_dataset',
            args=[self.id])

    def get_images(self):
        from .datafile import DataFile, IMAGE_FILTER
        render_image_ds_size_limit = getattr(
            settings, 'RENDER_IMAGE_DATASET_SIZE_LIMIT', 0)
        if render_image_ds_size_limit and \
                self.datafile_set.count() > render_image_ds_size_limit:
            return DataFile.objects.none()
        return self.datafile_set.order_by('filename').filter(IMAGE_FILTER)\
            .filter(file_objects__verified=True).distinct()

    def _get_image(self):
        try:
            return self.get_images()[0]
        except IndexError:
            return None

    image = property(_get_image)

    def get_thumbnail_url(self):
        if self.image is None:
            return None
        return reverse('tardis.tardis_portal.iiif.download_image',
                       kwargs={'datafile_id': self.image.id,
                               'region': 'full',
                               'size': '100,',
                               'rotation': 0,
                               'quality': 'native',
                               'format': 'jpg'})

    def get_size(self, user, downloadable=False):
        from .datafile import DataFile

        datafiles = DataFile.safe.all(user, downloadable=downloadable).filter(dataset__id=self.id)

        return DataFile.sum_sizes(datafiles)

    def _has_any_perm(self, user_obj):
        if not hasattr(self, 'id'):
            return False
        return self.experiments.all()

    def _has_view_perm(self, user_obj):
        return self._has_any_perm(user_obj)

    def _has_change_perm(self, user_obj):
        if self.immutable:
            return False
        return self._has_any_perm(user_obj)

    def _has_delete_perm(self, user_obj):
        if self.immutable:
            return False
        return self._has_any_perm(user_obj)

    def get_all_storage_boxes_used(self):
        boxes = StorageBox.objects.filter(
            file_objects__datafile__dataset=self).distinct()
        return boxes

    def get_ct(self):
        return ContentType.objects.get_for_model(self)

    def get_owners(self):
        acls = ObjectACL.objects.filter(pluginId='django_user',
                                        content_type=self.get_ct(),
                                        object_id=self.id,
                                        isOwner=True)
        return [acl.get_related_object() for acl in acls]

    def get_users(self):
        acls = ObjectACL.objects.filter(pluginId='django_user',
                                        content_type=self.get_ct(),
                                        object_id=self.id,
                                        canRead=True)
        return [acl.get_related_object() for acl in acls]

    def get_groups(self):
        acls = ObjectACL.objects.filter(pluginId='django_group',
                                        content_type=self.get_ct(),
                                        object_id=self.id,
                                        canRead=True)
        return [acl.get_related_object() for acl in acls]

    def get_groups_and_perms(self):
        acls = ObjectACL.objects.filter(pluginId='django_group',
                                        content_type=self.get_ct(),
                                        object_id=self.id,
                                        canRead=True)
        ret_list = []
        for acl in acls:
            if not acl.isOwner:
                group = acl.get_related_object()
                sensitive_flg = acl.canSensitive
                download_flg = acl.canDownload
                ret_list.append([group,
                                 sensitive_flg,
                                 download_flg])
        return ret_list

    def get_admins(self):
        acls = ObjectACL.objects.filter(pluginId='django_group',
                                        content_type=self.get_ct(),
                                        object_id=self.id,
                                        isOwner=True)
        return [acl.get_related_object() for acl in acls]

    def get_dir_tuples(self, user, basedir=""):
        """
        List the directories immediately inside basedir.

        If basedir is empty (the default), list directories with no
        separator, e.g. "subdir1"

        If basedir is a string without a separator (e.g. "subdir1"),
        look for directory paths with one separator e.g. "subdir1/subdir2"
        and include a ".." for navigating back to the dataset's top-level
        directory.

        Continuing the example from the _dirs property method:

        test files/subdir1/
        test files/subdir2/
        test files/subdir3/
        test files/subdir3/subdir4/

        List directories in the dataset's top level directory:
        >>> ds.get_dir_tuples("")
        [('test files')]

        List directories within the dataset's "test files" directory:
        >>> ds.get_dir_tuples("test files")
        [('..', 'test files'), ('subdir1', 'test /filessubdir1'),
         ('subdir2', 'test files/subdir2'), ('subdir3', 'test files/subdir3')]

        Request directories within a non-existent directory:
        >>> ds.get_dir_tuples("test file")
        []

        List directories within the dataset's "test files/subdir3" directory:
        >>> ds.get_dir_tuples("test files/subdir3")
        [('..', 'test files/subdir3'), ('subdir4', 'test files/subdir3/subdir4')]

        List directories within the dataset's "test files/subdir3/subdir4" directory:
        >>> ds.get_dir_tuples("test files/subdir3/subdir4")
        [('..', 'test files/subdir3/subdir4')]
        """
        from .datafile import DataFile

        dir_tuples = []
        if basedir:
            dir_tuples.append(('..', basedir))
        dirs_query = DataFile.safe.all(user).filter(dataset=self)
        if basedir:
            dirs_query = dirs_query.filter(
                directory__startswith='%s/' % basedir)
        dir_paths = set(dirs_query.values_list('directory', flat=True))
        for dir_path in dir_paths:
            if not dir_path:
                continue
            if basedir:
                dir_name = dir_path[len(basedir)+1:].lstrip('/').split('/')[0]
            else:
                dir_name = dir_path.split('/')[0]
            # Reconstruct the dir_path, eliminating subdirs within dir_name:
            dir_path = '/'.join([basedir, dir_name]).lstrip('/')
            dir_tuple = (dir_name, dir_path)
            if dir_name and dir_tuple not in dir_tuples:
                dir_tuples.append((dir_name, dir_path))

        return sorted(dir_tuples, key=lambda x: x[0])

    def get_dir_nodes(self, user, dir_tuples):
        """Return child node's subdirectories in format required for tree view

        Given a list of ('subdir', 'path/to/subdir') tuples for a dataset
        directory node, return a list of {'name': 'subdir', 'children': []}
        dictionaries required for the tree view.

        Like the get_dir_tuples method, the get_dir_nodes method only lists
        files and directories immediately within the supplied basedir, so
        any subdirectories will have an empty children array.

        Continuing the example from the _dirs property method:

        test files/subdir1/
        test files/subdir2/
        test files/subdir3/
        test files/subdir3/subdir4/

        List directories in the dataset's top level directory:
        >>> dir_tuples = ds.get_dir_tuples("")
        >>> ds.get_dir_nodes(dir_tuples)
        [
            {
                'name': 'test files',
                'path': '',
                'children': []
            }
        ]

        List directories within the dataset's "test files" directory:
        >>> dir_tuples = ds.get_dir_tuples("test files")
        >>> ds.get_dir_nodes(dir_tuples)
        [
            {
                'name': 'subdir1',
                'path': 'test files/subdir1',
                'children': []
            },
            {
                'name': 'subdir2',
                'path': 'test files/subdir2',
                'children': []
            },
            {
                'name': 'subdir3',
                'path': 'test files/subdir3',
                'children': []
            },
        ]

        Request directories within a non-existent directory:
        >>> dir_tuples = ds.get_dir_tuples("test file")
        >>> ds.get_dir_nodes(dir_tuples)
        []

        List directories within the dataset's "test files/subdir3" directory:
        >>> dir_tuples = ds.get_dir_tuples("test files3/subdir3")
        >>> ds.get_dir_nodes(dir_tuples)
        [
            'name': 'subdir4',
            'path': 'test files/subdir3/subdir4',
            'children': []
        ]

        """
        dir_list = []
        basedir = ""
        for dir_tuple in dir_tuples:
            if dir_tuple[0] == '..':
                basedir = dir_tuple[1]
        for dir_tuple in dir_tuples:
            dir_name, dir_path = dir_tuple
            if dir_name == '..':
                continue
            subdir_tuples = self.get_dir_tuples(user, basedir=dir_path)
            child_dict = {
                'name': dir_name,
                'path': dir_path,
                'children': []
            }
            dir_list.append(child_dict)
        return dir_list<|MERGE_RESOLUTION|>--- conflicted
+++ resolved
@@ -125,25 +125,6 @@
 
         """
         from .parameters import DatasetParameter, ParameterName
-<<<<<<< HEAD
-        paramset = self.getParameterSets()
-        param_type_options = {1: 'datetime_value', 2: 'string_value',
-                              3: 'numerical_value'}
-        param_glob = DatasetParameter.objects.filter(
-            parameterset__in=paramset).all().values_list('name', 'datetime_value', 'string_value', 'numerical_value')
-        param_list = []
-        for sublist in param_glob:
-            full_name = ParameterName.objects.get(id=sublist[0]).full_name
-            #string2append = (full_name+'=')
-            param_dict = {}
-            for idx, value in enumerate(sublist[1:]):
-                if value is not None:
-                    param_dict['full_name'] = str(full_name)
-                    param_dict['value'] = str(value)
-                    param_dict['type'] = param_type_options[idx+1]
-            param_list.append(param_dict)
-        return param_list
-=======
         paramsets = list(self.getParameterSets())
         schema_list = []
         for paramset in paramsets:
@@ -167,7 +148,6 @@
                 schema_dict["parameters"].append(param_dict)
             schema_list.append(schema_dict)
         return schema_list
->>>>>>> cb144258
 
     def __str__(self):
         return self.description
