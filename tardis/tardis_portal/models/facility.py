from django.db import models
from django.utils import timezone
from django.contrib.auth.models import Group
from django.utils.encoding import python_2_unicode_compatible

from .institution import Institution


@python_2_unicode_compatible
class Facility(models.Model):
    """
    Represents a facility that produces data.

    Each :class:`~tardis.tardis_portal.models.instrument.Instrument` record
    must belong to exactly one facility.  Many
    :class:`~tardis.tardis_portal.models.instrument.Instrument`
    records can be associated with the same facility.

    :attribute name: The name of the facility, e.g. "Test Facility"
    :attribute manager_group: The group of users who can access the \
        Facility Overview for this facility.
    """

    name = models.CharField(max_length=100)
    created_time = models.DateTimeField(null=True, blank=True, default=timezone.now)
    modified_time = models.DateTimeField(null=True, blank=True)
    manager_group = models.ForeignKey(Group, on_delete=models.CASCADE)
    url = models.URLField(max_length=255,
                          null=True, blank=True)
<<<<<<< HEAD
    institution = models.ForeignKey(Institution, on_delete=models.CASCADE, null=True)
=======
    institution = models.ForeignKey(Institution, on_delete=models.CASCADE)
>>>>>>> 0c2363a8
    
    class Meta:
        app_label = 'tardis_portal'
        verbose_name_plural = 'Facilities'
        ordering = ('name',)

    def save(self, *args, **kwargs):
        self.modified_time = timezone.now()
        super().save(*args, **kwargs)

    def __str__(self):
        return self.name


def is_facility_manager(user):
    '''
    Returns true if the user manages one or more facilities
    '''
    return bool(facilities_managed_by(user).count())


def facilities_managed_by(user):
    '''
    Returns a list of facilities managed by a user
    '''
    if not user.is_authenticated:
        return Facility.objects.none()
    return Facility.objects.filter(manager_group__user=user)<|MERGE_RESOLUTION|>--- conflicted
+++ resolved
@@ -27,11 +27,7 @@
     manager_group = models.ForeignKey(Group, on_delete=models.CASCADE)
     url = models.URLField(max_length=255,
                           null=True, blank=True)
-<<<<<<< HEAD
-    institution = models.ForeignKey(Institution, on_delete=models.CASCADE, null=True)
-=======
     institution = models.ForeignKey(Institution, on_delete=models.CASCADE)
->>>>>>> 0c2363a8
     
     class Meta:
         app_label = 'tardis_portal'
