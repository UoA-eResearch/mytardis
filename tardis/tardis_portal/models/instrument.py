--- conflicted
+++ resolved
@@ -21,15 +21,9 @@
         unique_together = ['name', 'facility']
         ordering = ('name', )
 
-<<<<<<< HEAD
-    def save(self):
-        self.modified_time = timezone.now()
-        super(Instrument, self).save()
-=======
     def save(self, *args, **kwargs):
         self.modified_time = timezone.now()
         super(Instrument, self).save(*args, **kwargs)
->>>>>>> e5c01aca
 
     def __str__(self):
         return self.name
