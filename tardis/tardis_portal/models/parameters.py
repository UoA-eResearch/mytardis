--- conflicted
+++ resolved
@@ -2,12 +2,13 @@
 import operator
 import json
 import pytz
+
 import dateutil.parser
 
 from django.contrib.contenttypes.fields import GenericForeignKey
 from django.contrib.contenttypes.models import ContentType
 from django.core.exceptions import ObjectDoesNotExist
-from django.core.urlresolvers import reverse
+from django.core.urlresolvers import reverse, resolve
 from django.conf import settings
 from django.db import models
 from django.utils.safestring import mark_safe
@@ -23,15 +24,6 @@
 from .storage import StorageBox
 from .instrument import Instrument
 
-<<<<<<< HEAD
-=======
-import logging
-import operator
-import pytz
-import dateutil.parser
-import json
-import re
->>>>>>> 149a3434
 
 LOCAL_TZ = pytz.timezone(settings.TIME_ZONE)
 logger = logging.getLogger(__name__)
@@ -467,33 +459,21 @@
                 # covers two common cases, allowing LINK Parameters to be
                 # properly created via the REST API.
 
-                # trailing slash, no leading slash
-                v = '%s/' % value.strip('/')
-
-                from tardis.urls import experiment_view_url, dataset_view_url
-
-                expt_api_regex = \
-                    re.compile(r'^v1/api/experiment/(?P<experiment_id>\d+)/$')
-                dataset_api_regex = \
-                    re.compile(r'^v1/api/dataset/(?P<dataset_id>\d+)/$')
-
-                # Additional view url routes and their associated models
-                # can be added here as tuples:
-                # (url_regex, regex_group_name, model_name)
-                url_model_mapping = [
-                    (experiment_view_url.regex, 'experiment_id', 'Experiment'),
-                    (dataset_view_url.regex, 'dataset_id', 'Dataset'),
-                    (expt_api_regex, 'experiment_id', 'Experiment'),
-                    (dataset_api_regex, 'dataset_id', 'Dataset'),
-                ]
-
-                match, model_name, pk = None, None, None
-                for u in url_model_mapping:
-                    match = u[0].match(v)
-                    if match:
-                        pk = int(match.group(u[1]))
-                        model_name = u[2]
-                        break
+                match = resolve(value)
+                if match.view_name == u'api_dispatch_detail':
+                    model_name = match.kwargs.get(u'resource_name', None)
+                    if model_name not in ('experiment', 'dataset'):
+                        model_name, pk = None, None
+                    else:
+                        pk = match.kwargs.get('pk', None)
+                elif match.view_name.endswith('view_experiment'):
+                    model_name = 'experiment'
+                    pk = match.kwargs.get('experiment_id')
+                elif match.view_name.endswith('view_dataset'):
+                    model_name = 'dataset'
+                    pk = match.kwargs.get('dataset_id')
+                else:
+                    model_name, pk = None, None
 
                 if pk is not None and model_name is not None:
                     self.link_id = pk
