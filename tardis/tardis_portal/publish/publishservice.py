
class PublishService():
<<<<<<< HEAD
    
    def __init__(self, providers, experiment):
        self.rc_providers = providers
        self.experiment = experiment
        self.provider = self._get_provider()
        
    def _get_provider(self):
        from tardis.tardis_portal.publish.provider.rifcsprovider import RifCsProvider
        if self.rc_providers:            
            from django.utils.importlib import import_module  
            for pmodule in self.rc_providers:
                # Import the module
                try:
                    module_name, klass_name = pmodule.rsplit('.', 1)
                    module = import_module(module_name)
                except ImportError, e:
                    # TODO Show appropriate error msg
                    raise e
                
                # Create the Instance
                try:            
                    provider_class = getattr(module, klass_name)
                    provider = provider_class()
                except AttributeError, e:
                    # TODO Show appropriate error msg
                    raise e  
                
                # Retrieve the provider that can deal with the experiment
                if provider and provider.is_schema_valid(self.experiment):
                    return provider  
        # Can't find a matching provider, return a default one
        return RifCsProvider()            
    
    def get_context(self):
        return self.provider.get_rifcs_context(self.experiment)
        
    def manage_rifcs(self, oaipath):
        if self.provider.can_publish(self.experiment):
            self._write_rifcs_to_oai_dir(oaipath)
        else:
            self._remove_rifcs_from_oai_dir(oaipath)    
        
    def _remove_rifcs_from_oai_dir(self, oaipath):    
        import os
        filename = os.path.join(oaipath, "MyTARDIS-%s.xml" % self.experiment.id)
        if os.path.exists(filename):
            os.remove(filename)
    
    def _write_rifcs_to_oai_dir(self, oaipath):
        from tardis.tardis_portal.xmlwriter import XMLWriter
        xmlwriter = XMLWriter()
        xmlwriter.write_template_to_dir(oaipath, "MyTARDIS-%s.xml" % self.experiment.id, 
                                        self.get_template(), self.get_context())

    def get_template(self):
        return self.provider.get_template(self.experiment)
=======

    def __init__(self, experiment_id, settings=settings):
        self._publish_providers = []
        self._initialised = False
        self.settings = settings
        self.experiment_id = experiment_id

    def _manual_init(self):
        """Manual init had to be called by all the functions of the PublishService
        class to initialise the instance variables. This block of code used to
        be in the __init__ function but has been moved to its own init function
        to get around the problems with cyclic imports to static variables
        being exported from auth related modules.

        """
        for pp in self.settings.PUBLISH_PROVIDERS:
            self._publish_providers.append(self._safe_import(pp))
        self._initialised = True

    def _safe_import(self, path):
        try:
            dot = path.rindex('.')
        except ValueError:
            raise ImproperlyConfigured(\
                '%s isn\'t a middleware module' % path)
        publish_module, publish_classname = path[:dot], path[dot + 1:]
        try:
            mod = import_module(publish_module)
        except ImportError, e:
            raise ImproperlyConfigured(\
                'Error importing publish module %s: "%s"' %
                                       (publish_module, e))
        try:
            publish_class = getattr(mod, publish_classname)
        except AttributeError:
            raise ImproperlyConfigured(\
                'Publish module "%s" does not define a "%s" class' %
                                       (publish_module, publish_classname))

        publish_instance = publish_class(self.experiment_id)
        return publish_instance

    def get_publishers(self):
        """Return a list publish providers

        """
        if not self._initialised:
            self._manual_init()

        publicaton_list = [pp for pp in self._publish_providers]
        return publicaton_list

    def get_template_paths(self):
        """Returns a list of relative file paths to html templates

        """
        if not self._initialised:
            self._manual_init()
        path_list = []
        for pp in self._publish_providers:
            logger.debug("group provider: %s %s" % (pp.name,pp.get_path()))
            path_list.append(pp.get_path())
        return path_list

    def get_contexts(self, request):
        """Gets context dictionaries for each PublishProvider

        :param request: a HTTP Request instance
        :type request: :class:`django.http.HttpRequest`
        """
        if not self._initialised:
            self._manual_init()
        contexts = {}
        for pp in self._publish_providers:
            # logger.debug("group provider: " + gp.name)
            context = pp.get_context(request)
            if context:
                contexts = dict(contexts, **context)
        return contexts

    def execute_publishers(self, request):
        """Executes each publish provider in a chain.
        If any publish provider fails then the experiment is not made public

        :param request: a HTTP Request instance
        :type request: :class:`django.http.HttpRequest`
        """
        if not self._initialised:
            self._manual_init()

        pp_status_list = []
        for pp in self._publish_providers:

            pp_status = False
            pp_result = "Successful"

            try:
                pp_response = pp.execute_publish(request)
            except Exception as inst:
                # perhaps erroneous logic to be fixed later..
                exp = Experiment.objects.get(id=self.experiment_id)
                exp.public = False
                exp.save()

                logger.error('Publish Provider Exception: ' +
                pp.name + ' on exp: ' + str(self.experiment_id) +
                ' failed with message "' +
                str(inst) + '""')

                pp_response = {'status': False, 'message': str(inst)}

            if pp_response['status']:
                logger.info('Publish Provider: ' +
                pp.name + ' executed on Exp: ' +
                str(self.experiment_id) + ' with success: ' +
                str(pp_response['status']) + ' and message: ' +
                pp_response['message'])
            else:
                logger.error('Publish Provider: ' +
                pp.name + ' executed on Exp: ' +
                str(self.experiment_id) + ' FAILED with message: ' +
                pp_response['message'])

            pp_status_list.append({'name': pp.name,
            'status': pp_response['status'],
            'message': pp_response['message']})
        return pp_status_list
>>>>>>> 98e19ce4
<|MERGE_RESOLUTION|>--- conflicted
+++ resolved
@@ -1,6 +1,5 @@
 
 class PublishService():
-<<<<<<< HEAD
     
     def __init__(self, providers, experiment):
         self.rc_providers = providers
@@ -56,133 +55,4 @@
                                         self.get_template(), self.get_context())
 
     def get_template(self):
-        return self.provider.get_template(self.experiment)
-=======
-
-    def __init__(self, experiment_id, settings=settings):
-        self._publish_providers = []
-        self._initialised = False
-        self.settings = settings
-        self.experiment_id = experiment_id
-
-    def _manual_init(self):
-        """Manual init had to be called by all the functions of the PublishService
-        class to initialise the instance variables. This block of code used to
-        be in the __init__ function but has been moved to its own init function
-        to get around the problems with cyclic imports to static variables
-        being exported from auth related modules.
-
-        """
-        for pp in self.settings.PUBLISH_PROVIDERS:
-            self._publish_providers.append(self._safe_import(pp))
-        self._initialised = True
-
-    def _safe_import(self, path):
-        try:
-            dot = path.rindex('.')
-        except ValueError:
-            raise ImproperlyConfigured(\
-                '%s isn\'t a middleware module' % path)
-        publish_module, publish_classname = path[:dot], path[dot + 1:]
-        try:
-            mod = import_module(publish_module)
-        except ImportError, e:
-            raise ImproperlyConfigured(\
-                'Error importing publish module %s: "%s"' %
-                                       (publish_module, e))
-        try:
-            publish_class = getattr(mod, publish_classname)
-        except AttributeError:
-            raise ImproperlyConfigured(\
-                'Publish module "%s" does not define a "%s" class' %
-                                       (publish_module, publish_classname))
-
-        publish_instance = publish_class(self.experiment_id)
-        return publish_instance
-
-    def get_publishers(self):
-        """Return a list publish providers
-
-        """
-        if not self._initialised:
-            self._manual_init()
-
-        publicaton_list = [pp for pp in self._publish_providers]
-        return publicaton_list
-
-    def get_template_paths(self):
-        """Returns a list of relative file paths to html templates
-
-        """
-        if not self._initialised:
-            self._manual_init()
-        path_list = []
-        for pp in self._publish_providers:
-            logger.debug("group provider: %s %s" % (pp.name,pp.get_path()))
-            path_list.append(pp.get_path())
-        return path_list
-
-    def get_contexts(self, request):
-        """Gets context dictionaries for each PublishProvider
-
-        :param request: a HTTP Request instance
-        :type request: :class:`django.http.HttpRequest`
-        """
-        if not self._initialised:
-            self._manual_init()
-        contexts = {}
-        for pp in self._publish_providers:
-            # logger.debug("group provider: " + gp.name)
-            context = pp.get_context(request)
-            if context:
-                contexts = dict(contexts, **context)
-        return contexts
-
-    def execute_publishers(self, request):
-        """Executes each publish provider in a chain.
-        If any publish provider fails then the experiment is not made public
-
-        :param request: a HTTP Request instance
-        :type request: :class:`django.http.HttpRequest`
-        """
-        if not self._initialised:
-            self._manual_init()
-
-        pp_status_list = []
-        for pp in self._publish_providers:
-
-            pp_status = False
-            pp_result = "Successful"
-
-            try:
-                pp_response = pp.execute_publish(request)
-            except Exception as inst:
-                # perhaps erroneous logic to be fixed later..
-                exp = Experiment.objects.get(id=self.experiment_id)
-                exp.public = False
-                exp.save()
-
-                logger.error('Publish Provider Exception: ' +
-                pp.name + ' on exp: ' + str(self.experiment_id) +
-                ' failed with message "' +
-                str(inst) + '""')
-
-                pp_response = {'status': False, 'message': str(inst)}
-
-            if pp_response['status']:
-                logger.info('Publish Provider: ' +
-                pp.name + ' executed on Exp: ' +
-                str(self.experiment_id) + ' with success: ' +
-                str(pp_response['status']) + ' and message: ' +
-                pp_response['message'])
-            else:
-                logger.error('Publish Provider: ' +
-                pp.name + ' executed on Exp: ' +
-                str(self.experiment_id) + ' FAILED with message: ' +
-                pp_response['message'])
-
-            pp_status_list.append({'name': pp.name,
-            'status': pp_response['status'],
-            'message': pp_response['message']})
-        return pp_status_list
->>>>>>> 98e19ce4
+        return self.provider.get_template(self.experiment)