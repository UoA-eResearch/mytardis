body {
	margin: 0;
	padding: 0;
	background: #232323 url(../images/mimg01.jpg) repeat-x left top;
	text-align: left;
	font-family: Tahoma, Arial, Helvetica, sans-serif;
	font-size: 12px;
	color: #404040;
}

form {
	margin: 0;
	padding: 0;
}

fieldset {
	margin: 0;
	padding: 0;
	border: none;
}

input, textarea, select {
	font: normal 1em "Trebuchet MS", Arial, Helvetica, sans-serif;
}


h2, h3 {
	font-weight: normal;
	color: #212121;
}

h1 {
	letter-spacing: -1px;
	font-size: 2.2em;
	color: #781F1F;
	font-weight: normal;
}

h2 {
	font-size: 1.4em;
}

h3 {
	font-size: 1.2em;
}

p, ul, ol {
}

p {
}

.blockbg {
	background: #D9D785;
}

blockquote {
	background: url(../images/mimg08.jpg) no-repeat left top;
	font-family: Georgia, "Times New Roman", Times, serif;
	font-style: italic;
	margin: 0 0 0 15px;
	padding: 0px 20px 0px 30px;
	font-size: 18px;
	color: #3D3D3D;
}

ul {
}

ol {
}

a {
	color: #781F1F;
	text-decoration: none;
}

a:hover {
	text-decoration: underline;
}

small {
}

hr {
	display: none;
}

img {
	border: none;
}

img.left {
	float: left;
	margin: 0 15px 0 0;
	border: #D9D785 1px dashed;
}

img.right {
	float: right;
	margin: 0 0 0 15px;
	border: #D9D785 1px dashed;
}

.text1 {
	font-family: Georgia, "Times New Roman", Times, serif;
	font-style: italic;
	margin: 0 0 0 15px;
	padding: 90px 20px 0px 30px;
	font-size: 30px;
	color: black;
}

/* Header */

#header {
	width: 1000px;
	margin: 0 auto;
	height: 71px;
	letter-spacing: -1px;

}


#headerbg {
	clear: both;
	margin: 0 auto;
	width: 1000px;
	height: 68px;
	background: url(../images/mimg05.jpg) left top;
	margin: 0 auto;
	margin-top: 20px;
}

#headerloginstatus {
	padding: 10px;
	color: white;

}

#headerloginstatus a {
	color: #f1f5f2;
	font-weight: bold;
}

/* Logo */

#logo {
	float: left;
	margin-top: 30px;
}

#logo h1, #logo h2, #logo p {
	float: left;
	margin: 0;
}

#logo h1 {
	background: no-repeat left 50%;
	padding-left: 10px;
	text-align: center;
	font-size: 3.2em;

}

#logo h1 a {
	color: #000000;
}

#logo p {
	padding-top: 24px;
	padding-left: 10px;
	font-family: Verdana, Arial, Helvetica, sans-serif;
	font-size:14px;
	color: #000000;
}

#logo h2 a, #logo p a {
	color: #000000;
}

#logo a {
	text-decoration: none;
}

/* Menu */

#menu {
	float: right;
	margin-top: 21px;
}

#menu ul {
	margin: 0;
	list-style: none;
}

#menu li {
	display: inline;
}

#menu a {
	display: block;
	float: left;
	padding: 30px 20px 0 20px;
	text-align: center;
	text-decoration: none;
	text-transform: uppercase;
	font-family: Arial, Helvetica, sans-serif;
	font-weight: bold;
	font-size: 14px;
	color: #4E4E4E;
}

#menu a:hover {
	background: url(../images/mimg03.jpg) no-repeat center top;
}

#menu .current_page_item a {
	background: url(../images/mimg03.jpg) no-repeat center top;
}

/* Page */

#page {
	width: 1000px;
	margin: 0 auto;
	background: #F4F4F4;
}

#status {
	width: 80%;
	margin: 0 auto;
	background: #F4F4F4;
}

#content {
	float: left;
	width: 700px;
}

#content-box {
	padding: 20px;
}

#latest-post {
	float: left;
	width: 570px;
	padding: 0px 20px 0px 20px;
	line-height: 25px;
	font-size: 12px;
}

#recent-posts {
	float: right;
	width: 250px;

	line-height: 25px;
	font-size: 12px;
}

#recent-posts .entry {
}

#recent-posts .entry a {
	background: #333333;
	padding: 5px 10px;
	text-transform: uppercase;
	text-decoration: none;
	font-size: 10px;
	color: #CCCCCC;
}

#recent-posts .more {
	background: url(../images/mimg04.gif) no-repeat left 50%;
	padding-left: 20px;
}

.post {
}

.post .title {
	margin: 0;
	padding: 0 10px 0 0;
}

.post .meta {
	margin: 0;
	padding-bottom: 10px;
	padding-top: 10px;
	line-height: normal;
	font-size: 13px;
	color: #505050;
}

.post .meta a {
	color: #000000;
}

.post .entry {
	margin-bottom: 20px;
	padding-bottom: 5px;
	border-bottom: #9C9C9C 1px dashed;

}

/* Sidebar */

#bottombar {
	clear: both;
	width: 1000px;
	background: #000000;
	color: #CCCCCC;
	padding: 10px 0 0 0;
}

#bottombar ul {
	margin: 0;
	padding: 0;
	list-style: none;
}

#bottombar li {
	display: block;
	float: left;
	width: 187px;
	padding: 10px 10px 10px 25px;
	text-align: center;
}

#bottombar li ul {
	line-height: 1.8em;
}

#bottombar li li {
	display: list-item;
	background: url(../images/mimg07.gif) no-repeat left 50%;
	float: none;
	width: auto;
	padding: 0 0 0 10px;
	line-height: 25px;
}

#bottombar h2 {
	margin: 0 0 10px 0;
	color: #FFFFFF;
}

#bottombar a {
	text-decoration: none;
	color: #CCCCCC;
}

#bottombar a:hover {
	text-decoration: underline;
}

/* Footer */

#footer {
	width: 1000px;
	height: 50px;
	margin: 0 auto;
	margin-bottom: 20px;
	background: url(../images/mimg06.jpg) no-repeat left top;
	font-size: 11px;
	color: #CCCCCC;
}

#footer p {
	margin: 0;
	padding: 13px 20px 15px 20px;
}

#footer a {
	color: #FFFFFF;
}

#legal {
	float: left;
}

#links {
	float: right;
}

table.member-table {
	margin: 0;
	padding: 0;
	font-size: 12px;
	}

table.member-table img {
    height: 12px;
}

table.experiment-table {
	margin: 0;
	padding: 0;
	font-size: 12px;
	}

table.experiment-table th {
	text-align: left;
	}

	.dataset_metadata
	{
		margin: 10px;
	}

	.dataset_metadata ul {
		list-style-type: none;
		list-style-image: none;
		list-style-position: inside;
		font-size: 12px;
	}

	.dataset_information ul {

		list-style-position: inside;
		font-size: 14px;
	}

	.datafile_list
	{
		list-style-type: none;
		list-style-image: none;
		list-style-position: inside;
		font-size: 14px;
	}

	.dataset_title
	{
		display: inline;
	}

	.dataset_info
	{
		border-width: 2px;
		border-color: gray;
		border-style: dotted;
		margin: 5px;
		padding: 10px;
		margin-bottom: 30px;
	}

	.dataset_description
	{
		border-width: 1px;
		border-color: black;
		border-style: solid;
		margin: 2px;
		padding: 5px;
		background-color: #fbfbfb;
	}

	.dataset_extrainfo
	{
		border-width: 1px;
		border-color: black;
		border-style: solid;
		margin: 2px;
		padding: 5px;
		background-color: #fcfcfc;
	}

	.datafile_info {
		list-style-type: none;
		list-style-image: none;
		list-style-position: inside;
		font-size: 14px;
		font-size: 12px;
		background-color: #f0f3f6;
		width: 90%;
		padding: 10px;
		margin: 10px;
	}

	a.filelink {
		color: #9b3430;
	}

	#statusBox {
		border-width: 2px;
		border-color: #666666;
		border-style: dashed;
		padding: 5px;
		background-color: #fff68c;
		clear: both;
		color: black;
		font-weight: bold;
		text-align: center;
	}

	#statusBoxError {
		border-width: 2px;
		border-color: #E92E2E;
		border-style: dashed;
		padding: 5px;
		background-color: #FF8C8C;
		clear: both;
		color: black;
		font-weight: bold;
		text-align: center;
		width: 70%;
	}

	.sidebar ul {
		margin: 0;
		padding: 0 0 0 20px;
		list-style: none;
	}

	.sidebar li {
		margin-bottom: 2em;
	}

	.sidebar li ul {
	}

	.sidebar li li {
		margin: 0;
	}

	.sidebar li h2 {
		margin: 0 0 1em 0;
	}

	.demo {
		padding: 10px 0 10px 0;
	}

	.access_list
	{
		background-color: white;
		margin-left: 10px;
		margin-top: 10px;
		padding: 5px;
<<<<<<< HEAD
	}
	
	.msg_list {
	margin: 10px;
	padding: 0px;
	width: 90%;
	}
	
	.msg_head {
	padding: 5px 10px;
	cursor: pointer;
	position: relative;
	background-color: #dcdcdc;
    color: #404040;
	margin:1px;
	font-size: 14px;
	font-weight: bold;
	}
	
	.add_new_dataset {
	padding: 5px 10px;
	cursor: pointer;
	position: relative;
	background-color: #878787;
	color: white;
	
	margin:1px;
	font-size: 14px;
	font-weight: bold;
	text-align: center;
	}	
	
	.msg_body {
	padding: 5px 10px 15px 20px;
	background-color:white;
	}
	
	.staging_dataset {
		background-color: white; padding: 5px;
	}
	
	.remove_dataset {
		font-size: 12px;
		font-weight: normal;
		cursor: pointer;		
	}
	
	.remove_file {
		font-size: 12px;
		font-weight: normal;
		cursor: pointer;
	}	
	
	.dataset {
		border-width: 1px;
		border-color: black;
		border-style: dashed;
		padding: 10px 30px 10px 30px;
		width: 80%;
	}
	
    .fieldWrapper {
        padding: 0 0 15px 0;

    }	
    
    .fieldWrapper input {
        width: 500px;

    }	
    
    .fieldWrapper textarea {
        width: 500px;

    }    
    
    .upload_files_link
    {
        display: block;
        font-weight: bold;
        margin-bottom: 20px;
    }
    
    .upload_files_box
    {
        background-color: #F5EFEF;
        padding: 10px;
        width: 95%;
    }
    
    .download_entire_experiment
    {
        text-align: right;
    }

ul.errorlist {
    margin: 0 !important;
    padding: 0 !important;
}

.errorlist li {
    font-size: 12px !important;
    display: block;
    padding: 4px 5px 4px 25px;
    margin: 0 0 3px 0;
    border: 1px solid red;
    color: white;
    background: red url(/media/img/admin/icon_alert.gif) 5px .3em no-repeat;
}

=======
	}

>>>>>>> 46158a34
<|MERGE_RESOLUTION|>--- conflicted
+++ resolved
@@ -1,654 +1,648 @@
-body {
-	margin: 0;
-	padding: 0;
-	background: #232323 url(../images/mimg01.jpg) repeat-x left top;
-	text-align: left;
-	font-family: Tahoma, Arial, Helvetica, sans-serif;
-	font-size: 12px;
-	color: #404040;
-}
-
-form {
-	margin: 0;
-	padding: 0;
-}
-
-fieldset {
-	margin: 0;
-	padding: 0;
-	border: none;
-}
-
-input, textarea, select {
-	font: normal 1em "Trebuchet MS", Arial, Helvetica, sans-serif;
-}
-
-
-h2, h3 {
-	font-weight: normal;
-	color: #212121;
-}
-
-h1 {
-	letter-spacing: -1px;
-	font-size: 2.2em;
-	color: #781F1F;
-	font-weight: normal;
-}
-
-h2 {
-	font-size: 1.4em;
-}
-
-h3 {
-	font-size: 1.2em;
-}
-
-p, ul, ol {
-}
-
-p {
-}
-
-.blockbg {
-	background: #D9D785;
-}
-
-blockquote {
-	background: url(../images/mimg08.jpg) no-repeat left top;
-	font-family: Georgia, "Times New Roman", Times, serif;
-	font-style: italic;
-	margin: 0 0 0 15px;
-	padding: 0px 20px 0px 30px;
-	font-size: 18px;
-	color: #3D3D3D;
-}
-
-ul {
-}
-
-ol {
-}
-
-a {
-	color: #781F1F;
-	text-decoration: none;
-}
-
-a:hover {
-	text-decoration: underline;
-}
-
-small {
-}
-
-hr {
-	display: none;
-}
-
-img {
-	border: none;
-}
-
-img.left {
-	float: left;
-	margin: 0 15px 0 0;
-	border: #D9D785 1px dashed;
-}
-
-img.right {
-	float: right;
-	margin: 0 0 0 15px;
-	border: #D9D785 1px dashed;
-}
-
-.text1 {
-	font-family: Georgia, "Times New Roman", Times, serif;
-	font-style: italic;
-	margin: 0 0 0 15px;
-	padding: 90px 20px 0px 30px;
-	font-size: 30px;
-	color: black;
-}
-
-/* Header */
-
-#header {
-	width: 1000px;
-	margin: 0 auto;
-	height: 71px;
-	letter-spacing: -1px;
-
-}
-
-
-#headerbg {
-	clear: both;
-	margin: 0 auto;
-	width: 1000px;
-	height: 68px;
-	background: url(../images/mimg05.jpg) left top;
-	margin: 0 auto;
-	margin-top: 20px;
-}
-
-#headerloginstatus {
-	padding: 10px;
-	color: white;
-
-}
-
-#headerloginstatus a {
-	color: #f1f5f2;
-	font-weight: bold;
-}
-
-/* Logo */
-
-#logo {
-	float: left;
-	margin-top: 30px;
-}
-
-#logo h1, #logo h2, #logo p {
-	float: left;
-	margin: 0;
-}
-
-#logo h1 {
-	background: no-repeat left 50%;
-	padding-left: 10px;
-	text-align: center;
-	font-size: 3.2em;
-
-}
-
-#logo h1 a {
-	color: #000000;
-}
-
-#logo p {
-	padding-top: 24px;
-	padding-left: 10px;
-	font-family: Verdana, Arial, Helvetica, sans-serif;
-	font-size:14px;
-	color: #000000;
-}
-
-#logo h2 a, #logo p a {
-	color: #000000;
-}
-
-#logo a {
-	text-decoration: none;
-}
-
-/* Menu */
-
-#menu {
-	float: right;
-	margin-top: 21px;
-}
-
-#menu ul {
-	margin: 0;
-	list-style: none;
-}
-
-#menu li {
-	display: inline;
-}
-
-#menu a {
-	display: block;
-	float: left;
-	padding: 30px 20px 0 20px;
-	text-align: center;
-	text-decoration: none;
-	text-transform: uppercase;
-	font-family: Arial, Helvetica, sans-serif;
-	font-weight: bold;
-	font-size: 14px;
-	color: #4E4E4E;
-}
-
-#menu a:hover {
-	background: url(../images/mimg03.jpg) no-repeat center top;
-}
-
-#menu .current_page_item a {
-	background: url(../images/mimg03.jpg) no-repeat center top;
-}
-
-/* Page */
-
-#page {
-	width: 1000px;
-	margin: 0 auto;
-	background: #F4F4F4;
-}
-
-#status {
-	width: 80%;
-	margin: 0 auto;
-	background: #F4F4F4;
-}
-
-#content {
-	float: left;
-	width: 700px;
-}
-
-#content-box {
-	padding: 20px;
-}
-
-#latest-post {
-	float: left;
-	width: 570px;
-	padding: 0px 20px 0px 20px;
-	line-height: 25px;
-	font-size: 12px;
-}
-
-#recent-posts {
-	float: right;
-	width: 250px;
-
-	line-height: 25px;
-	font-size: 12px;
-}
-
-#recent-posts .entry {
-}
-
-#recent-posts .entry a {
-	background: #333333;
-	padding: 5px 10px;
-	text-transform: uppercase;
-	text-decoration: none;
-	font-size: 10px;
-	color: #CCCCCC;
-}
-
-#recent-posts .more {
-	background: url(../images/mimg04.gif) no-repeat left 50%;
-	padding-left: 20px;
-}
-
-.post {
-}
-
-.post .title {
-	margin: 0;
-	padding: 0 10px 0 0;
-}
-
-.post .meta {
-	margin: 0;
-	padding-bottom: 10px;
-	padding-top: 10px;
-	line-height: normal;
-	font-size: 13px;
-	color: #505050;
-}
-
-.post .meta a {
-	color: #000000;
-}
-
-.post .entry {
-	margin-bottom: 20px;
-	padding-bottom: 5px;
-	border-bottom: #9C9C9C 1px dashed;
-
-}
-
-/* Sidebar */
-
-#bottombar {
-	clear: both;
-	width: 1000px;
-	background: #000000;
-	color: #CCCCCC;
-	padding: 10px 0 0 0;
-}
-
-#bottombar ul {
-	margin: 0;
-	padding: 0;
-	list-style: none;
-}
-
-#bottombar li {
-	display: block;
-	float: left;
-	width: 187px;
-	padding: 10px 10px 10px 25px;
-	text-align: center;
-}
-
-#bottombar li ul {
-	line-height: 1.8em;
-}
-
-#bottombar li li {
-	display: list-item;
-	background: url(../images/mimg07.gif) no-repeat left 50%;
-	float: none;
-	width: auto;
-	padding: 0 0 0 10px;
-	line-height: 25px;
-}
-
-#bottombar h2 {
-	margin: 0 0 10px 0;
-	color: #FFFFFF;
-}
-
-#bottombar a {
-	text-decoration: none;
-	color: #CCCCCC;
-}
-
-#bottombar a:hover {
-	text-decoration: underline;
-}
-
-/* Footer */
-
-#footer {
-	width: 1000px;
-	height: 50px;
-	margin: 0 auto;
-	margin-bottom: 20px;
-	background: url(../images/mimg06.jpg) no-repeat left top;
-	font-size: 11px;
-	color: #CCCCCC;
-}
-
-#footer p {
-	margin: 0;
-	padding: 13px 20px 15px 20px;
-}
-
-#footer a {
-	color: #FFFFFF;
-}
-
-#legal {
-	float: left;
-}
-
-#links {
-	float: right;
-}
-
-table.member-table {
-	margin: 0;
-	padding: 0;
-	font-size: 12px;
-	}
-
-table.member-table img {
-    height: 12px;
-}
-
-table.experiment-table {
-	margin: 0;
-	padding: 0;
-	font-size: 12px;
-	}
-
-table.experiment-table th {
-	text-align: left;
-	}
-
-	.dataset_metadata
-	{
-		margin: 10px;
-	}
-
-	.dataset_metadata ul {
-		list-style-type: none;
-		list-style-image: none;
-		list-style-position: inside;
-		font-size: 12px;
-	}
-
-	.dataset_information ul {
-
-		list-style-position: inside;
-		font-size: 14px;
-	}
-
-	.datafile_list
-	{
-		list-style-type: none;
-		list-style-image: none;
-		list-style-position: inside;
-		font-size: 14px;
-	}
-
-	.dataset_title
-	{
-		display: inline;
-	}
-
-	.dataset_info
-	{
-		border-width: 2px;
-		border-color: gray;
-		border-style: dotted;
-		margin: 5px;
-		padding: 10px;
-		margin-bottom: 30px;
-	}
-
-	.dataset_description
-	{
-		border-width: 1px;
-		border-color: black;
-		border-style: solid;
-		margin: 2px;
-		padding: 5px;
-		background-color: #fbfbfb;
-	}
-
-	.dataset_extrainfo
-	{
-		border-width: 1px;
-		border-color: black;
-		border-style: solid;
-		margin: 2px;
-		padding: 5px;
-		background-color: #fcfcfc;
-	}
-
-	.datafile_info {
-		list-style-type: none;
-		list-style-image: none;
-		list-style-position: inside;
-		font-size: 14px;
-		font-size: 12px;
-		background-color: #f0f3f6;
-		width: 90%;
-		padding: 10px;
-		margin: 10px;
-	}
-
-	a.filelink {
-		color: #9b3430;
-	}
-
-	#statusBox {
-		border-width: 2px;
-		border-color: #666666;
-		border-style: dashed;
-		padding: 5px;
-		background-color: #fff68c;
-		clear: both;
-		color: black;
-		font-weight: bold;
-		text-align: center;
-	}
-
-	#statusBoxError {
-		border-width: 2px;
-		border-color: #E92E2E;
-		border-style: dashed;
-		padding: 5px;
-		background-color: #FF8C8C;
-		clear: both;
-		color: black;
-		font-weight: bold;
-		text-align: center;
-		width: 70%;
-	}
-
-	.sidebar ul {
-		margin: 0;
-		padding: 0 0 0 20px;
-		list-style: none;
-	}
-
-	.sidebar li {
-		margin-bottom: 2em;
-	}
-
-	.sidebar li ul {
-	}
-
-	.sidebar li li {
-		margin: 0;
-	}
-
-	.sidebar li h2 {
-		margin: 0 0 1em 0;
-	}
-
-	.demo {
-		padding: 10px 0 10px 0;
-	}
-
-	.access_list
-	{
-		background-color: white;
-		margin-left: 10px;
-		margin-top: 10px;
-		padding: 5px;
-<<<<<<< HEAD
-	}
-	
-	.msg_list {
-	margin: 10px;
-	padding: 0px;
-	width: 90%;
-	}
-	
-	.msg_head {
-	padding: 5px 10px;
-	cursor: pointer;
-	position: relative;
-	background-color: #dcdcdc;
-    color: #404040;
-	margin:1px;
-	font-size: 14px;
-	font-weight: bold;
-	}
-	
-	.add_new_dataset {
-	padding: 5px 10px;
-	cursor: pointer;
-	position: relative;
-	background-color: #878787;
-	color: white;
-	
-	margin:1px;
-	font-size: 14px;
-	font-weight: bold;
-	text-align: center;
-	}	
-	
-	.msg_body {
-	padding: 5px 10px 15px 20px;
-	background-color:white;
-	}
-	
-	.staging_dataset {
-		background-color: white; padding: 5px;
-	}
-	
-	.remove_dataset {
-		font-size: 12px;
-		font-weight: normal;
-		cursor: pointer;		
-	}
-	
-	.remove_file {
-		font-size: 12px;
-		font-weight: normal;
-		cursor: pointer;
-	}	
-	
-	.dataset {
-		border-width: 1px;
-		border-color: black;
-		border-style: dashed;
-		padding: 10px 30px 10px 30px;
-		width: 80%;
-	}
-	
-    .fieldWrapper {
-        padding: 0 0 15px 0;
-
-    }	
-    
-    .fieldWrapper input {
-        width: 500px;
-
-    }	
-    
-    .fieldWrapper textarea {
-        width: 500px;
-
-    }    
-    
-    .upload_files_link
-    {
-        display: block;
-        font-weight: bold;
-        margin-bottom: 20px;
-    }
-    
-    .upload_files_box
-    {
-        background-color: #F5EFEF;
-        padding: 10px;
-        width: 95%;
-    }
-    
-    .download_entire_experiment
-    {
-        text-align: right;
-    }
-
-ul.errorlist {
-    margin: 0 !important;
-    padding: 0 !important;
-}
-
-.errorlist li {
-    font-size: 12px !important;
-    display: block;
-    padding: 4px 5px 4px 25px;
-    margin: 0 0 3px 0;
-    border: 1px solid red;
-    color: white;
-    background: red url(/media/img/admin/icon_alert.gif) 5px .3em no-repeat;
-}
-
-=======
-	}
-
->>>>>>> 46158a34
+body {
+	margin: 0;
+	padding: 0;
+	background: #232323 url(../images/mimg01.jpg) repeat-x left top;
+	text-align: left;
+	font-family: Tahoma, Arial, Helvetica, sans-serif;
+	font-size: 12px;
+	color: #404040;
+}
+
+form {
+	margin: 0;
+	padding: 0;
+}
+
+fieldset {
+	margin: 0;
+	padding: 0;
+	border: none;
+}
+
+input, textarea, select {
+	font: normal 1em "Trebuchet MS", Arial, Helvetica, sans-serif;
+}
+
+
+h2, h3 {
+	font-weight: normal;
+	color: #212121;
+}
+
+h1 {
+	letter-spacing: -1px;
+	font-size: 2.2em;
+	color: #781F1F;
+	font-weight: normal;
+}
+
+h2 {
+	font-size: 1.4em;
+}
+
+h3 {
+	font-size: 1.2em;
+}
+
+p, ul, ol {
+}
+
+p {
+}
+
+.blockbg {
+	background: #D9D785;
+}
+
+blockquote {
+	background: url(../images/mimg08.jpg) no-repeat left top;
+	font-family: Georgia, "Times New Roman", Times, serif;
+	font-style: italic;
+	margin: 0 0 0 15px;
+	padding: 0px 20px 0px 30px;
+	font-size: 18px;
+	color: #3D3D3D;
+}
+
+ul {
+}
+
+ol {
+}
+
+a {
+	color: #781F1F;
+	text-decoration: none;
+}
+
+a:hover {
+	text-decoration: underline;
+}
+
+small {
+}
+
+hr {
+	display: none;
+}
+
+img {
+	border: none;
+}
+
+img.left {
+	float: left;
+	margin: 0 15px 0 0;
+	border: #D9D785 1px dashed;
+}
+
+img.right {
+	float: right;
+	margin: 0 0 0 15px;
+	border: #D9D785 1px dashed;
+}
+
+.text1 {
+	font-family: Georgia, "Times New Roman", Times, serif;
+	font-style: italic;
+	margin: 0 0 0 15px;
+	padding: 90px 20px 0px 30px;
+	font-size: 30px;
+	color: black;
+}
+
+/* Header */
+
+#header {
+	width: 1000px;
+	margin: 0 auto;
+	height: 71px;
+	letter-spacing: -1px;
+
+}
+
+
+#headerbg {
+	clear: both;
+	margin: 0 auto;
+	width: 1000px;
+	height: 68px;
+	background: url(../images/mimg05.jpg) left top;
+	margin: 0 auto;
+	margin-top: 20px;
+}
+
+#headerloginstatus {
+	padding: 10px;
+	color: white;
+
+}
+
+#headerloginstatus a {
+	color: #f1f5f2;
+	font-weight: bold;
+}
+
+/* Logo */
+
+#logo {
+	float: left;
+	margin-top: 30px;
+}
+
+#logo h1, #logo h2, #logo p {
+	float: left;
+	margin: 0;
+}
+
+#logo h1 {
+	background: no-repeat left 50%;
+	padding-left: 10px;
+	text-align: center;
+	font-size: 3.2em;
+
+}
+
+#logo h1 a {
+	color: #000000;
+}
+
+#logo p {
+	padding-top: 24px;
+	padding-left: 10px;
+	font-family: Verdana, Arial, Helvetica, sans-serif;
+	font-size:14px;
+	color: #000000;
+}
+
+#logo h2 a, #logo p a {
+	color: #000000;
+}
+
+#logo a {
+	text-decoration: none;
+}
+
+/* Menu */
+
+#menu {
+	float: right;
+	margin-top: 21px;
+}
+
+#menu ul {
+	margin: 0;
+	list-style: none;
+}
+
+#menu li {
+	display: inline;
+}
+
+#menu a {
+	display: block;
+	float: left;
+	padding: 30px 20px 0 20px;
+	text-align: center;
+	text-decoration: none;
+	text-transform: uppercase;
+	font-family: Arial, Helvetica, sans-serif;
+	font-weight: bold;
+	font-size: 14px;
+	color: #4E4E4E;
+}
+
+#menu a:hover {
+	background: url(../images/mimg03.jpg) no-repeat center top;
+}
+
+#menu .current_page_item a {
+	background: url(../images/mimg03.jpg) no-repeat center top;
+}
+
+/* Page */
+
+#page {
+	width: 1000px;
+	margin: 0 auto;
+	background: #F4F4F4;
+}
+
+#status {
+	width: 80%;
+	margin: 0 auto;
+	background: #F4F4F4;
+}
+
+#content {
+	float: left;
+	width: 700px;
+}
+
+#content-box {
+	padding: 20px;
+}
+
+#latest-post {
+	float: left;
+	width: 570px;
+	padding: 0px 20px 0px 20px;
+	line-height: 25px;
+	font-size: 12px;
+}
+
+#recent-posts {
+	float: right;
+	width: 250px;
+
+	line-height: 25px;
+	font-size: 12px;
+}
+
+#recent-posts .entry {
+}
+
+#recent-posts .entry a {
+	background: #333333;
+	padding: 5px 10px;
+	text-transform: uppercase;
+	text-decoration: none;
+	font-size: 10px;
+	color: #CCCCCC;
+}
+
+#recent-posts .more {
+	background: url(../images/mimg04.gif) no-repeat left 50%;
+	padding-left: 20px;
+}
+
+.post {
+}
+
+.post .title {
+	margin: 0;
+	padding: 0 10px 0 0;
+}
+
+.post .meta {
+	margin: 0;
+	padding-bottom: 10px;
+	padding-top: 10px;
+	line-height: normal;
+	font-size: 13px;
+	color: #505050;
+}
+
+.post .meta a {
+	color: #000000;
+}
+
+.post .entry {
+	margin-bottom: 20px;
+	padding-bottom: 5px;
+	border-bottom: #9C9C9C 1px dashed;
+
+}
+
+/* Sidebar */
+
+#bottombar {
+	clear: both;
+	width: 1000px;
+	background: #000000;
+	color: #CCCCCC;
+	padding: 10px 0 0 0;
+}
+
+#bottombar ul {
+	margin: 0;
+	padding: 0;
+	list-style: none;
+}
+
+#bottombar li {
+	display: block;
+	float: left;
+	width: 187px;
+	padding: 10px 10px 10px 25px;
+	text-align: center;
+}
+
+#bottombar li ul {
+	line-height: 1.8em;
+}
+
+#bottombar li li {
+	display: list-item;
+	background: url(../images/mimg07.gif) no-repeat left 50%;
+	float: none;
+	width: auto;
+	padding: 0 0 0 10px;
+	line-height: 25px;
+}
+
+#bottombar h2 {
+	margin: 0 0 10px 0;
+	color: #FFFFFF;
+}
+
+#bottombar a {
+	text-decoration: none;
+	color: #CCCCCC;
+}
+
+#bottombar a:hover {
+	text-decoration: underline;
+}
+
+/* Footer */
+
+#footer {
+	width: 1000px;
+	height: 50px;
+	margin: 0 auto;
+	margin-bottom: 20px;
+	background: url(../images/mimg06.jpg) no-repeat left top;
+	font-size: 11px;
+	color: #CCCCCC;
+}
+
+#footer p {
+	margin: 0;
+	padding: 13px 20px 15px 20px;
+}
+
+#footer a {
+	color: #FFFFFF;
+}
+
+#legal {
+	float: left;
+}
+
+#links {
+	float: right;
+}
+
+table.member-table {
+	margin: 0;
+	padding: 0;
+	font-size: 12px;
+	}
+
+table.member-table img {
+    height: 12px;
+}
+
+table.experiment-table {
+	margin: 0;
+	padding: 0;
+	font-size: 12px;
+	}
+
+table.experiment-table th {
+	text-align: left;
+	}
+
+	.dataset_metadata
+	{
+		margin: 10px;
+	}
+
+	.dataset_metadata ul {
+		list-style-type: none;
+		list-style-image: none;
+		list-style-position: inside;
+		font-size: 12px;
+	}
+
+	.dataset_information ul {
+
+		list-style-position: inside;
+		font-size: 14px;
+	}
+
+	.datafile_list
+	{
+		list-style-type: none;
+		list-style-image: none;
+		list-style-position: inside;
+		font-size: 14px;
+	}
+
+	.dataset_title
+	{
+		display: inline;
+	}
+
+	.dataset_info
+	{
+		border-width: 2px;
+		border-color: gray;
+		border-style: dotted;
+		margin: 5px;
+		padding: 10px;
+		margin-bottom: 30px;
+	}
+
+	.dataset_description
+	{
+		border-width: 1px;
+		border-color: black;
+		border-style: solid;
+		margin: 2px;
+		padding: 5px;
+		background-color: #fbfbfb;
+	}
+
+	.dataset_extrainfo
+	{
+		border-width: 1px;
+		border-color: black;
+		border-style: solid;
+		margin: 2px;
+		padding: 5px;
+		background-color: #fcfcfc;
+	}
+
+	.datafile_info {
+		list-style-type: none;
+		list-style-image: none;
+		list-style-position: inside;
+		font-size: 14px;
+		font-size: 12px;
+		background-color: #f0f3f6;
+		width: 90%;
+		padding: 10px;
+		margin: 10px;
+	}
+
+	a.filelink {
+		color: #9b3430;
+	}
+
+	#statusBox {
+		border-width: 2px;
+		border-color: #666666;
+		border-style: dashed;
+		padding: 5px;
+		background-color: #fff68c;
+		clear: both;
+		color: black;
+		font-weight: bold;
+		text-align: center;
+	}
+
+	#statusBoxError {
+		border-width: 2px;
+		border-color: #E92E2E;
+		border-style: dashed;
+		padding: 5px;
+		background-color: #FF8C8C;
+		clear: both;
+		color: black;
+		font-weight: bold;
+		text-align: center;
+		width: 70%;
+	}
+
+	.sidebar ul {
+		margin: 0;
+		padding: 0 0 0 20px;
+		list-style: none;
+	}
+
+	.sidebar li {
+		margin-bottom: 2em;
+	}
+
+	.sidebar li ul {
+	}
+
+	.sidebar li li {
+		margin: 0;
+	}
+
+	.sidebar li h2 {
+		margin: 0 0 1em 0;
+	}
+
+	.demo {
+		padding: 10px 0 10px 0;
+	}
+
+	.access_list
+	{
+		background-color: white;
+		margin-left: 10px;
+		margin-top: 10px;
+		padding: 5px;
+	}
+	
+	.msg_list {
+	margin: 10px;
+	padding: 0px;
+	width: 90%;
+	}
+	
+	.msg_head {
+	padding: 5px 10px;
+	cursor: pointer;
+	position: relative;
+	background-color: #dcdcdc;
+    color: #404040;
+	margin:1px;
+	font-size: 14px;
+	font-weight: bold;
+	}
+	
+	.add_new_dataset {
+	padding: 5px 10px;
+	cursor: pointer;
+	position: relative;
+	background-color: #878787;
+	color: white;
+	
+	margin:1px;
+	font-size: 14px;
+	font-weight: bold;
+	text-align: center;
+	}	
+	
+	.msg_body {
+	padding: 5px 10px 15px 20px;
+	background-color:white;
+	}
+	
+	.staging_dataset {
+		background-color: white; padding: 5px;
+	}
+	
+	.remove_dataset {
+		font-size: 12px;
+		font-weight: normal;
+		cursor: pointer;		
+	}
+	
+	.remove_file {
+		font-size: 12px;
+		font-weight: normal;
+		cursor: pointer;
+	}	
+	
+	.dataset {
+		border-width: 1px;
+		border-color: black;
+		border-style: dashed;
+		padding: 10px 30px 10px 30px;
+		width: 80%;
+	}
+	
+    .fieldWrapper {
+        padding: 0 0 15px 0;
+
+    }	
+    
+    .fieldWrapper input {
+        width: 500px;
+
+    }	
+    
+    .fieldWrapper textarea {
+        width: 500px;
+
+    }    
+    
+    .upload_files_link
+    {
+        display: block;
+        font-weight: bold;
+        margin-bottom: 20px;
+    }
+    
+    .upload_files_box
+    {
+        background-color: #F5EFEF;
+        padding: 10px;
+        width: 95%;
+    }
+    
+    .download_entire_experiment
+    {
+        text-align: right;
+    }
+
+ul.errorlist {
+    margin: 0 !important;
+    padding: 0 !important;
+}
+
+.errorlist li {
+    font-size: 12px !important;
+    display: block;
+    padding: 4px 5px 4px 25px;
+    margin: 0 0 3px 0;
+    border: 1px solid red;
+    color: white;
+    background: red url(/media/img/admin/icon_alert.gif) 5px .3em no-repeat;
+}