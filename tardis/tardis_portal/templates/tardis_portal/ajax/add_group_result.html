--- conflicted
+++ resolved
@@ -1,17 +1,3 @@
-<<<<<<< HEAD
-<div class="access_list_group group row-fluid" style="margin-top: 1ex; margin-bottom: 1ex">
-  <div class="span4">
-      <div class="row-fluid group">
-        <strong>
-          <a href="{% url 'tardis.tardis_portal.views.retrieve_group_userlist_readonly' group.id %}" class="members-hidden member_list_user_toggle fg-button small fg-button-icon-solo ui-corner-all">
-            <i class="fa fa-folder"></i>
-            {{ group.name }}
-          </a>
-        </strong>
-      </div>
-  </div>
-    <div class="span4">
-=======
 <div class="access_list_group group" style="margin-top: 1ex; margin-bottom: 1ex">
   <div class="access_list_group_row row">
     <div class="col-md-4">
@@ -24,7 +10,6 @@
       </strong>
     </div>
     <div class="col-md-4">
->>>>>>> e5c01aca
       {% if group_acl.canRead %}
       <span class="label label-success">Read</span>
       {% endif %}
