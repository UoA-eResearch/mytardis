--- conflicted
+++ resolved
@@ -1,21 +1,11 @@
 <div class="access_list_user">
   <p>
     {% if user.groupadmin_set.count %}
-<<<<<<< HEAD
-      <img src="{{ STATIC_URL }}/images/icon_adminstrator.jpg">
+      <img src="{{ STATIC_URL }}/images/icon_adminstrator.jpg"/>
     {% else %}
-      <img src="{{ STATIC_URL }}/images/icon_user.jpg">
+      <img src="{{ STATIC_URL }}/images/icon_user.jpg"/>
     {% endif %}
     <strong>{{ user.username }}</strong> ({{user.email}})
-    <a class="remove_user" href="{% url tardis.tardis_portal.views.remove_user_from_group group_id user.username %}"><img src="{{ STATIC_URL }}/images/icon_deletelink.gif"></a>
-    </div>
-=======
-      <img src="/site_media/images/icon_adminstrator.jpg"/>
-    {% else %}
-      <img src="/site_media/images/icon_user.jpg"/>
-    {% endif %}
-    <strong>{{ user.username }}</strong> ({{user.email}})
-    <a class="remove_user" href="{% url tardis.tardis_portal.views.remove_user_from_group group_id user.username %}"><img src="/site_media/images/icon_deletelink.gif"/></a>
->>>>>>> 4f65bc5b
+    <a class="remove_user" href="{% url tardis.tardis_portal.views.remove_user_from_group group_id user.username %}"><img src="{{ STATIC_URL }}/images/icon_deletelink.gif"/></a>
   </p>
 </div> <!-- access_list_user -->