{% load capture %}
{% capture as paginator_block %}
{% if datafiles.paginator.num_pages > 1 %}
  <div class="pagination">
    <ul style="margin-left: auto; margin-right: auto; display: table;">
      {% if datafiles.has_previous %}
      <li>
        <a class="pagelink" href="/ajax/datafile_list/{{dataset.id}}/?page={{ datafiles.previous_page_number }}&{{params}}">&laquo;</a>
      </li>
      {% else %}
      <li class="disabled"><a href="#">&laquo;</a></li>
      {% endif %}

      {% for pagenum in datafiles.paginator.page_range %}
      <li{% if datafiles.number == pagenum %} class="active"{% endif %}>
        <a class="pagelink"
           href="/ajax/datafile_list/{{dataset.id}}/?page={{pagenum}}&{{params}}">
           {{pagenum}}
        </a>
      </li>
      {% endfor %}

      {% if datafiles.has_next %}
      <li>
        <a class="pagelink" href="/ajax/datafile_list/{{dataset.id}}/?page={{ datafiles.next_page_number }}&{{params}}">&raquo;</a>
      </li>
      {% else %}
      <li class="disabled"><a href="#">&raquo;</a></li>
      {% endif %}
    </ul>
    <!-- Page {{ dataset.number }} of {{ dataset.paginator.num_pages }} -->
  </div>
{% endif %}
{% endcapture %}

{{ paginator_block }}

<p>
{# uploadify here #}

{% if has_write_permissions %}
  {% if not experiment.public %}
    {% if not immutable %}
      <div class="upload_files_container"></div>
    {% endif %}
  {% endif %}
{% else %}
  {# Spacing to keep display the same #}
  <div></div>
{% endif %}

<p id="filename-search" class="js-required" data-action="/ajax/datafile_list/{{dataset.id}}/" data-method="GET">
  <label for="filename-search-text" style="display: inline">File filter:</label>
  <input id="filename-search-text"
      title='Enter part or all of a filename, then press enter. e.g. Enter "175" to show only files containing "175" in their filename.'
      placeholder='Enter part or all of a filename, then press enter.'
      type="text"
      class="span5"
      name="filename"
      onkeypress="javascript:filename_search_handler(event)"
      value="{{filename_search|default:''}}" />
</p>




<table class="datafiles table table-condensed">
{% if has_download_permissions %}
<thead>
<tr id="datafile-selectors" class="js-required">
<td colspan="3">
Select: <a class="dataset_selector_all btn btn-mini">All</a> / <a class="dataset_selector_none btn btn-mini">None</a>
</td>
</tr>
</thead>
{% endif %}
<tbody>
{% for datafile in datafiles.object_list %}
<tr class="datafile search_match_file">
  <td class="span1">
    {% if has_download_permissions %}
    <input type="checkbox" style="" class="datafile_checkbox" name="datafile" value="{{datafile.id}}" />
    {% endif %}
  </td>
  <td class="span8">
    {% if has_download_permissions and datafile.get_view_url %}
      <a  class="filelink"
          href="{{ datafile.get_view_url }}"
          title="View"
          target="_blank">{{ datafile.filename }}</a>
    {% else %}
    {{ datafile.filename }}
    {% endif %}
    {% if datafile.size %}<span style="margin-right: 5px">({{ datafile.size|filesizeformat }})</span>{% endif %}

    {% if has_download_permissions and datafile.get_view_url %}
      {% url tardis.tardis_portal.iiif.download_image datafile_id=datafile.id region='full' size=',28' rotation=0 quality='native' format='jpg' as thumbnail %}
      {% url tardis.tardis_portal.iiif.download_image datafile_id=datafile.id region='full' size='full' rotation=0 quality='native' format='png' as image %}
      {% if thumbnail and datafile.is_image %}
      <a  class="filelink"
        href="{{ image }}"
        title="View"
        target="_blank">
          <img src="{{ thumbnail }}" onerror="$(this).hide()"/>
      </a>
      {% endif %}
    {% endif %}

<<<<<<< HEAD
    <ul class="datafile_info" style="display:none;">
    </ul>
=======
    <div class="datafile-info" style="display:none;"></div>
>>>>>>> b673d0cc
  </td>
  <td class="span3">
    <div class="btn-group pull-right">
      {% if has_download_permissions %}
      <a  class="btn btn-primary"
          href="{{ datafile.get_download_url }}"
          title="Download">
          <i class="icon-download-alt icon-large"></i>
      </a>
      {% endif %}
      {% if has_write_permissions and not immutable %}
      <a title="Add Metadata" href="{% url tardis.tardis_portal.views.add_datafile_par datafile.id %}"
       data-toggle_selector="#datafile_metadata_toggle_{{datafile.id}}"
       class="btn add-metadata">
          <i class="icon-plus"></i>
       </a>
       {% endif %}

      <a id="datafile_metadata_toggle_{{datafile.id}}" title="Show/Hide Metadata"
         class="datafile-info-toggle metadata_hidden btn" href="/ajax/parameters/{{ datafile.id}}/">
          <i class="icon-list"></i>
      </a>
    </div>
  </td>
</tr>
{% endfor %}
</tbody>
</table>
<script type="text/javascript">
(function() {
  var btnGroups = $('tr.datafile .btn-group');
  var addWidths = function(memo, v, k) {
    return memo + $(v).outerWidth();
  };
  var calculatedWidth = _.reduce(btnGroups.first().find('a.btn'), addWidths, 0);
  btnGroups.css('width', calculatedWidth+"px");
})();
</script>


{{ paginator_block }}<|MERGE_RESOLUTION|>--- conflicted
+++ resolved
@@ -106,12 +106,7 @@
       {% endif %}
     {% endif %}
 
-<<<<<<< HEAD
-    <ul class="datafile_info" style="display:none;">
-    </ul>
-=======
     <div class="datafile-info" style="display:none;"></div>
->>>>>>> b673d0cc
   </td>
   <td class="span3">
     <div class="btn-group pull-right">
