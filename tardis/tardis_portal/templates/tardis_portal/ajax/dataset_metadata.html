<<<<<<< HEAD
{% load capture %}
<div class="container-fluid">
=======
{% load url from future %}
{% load capture %}

{% if has_write_permissions and not dataset.immutable %}
<div class="pull-right">
  <a title="Add"
     href="{% url 'tardis.tardis_portal.views.add_dataset_par' dataset.id %}"
     class="add-metadata btn btn-primary btn-mini"
     data-toggle_selector="#dataset_metadata_toggle_{{dataset.id}}">
    <i class="icon-plus"></i>
    Add
  </a>
</div>
{% endif %}
<h3>Metadata</h3>
>>>>>>> b673d0cc
{% for parameterset in parametersets %}
  {% capture as edit_control %}
   {% if has_write_permissions and not parameterset.schema.immutable %}
   <div class="pull-right">
       <a class="edit-metadata btn btn-mini btn-warning" href="{% url 'tardis.tardis_portal.views.edit_dataset_par' parameterset.id %}">
          <i class="icon-pencil"></i>
          Edit
       </a>
   </div>
   {% endif %}
  {% endcapture %}
  <div style="margin-top: 10px">
    {% with parameters=parameterset.datasetparameter_set.all %}
    <table class="parameter_table table table-bordered {{ parameterset.schema.name|slugify }}">
      <tr>
        <th class="schema_name" title="{{ parameterset.schema.namespace }} {{ parameterset.schema.immutable|yesno:'(immutable),' }}" colspan="2">
        {% if parameterset.schema.name %}
          {{ parameterset.schema.name }}
        {% endif %}
        {% if edit_control %}
            {{ edit_control }}
        {% endif %}
        </th>
      </tr>
      {% for parameter in parameters %}
      <tr>
          <td class="parameter_name">{{ parameter.name.full_name }}</td>
          <td class="parameter_value">
              {% if parameter.name.isLongString %}
                  {{ parameter.get|linebreaks }}
              {% else %}
                  {{ parameter.get }}
              {% endif %}
          </td>
      </tr>
      {% endfor %}
    </table>
    {% endwith %}
  </div>
{% empty %}
  <div class="alert alert-info">
    There is no metadata for this dataset.
  </div>
{% endfor %}<|MERGE_RESOLUTION|>--- conflicted
+++ resolved
@@ -1,7 +1,3 @@
-<<<<<<< HEAD
-{% load capture %}
-<div class="container-fluid">
-=======
 {% load url from future %}
 {% load capture %}
 
@@ -17,7 +13,6 @@
 </div>
 {% endif %}
 <h3>Metadata</h3>
->>>>>>> b673d0cc
 {% for parameterset in parametersets %}
   {% capture as edit_control %}
    {% if has_write_permissions and not parameterset.schema.immutable %}
