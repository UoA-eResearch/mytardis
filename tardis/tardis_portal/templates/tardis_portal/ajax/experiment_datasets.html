{% load basiccomparisonfilters %}
{% load uploadify_tags %}

{% block script %}

  <script type="text/javascript">

    function disableEnterKey(e) {
        var key;
        if(window.event) {
            key = window.event.keyCode; //IE
        } else {
            key = e.which; //firefox
        }
        return (key != 13);
    }

    $('.filename_search').live('keyup', function(e) {
        e.preventDefault();
        if(e.keyCode == 13) {
            var dataset_id = $(this).siblings('.dataset_id').val();

            $(this).parents('.datafile_list').load("/ajax/datafile_list/" + dataset_id + "/?filename=" + $(this).val());
        }
    });

    $("input[name$='show_search']").live('click', function() {
      var show_search = $(this).val();
      $('.datafile_list').each(function(){
        var dataset_id = $(this).find('.dataset_id').val();
    var params = [];
        var toggle = $(this).siblings('.datafile_list_toggle');
    var loadHtml = "<img src='/site_media/images/ajax-loader.gif'/><br />";  

    html = $(this).siblings('.datafile_list_toggle').attr('href')
     if(show_search == "matches")
    {
          html  = html + '&limit=true'
    }
        else
        {
          html =  html.replace('&limit=true', '')
        }
        toggle.attr('href', html);
        
        if(toggle.hasClass('files_shown'))
        { 
      $(this).html(loadHtml); 
          $(this).load(html);
        }
      });        
      if($(this).val() == "matches")
      {
        $(".dataset").hide();
        $(".search_match").show();
        $(".datafile_match").show();
      }   
      else
      {
        $(".dataset").show();
      }
    }); 
  </script>

{% endblock %}

<div id="experiment_datasets">
  <div class="download_entire_experiment">

  {% for p in protocols %}
    <p>
    {% if p.0 %}
      <strong><a href="{{p.1}}">Download Entire Experiment ({{p.0|upper}})</a></strong><br/>
    {% else %}
      <strong><a href="{{p.1}}">Download Entire Experiment</a></strong><br/>
    {% endif %}
    </p>

  {% endfor %}

  </div> <!-- download_entire_experiment -->
  {% if highlighted_datasets or file_matched_datasets %}
  <form name="search_select_form" id="search_form" method="post" action="">
    <div><label><input type="radio" name="show_search" value="all" checked>Show all</label></div>  
    <div><label><input type="radio" name="show_search" value="matches">Search matches only</label></div>  
  </form>
  {% endif %}
  <form method="POST" action="{% url tardis.tardis_portal.download.download_datafiles %}" target="_blank">
    <input type="hidden" name="expid" value="{{experiment.id}}"/>

    <div id="datasets">
      {% for dataset in datasets %} <!-- experiment.dataset_set.all %}-->
    <div class="dataset{% if dataset.pk in highlighted_datasets %} search_match{% endif %}{% if dataset.pk in file_matched_datasets %} datafile_match{% endif %}">
        <div class="dataset_title">
        <span{% if dataset.pk in highlighted_datasets %} style="background-color: #FFFF00"{% endif %}>
        <input type="checkbox" class="dataset_checkbox" name="dataset" value="{{dataset.id}}" />
        <strong><span style="color: #5e5e5e">DATASET {{ forloop.counter }}</span></strong>
        </span>
      </div> <!-- dataset title -->

      <div class="dataset_info">
        <div class="dataset_description">
          <strong>Dataset Description</strong>: {{ dataset.description|safe }} <br />
        </div> <!-- dataset_description -->

        <div class="dataset_extrainfo">

<<<<<<< HEAD
        <strong style="float:left; margin-right: 5px">Dataset Metadata </strong>
        {% if has_write_permissions %}{% if not experiment.public %}{% if not dataset.immutable %}
        <a title="Add" href="{% url tardis.tardis_portal.views.add_dataset_par dataset.id %}"
         class="fg-button small ui-state-default fg-button-icon-solo ui-corner-all jqModalDsAdd" data-toggle_selector="#dataset_metadata_toggle_{{dataset.id}}">
=======
		{% if has_write_permissions %}{% if not experiment.public %}{% if not dataset.immutable %}
		<a title="Add" href="{% url tardis.tardis_portal.views.add_dataset_par dataset.id %}"
		 class="fg-button small ui-state-default fg-button-icon-solo ui-corner-all jqModalDsAdd" data-toggle_selector="#dataset_metadata_toggle_{{dataset.id}}">
>>>>>>> 31237620
            <span class="ui-icon ui-icon-plusthick"></span>
            Add
        </a>
        {% endif %}{% endif %}{% endif %}

        <a id="dataset_metadata_toggle_{{dataset.id}}" title="Show/Hide" class="dataset_metadata_toggle metadata_hidden fg-button small ui-state-default fg-button-icon-solo ui-corner-all" href="/ajax/dataset_metadata/{{dataset.id}}/">
            <span class="ui-icon ui-icon-circle-triangle-e"></span>
            Show/Hide
        </a>
        <div style="clear:both;"></div>
        <div class="dataset_metadata">
        </div> <!-- dataset metadata -->

          <div class="dataset_datafiles">
              
              <strong style="float:left; margin-right: 5px"><span{% if dataset.pk in file_matched_datasets %} style="background-color: #FFFF00"{% endif %}>Data Files ({{ dataset.dataset_file_set.count }})</span></strong>
              
              {% if dataset.dataset_file_set.count|lt:"1000000" %}
                {% if has_write_permissions %}
                  {% if not experiment.public %}
                    {% if not immutable %}
                        <a  data-dataset_id="{{dataset.id}}" class="upload_files_link fg-button small ui-state-default fg-button-icon-solo ui-corner-all" title="Upload Files">
                            <span class="ui-icon ui-icon-circle-arrow-n"></span>
                            Upload Files
                        </a>
                    {% endif %}
                  {% endif %}
                {% endif %}
                <a class="datafile_list_toggle files_hidden fg-button small ui-state-default fg-button-icon-solo ui-corner-all" href="{% url tardis.tardis_portal.views.retrieve_datafile_list dataset.id %}?{% if query %}query={{ query.url_safe_query }}{% if search%}&{% endif %}{% endif %}{% if search %}search=true{% endif %}" title="Show/Hide">
                    <span class="ui-icon ui-icon-circle-triangle-e"></span>
                    Show/Hide
                </a>
          {% else %}
            <a target="_blank" href="{% url tardis.tardis_portal.views.retrieve_datafile_list dataset.id %}">[Show]</a>
          {% endif %}
          <div style="clear:both;"></div>

          {% if dataset.dataset_file_set.count|gt:"1000000" %}
            <br/>
            <p><em><strong>Note:</strong> Due to large dataset, files will load in a new window</em></p>
          {% endif %}

          <ul class="datafile_list" style="display:none;">
          </ul>
          </div> <!-- dataset_datafiles -->
        </div> <!-- dataset_extrainfo -->
      </div> <!-- dataset_info -->
  </div> <!-- dataset -->
      {% endfor %}
    </div> <!-- datasets -->
    <input type="submit" value="Download Selected Files" />
  </form>

</div> <!-- experiment_datasets -->
<|MERGE_RESOLUTION|>--- conflicted
+++ resolved
@@ -105,16 +105,10 @@
 
         <div class="dataset_extrainfo">
 
-<<<<<<< HEAD
         <strong style="float:left; margin-right: 5px">Dataset Metadata </strong>
         {% if has_write_permissions %}{% if not experiment.public %}{% if not dataset.immutable %}
         <a title="Add" href="{% url tardis.tardis_portal.views.add_dataset_par dataset.id %}"
          class="fg-button small ui-state-default fg-button-icon-solo ui-corner-all jqModalDsAdd" data-toggle_selector="#dataset_metadata_toggle_{{dataset.id}}">
-=======
-		{% if has_write_permissions %}{% if not experiment.public %}{% if not dataset.immutable %}
-		<a title="Add" href="{% url tardis.tardis_portal.views.add_dataset_par dataset.id %}"
-		 class="fg-button small ui-state-default fg-button-icon-solo ui-corner-all jqModalDsAdd" data-toggle_selector="#dataset_metadata_toggle_{{dataset.id}}">
->>>>>>> 31237620
             <span class="ui-icon ui-icon-plusthick"></span>
             Add
         </a>
