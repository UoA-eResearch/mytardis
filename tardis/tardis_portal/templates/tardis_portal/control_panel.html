--- conflicted
+++ resolved
@@ -86,15 +86,7 @@
         }
     });
 
-<<<<<<< HEAD
     var loadingHTML = "<img src='{{ STATIC_URL }}/images/ajax-loader.gif'/>";
-
-
-    // user access list
-    $(".access_list_user_toggle").toggle(function(){
-
-=======
-    var loadingHTML = "<img src='/site_media/images/ajax-loader.gif'/>";
 
     // Format a row for display in the user autocomplete dropdown.
     function formatRow(row) {
@@ -134,17 +126,10 @@
 
     // user access list
     $(".access_list_user_toggle").toggle(function(){
->>>>>>> 4f65bc5b
       var href = $(this).attr("href");
       var $target = $(this).siblings('.access_list1');
       $target.html(loadingHTML + "</br>");
 
-<<<<<<< HEAD
-      var $target = $(this).siblings('.access_list1');
-      $target.html(loadingHTML + "</br>");
-
-=======
->>>>>>> 4f65bc5b
       $target.load(href, function() {
         $(document).ready(function() {
           $("#id_entered_user").keypress(function() {
@@ -258,13 +243,8 @@
 
           return false;
         }); // end remove user
-<<<<<<< HEAD
-          });
-        });
-=======
        });
       });
->>>>>>> 4f65bc5b
         var $icon = $(this).find('span');
         $icon.toggleClass('ui-icon-circle-triangle-e ui-icon-circle-triangle-s');
       }, function(){
@@ -300,23 +280,6 @@
           return val;
         })();
 
-<<<<<<< HEAD
-		$(".creategroup").live('click', function()
-		{
-			if($(this).is(':checked'))
-			{
-				$(this).parents('.access_list2').find('.newgroup').show();
-			}
-			else
-			{
-				$(this).parents('.access_list2').find('.newgroup').hide();
-			}
-		});
-
-        $(".usersuggest").autocomplete(users.split(" "), {
-          matchContains: true
-          //minChars: 0
-=======
         $(".creategroup").live('click', function()
         {
             if($(this).is(':checked'))
@@ -327,7 +290,6 @@
             {
                 $(this).parents('.access_list2').find('.newgroup').hide();
             }
->>>>>>> 4f65bc5b
         });
 
         $(".groupsuggest").autocomplete(groups.split(" ~ "), {
@@ -400,26 +362,6 @@
 
           remove_group = $(this);
 
-<<<<<<< HEAD
-		  $.ajax({
-		    'async': false,
-		    'global': false,
-		    'url': href,
-		    'success': function (data) {
-		      val = data;
-		      if(val == "OK") {
-			remove_group.fadeOut(500, function(){
-			  remove_group.parents('.access_list_group').remove();
-			});
-		      }
-		      else { alert(val); }
-		    }
-		  }); // end ajax
-		  return false;
-		}); // end remove group
-	      });
-           });
-=======
           $.ajax({
             'async': false,
             'global': false,
@@ -438,15 +380,10 @@
         }); // end remove group
           });
         });
->>>>>>> 4f65bc5b
          },function(){
         var $icon = $(this).find('span');
         $icon.toggleClass('ui-icon-circle-triangle-e ui-icon-circle-triangle-s');
               });
-<<<<<<< HEAD
-
-=======
->>>>>>> 4f65bc5b
       });
 
   </script>
