{% extends "tardis_portal/portal_template.html" %}

{% block script %}

  {% include "tardis_portal/javascript_libraries.html" %}
  <script type="text/javascript" src="{{ STATIC_URL }}/js/lib/jquery.customised-formset.js" ></script>

  <script type="text/javascript">

    function addDatafile(file_list, filename) {
	var total_input = file_list.children('input:first');
	var container_type = "ds-";

	// get the total number of childforms
	var total = file_list.children('input:first').val();
	var type = 'ds-0-datafile-0-filename';

	// find the number of the parent dataset
	var indRegex = new RegExp(/ds-(\d+)-datafile/m);
	var lastDSid = total_input.attr("name");
	var dataset_number = parseInt(indRegex.exec(lastDSid)[1]);


	var name = container_type + dataset_number + '-datafile-' + total + '-filename';
	var id = 'id_' + name;

	var name1 = container_type + dataset_number + '-datafile-' + total + '-id';
	var id1 = 'id_' + name1;

	var name2 = container_type + dataset_number + '-datafile-' + total + '-url';
	var id2 = 'id_' + name2;

	var name3 = container_type + dataset_number + '-datafile-' + total + '-protocol';
	var id3 = 'id_' + name3;

	var li = $('<li></li>').attr({'class': 'datafile'});
	var file = $('<input type="hidden"/>').attr({'value': filename, 'name': name, 'id': id});
	li.append(file);
	var file1 = $('<input type="hidden"/>').attr({'value': '', 'name': name1, 'id': id1});
	li.append(file1);
	var file2 = $('<input type="hidden"/>').attr({'value': filename, 'name': name2, 'id': id2});
	li.append(file2);
	var file3 = $('<input type="hidden"/>').attr({'value': '', 'name': name3, 'id': id3, 'value':'staging'});
	li.append(file3);
	li.append($('<span class="file"></span> ').text(filename));
	var delete_file = $('<span class="remove_file"> [remove]</span>')
	li.append(delete_file);
	file_list.append(li);

	// increment the form count
	total++;
	total_input.val(total);
    }

    $(document).ready(function() {
    {% if directory_listing %}
        $("#demo1").jstree({
        core : { "initially_open" : ['phtml_1'] },
        plugins : [ "themes", "html_data", "checkbox" ],
    	checkbox : { 
    	                two_state : true, 
    					checked_parent_open: true,
    	        },
    });

	//Get checked
	$('.add_files').live('click', function(){
	    file_list = $(this).parents(".dataset_container").find(".datafiles");

	    $(".jstree-leaf.jstree-checked").each(function(){
		exists = false;
		filename = $(this).attr('id');

		file_list.find(".file").each(function(){
		    if(filename == $(this).html()) {
			exists = true;
		    }
		});

		if(!exists) {
		    addDatafile(file_list, filename);
		}
	    });
	    $("#demo1").jstree("uncheck_all");
	});
	{% endif %}
    });

    function updateElementIndex(el, prefix, ndx) {
        var id_regex = new RegExp('(' + prefix + '-\\d+)');
        var replacement = prefix + '-' + ndx;
        if ($(el).attr("for")) $(el).attr("for", $(el).attr("for").replace(id_regex, replacement));
        if (el.id) el.id = el.id.replace(id_regex, replacement);
        if (el.name) el.name = el.name.replace(id_regex, replacement);
    }

    function deleteDatafile(btn) {
	var id_regex = new RegExp("id_ds-(\\d+)-datafile-(\\d+)-.*");
	var df_input = $(btn).siblings('input:first');
	var thismatch = id_regex.exec(df_input.attr('id'));
	var ds_id = thismatch[1];
	var df_id = thismatch[2];

	var prefix = "ds-" + ds_id + "-" + "datafile";

        var dataset = $(btn).parents('ul.datafiles');
        var parent = $(btn).parents('li.datafile');
	var total_input = dataset.find('input:first');

	if ($('#id_' + prefix + "-" + df_id + "-DELETE", parent).length > 0) {
	    $('#id_' + prefix + "-" + df_id + "-DELETE", parent).attr('value', '1');
	    $(parent).css('text-decoration', 'line-through');
	    $(parent).css('color', 'red');
	    $(this).css('color', 'black');
	} else {
	    $(parent).remove();
            var forms = $('li', dataset);
            $('#id_' + prefix + '-TOTAL_FORMS', dataset).val(forms.length);
            for (var i=0, formCount=forms.length; i<formCount; i++) {
		$(forms.get(i)).find(':input').each(function() {
                    updateElementIndex(this, prefix, i);
		});
            }
	}
        return false;
    }

    $(document).ready(
        function() {
            //hide the all of the element with class msg_body
            //toggle the componenet with class msg_body

            $(".msg_head").live('click', function() {
                if ($(this).next(".msg_body").is(':visible')) {
                    $(this).css('background-color', '#878787');
                    $(this).css('color', 'white');
                    $(this).next(".msg_body").hide();
                } else {
		    var dataset_number = $(this).parent().find(":input").attr('id').match(new RegExp("id_dataset-(\\d+)-.*"))[1];
		    $('#id_dataset-' + dataset_number + "-DELETE", $(this).parent()).attr('value', '0');
                    $(this).css('background-color', '#dcdcdc');
                    $(this).css('color', '#404040');
                    $(this).next(".msg_body").show();
                }
            });

            $(".remove_file").live('click', function() {
		deleteDatafile(this)
            });

        });

	$(document).ready(function() {
	    $("#fuzz").css("height", $(document).height());
	    $('#jqmAlertLoading').jqm({
		ajax: '',
		target: '',
		overlay: 0
	    });

	    $(window).bind("resize", function() {
		$("#fuzz").css("height", $(window).height());
	    });

	    $("#button").click(function() {
		$('#jqmAlertLoading').jqmShow();
		$("#fuzz").fadeIn();
		$("#create_experiment_form").submit();
	    });
	});
  </script>

	    <script type="text/javascript">
          $(document).ready(function() {

	      var dsPrefix = "dataset";
	      // converting DOM element to jquery
	      function updateDSidCB(ndx, row) {
		  updateDSid(ndx, $(row));
	      }
	      function updateDSid(ndx, row) {
		  row.find('input,select,textarea,label').each(function() {
		      var prefix = "ds";
		      var idRegex = new RegExp('(' + prefix + '-\\d+-)');
                      var replacement = prefix + '-' + ndx + '-';
                      if ($(this).attr('id')) $(this).attr('id', $(this).attr('id').replace(idRegex, replacement));
                      if ($(this).attr('name')) $(this).attr('name', $(this).attr('name').replace(idRegex, replacement));
		      var prefix = "dataset";
		      var idRegex = new RegExp('(' + prefix + '-\\d+-)');
                      var replacement = prefix + '-' + ndx + '-';
                      if ($(this).attr('id')) $(this).attr('id', $(this).attr('id').replace(idRegex, replacement));
                      if ($(this).attr('name')) $(this).attr('name', $(this).attr('name').replace(idRegex, replacement));
                  });
	      }
	      function addDatasetCB(row) {
		  //var ndx = findLastDS();
          var forms = row.parents('#create_experiment_form').find('.dataset_container').not('.formset-custom-template');
		  var ndx = forms.size()-1;
		  updateDSid(ndx, row);
		  row.find("li.datafile").remove();
		  row.find('[name$=TOTAL_FORMS]').val("0");
		  row.find('[name$=INITIAL_FORMS]').val("0");
	      }
	      function updateDSids() {
		  $(".dataset_container").not('.formset-custom-template').each(updateDSidCB);
	      }
	      function removeDatasetCB(row) {
		  updateDSids();
	      }

		  $('.dataset_container').formset({addText:"Add another Dataset",
						   prefix: dsPrefix,
						   added: addDatasetCB,
						   removed: removeDatasetCB,
						   deleteText: 'Remove Dataset',
						   formCssClass: "dataset_container",
						   formTemplate: ".fsTemplate",
						   });

		  $(document).find('.dataset_container.immutable').find('.delete-row').hide();
		  $(document).find('.dataset_container.immutable').find('.remove_file').hide();
		  $(document).find('.dataset_container.immutable').find('.add_files').hide();

	      });

	    </script>

{% endblock %}

{% block content %}
<div id="fuzz"> <!-- for the fade-in -->
</div>
<div class="jqmAlertLoading" id="jqmAlertLoading">
  <div class="jqmAlertWindowLoading">
    <div class="jqmAlertTitle clearfix">
      <h1>Please Wait...</h1>
    </div>
    <div align="center" class="jqmAlertContentLoading" id="jqmAlertContentLoading">
      <img src="{{ STATIC_URL }}/images/ajax-loader-big.gif">
      </div>
    </div>
  </div>
  <div id="content">
    <div class="post">
      <h1 class="title"><a name="abouttardis">{{ subtitle }}</a></h1>
      <div class="entry">
	      <div style="display:none;" class="fsTemplate">
		<p class="msg_head">Dataset</p>
		<div class="msg_body">
		  <div class="fieldWrapper">
		    <input type="hidden" name="dataset-0-experiment" value="{{experiment_id}}" id="id_dataset-0-experiment" />
		    <input type="hidden" name="dataset-0-id" value id="id_dataset-0-id" />
		    Description:
		    <input name="dataset-0-description" value="" type="text" id="id_dataset-0-description" size="80" />
		    <input type="hidden" name="dataset-0-immutable" value="False" id="id_dataset-0-immutable" />
		  </div>
		  <p><input class="add_files" type="button" value="Add selected files to dataset"/></p>
		  <p><strong>Files added to Dataset</strong></p>
		  <div>
		    <ul class="datafiles">
		      <input type="hidden" name="ds-2012-datafile-TOTAL_FORMS" value="0" id="id_ds-2012-datafile-TOTAL_FORMS" />
		      <input type="hidden" name="ds-2012-datafile-INITIAL_FORMS" value="0" id="id_ds-2012-datafile-INITIAL_FORMS" />
		      <input type="hidden" name="ds-2012-datafile-MAX_NUM_FORMS" id="id_ds-2012-datafile-MAX_NUM_FORMS" />
		    </ul>
		  </div>
		</div>
	      </div>
        <form id="create_experiment_form" action="" method="POST">
        <input type="hidden" name="username" value="{{username}}" id="username" />
          {{ form.non_field_errors }}
          <div class="msg_list">
            <p class="exp_head">Experiment Information
                *<small>required</small></p>
            <div class="exp_body">
              <div class="fieldWrapper">
                {{ form.title.errors }}
                <label for="id_title">Title:</label><br/>
                {{ form.title }}*
              </div>

              <div class="fieldWrapper">
                {{ form.authors.errors }}
                <label for="id_title">Authors (comma separate):</label><br/>
                {{ form.authors }}*
              </div>

              <div class="fieldWrapper">
                {{ form.institution_name.errors }}
                <label for="id_institution">Institution Name:</label><br/>
                {{ form.institution_name }}*
              </div>

              <div class="fieldWrapper">
                {{ form.description.errors }}
                <label for="id_description">Description:</label><br/>
                {{ form.description }}*
              </div>
            </div>
	    {% if directory_listing %}
	    <div id="file_select_container" class="floating_file_staging">
        <div class="my_files">My Files</div>
	      <div class="msg_body">
		<p><strong>Select Files To Be Added To A Dataset:</strong></p>
<<<<<<< HEAD
		<div id="demo1" class="demo">
		  {{directory_listing|safe}}
		</div>
		<p>
		To add files to 'My Files', mount the following file store via your operating system:
		</p>
		<p id="mountpath">
		<strong>{{staging_mount_prefix}}{% if staging_mount_user_suffix_enable %}{{username}}{% endif %}</strong>
		</p>
		<p>
		<a href="#">User Guide</a>
		</p>
=======
    		<div id="demo1" class="demo">
    		  {{directory_listing|safe}}
    		</div>
    	</div>
        	<div id="transfer_instructions">		
    		<p>
                To add files and folders to the 'Transfer Data' window, mount the following file store via your operating system:
            </p>

    		<p id="mountpath">
    		<strong>{{staging_mount_prefix}}{{username}}</strong>
    		</p>
                {# <p> #}
                {# <a href="#">User Guide</a> #}
                {# </p> #}
    		</div>
>>>>>>> f31d154a
		<br/>
	    </div>
	    {% endif %}

	    <div class="datasets">
	      {% for dataset_form, file_forms in form.get_datasets %}
		<div class="dataset_container {% if dataset_form.instance.immutable %}immutable{% endif %}"  id="{{ dataset_form.prefix }}-row">
		  <p class="msg_head">Dataset {% if dataset_form.instance.immutable %}(Immutable){% endif %}</p>
		  <div class="msg_body">
		    <div class="fieldWrapper">
		      {{ dataset_form.description.errors }}

			{% for fld in dataset_form.hidden_fields %}{{ fld }}{% endfor %}
			{% if dataset_form.instance.pk %}{{ dataset_form.DELETE }}{% endif %}
			Description: {{ dataset_form.description }}
   	        {{ dataset_form.immutable.as_hidden }}

		    </div>
		    {% if directory_listing %}
		      <p><input class="add_files" type="button" value="Add selected files to dataset"/></p>
		    {% endif %}
		    <p><strong>Files added to Dataset</strong></p>
		    <div>
		      <ul class="datafiles">
			{{ file_forms.management_form }}
			{% for file_form in file_forms.forms %}
                          <li id="{{file_form.prefix}}-row" class="datafile">
			    {{ file_form.protocol.as_hidden }}
			    {{ file_form.id.as_hidden }}
			    {{ file_form.DELETE.as_hidden }}
			    {{ file_form.url.as_hidden }}
			    {{ file_form.filename.as_hidden }}
			    <span class="file">{{ file_form.url|cut:"tardis://" }}</span>
			    <span class="remove_file">[remove]</span><br/>
			  </li>
                        {% endfor %}
			</ul>
		      </div>
		    </div>
		  </div>
		{% endfor %}
		{{ form.datasets.management_form }}
	      </div>
	    <br/>
	      <input id="button" type="button" value="Save"/>
	      {% if experiment_id %}
	      <a href="{% url tardis.tardis_portal.views.view_experiment experiment_id %}" >Cancel</a>
	      {% else %}
	      <a href="{% url tardis.tardis_portal.views.experiment_index %}" >Cancel</a>
	      {% endif %}
	    </div>

	  </form>
	</div>
      </div>
    </div>
    <br/>
{% endblock %}

{% block sidebar %}
  <ul>
    <li>
      <h2></h2>
      <ul>
      </ul>
    </li>
  </ul>
  <p>
{% endblock %}<|MERGE_RESOLUTION|>--- conflicted
+++ resolved
@@ -301,7 +301,6 @@
         <div class="my_files">My Files</div>
 	      <div class="msg_body">
 		<p><strong>Select Files To Be Added To A Dataset:</strong></p>
-<<<<<<< HEAD
 		<div id="demo1" class="demo">
 		  {{directory_listing|safe}}
 		</div>
@@ -314,24 +313,6 @@
 		<p>
 		<a href="#">User Guide</a>
 		</p>
-=======
-    		<div id="demo1" class="demo">
-    		  {{directory_listing|safe}}
-    		</div>
-    	</div>
-        	<div id="transfer_instructions">		
-    		<p>
-                To add files and folders to the 'Transfer Data' window, mount the following file store via your operating system:
-            </p>
-
-    		<p id="mountpath">
-    		<strong>{{staging_mount_prefix}}{{username}}</strong>
-    		</p>
-                {# <p> #}
-                {# <a href="#">User Guide</a> #}
-                {# </p> #}
-    		</div>
->>>>>>> f31d154a
 		<br/>
 	    </div>
 	    {% endif %}
