--- conflicted
+++ resolved
@@ -37,38 +37,6 @@
         </div>
       </form>
     </div>
-<<<<<<< HEAD
-    {{ form.non_field_errors }}
-  <form id="create_experiment_form" action="" method="POST"
-        class="form-horizontal">{% csrf_token %}
-      {% load bootstrap %}
-      <fieldset>
-        {{ form.title|bootstrap }}
-        {{ form.project_id|bootstrap }}
-        {{ form.internal_id|bootstrap }}
-        {{ form.authors|bootstrap }}
-        {{ form.institution_name|bootstrap }}
-        {{ form.description|bootstrap }}
-      </fieldset>
-      <div class="form-actions">
-        <button type="submit" class="btn btn-primary">
-          <i class="fa fa-ok"></i> Save
-        </button>
-        {% if experiment_id %}
-        <a class="btn"
-           href="{% url 'tardis_portal.view_experiment' experiment_id %}">
-           Cancel
-        </a>
-        {% else %}
-        <a class="btn"
-           href="{% url 'tardis.tardis_portal.views.my_data' %}">
-           Cancel
-        </a>
-        {% endif %}
-      </div>
-  </form>
-=======
   </div>
   {% render_bundle 'tardis_portal_create_experiment' %}
->>>>>>> f5789fee
 {% endblock %}