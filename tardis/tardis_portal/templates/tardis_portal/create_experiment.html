{% extends "tardis_portal/portal_template.html" %}
{% load render_bundle from webpack_loader %}
{% load widget_tweaks %}

{% block content %}
<div id="content" class="container">
  <div class="page-header">
    <h1 class="title">{{ subtitle }}</h1>
  </div>
  <div class="row">
    <div class="col-md-12">
      <form id="create_experiment_form" action="" method="POST"
<<<<<<< HEAD
            class="form-horizontal">{% csrf_token %}
        {% load bootstrap %}
        {{ form.title|bootstrap_horizontal:'col-md-3' }}
	{{ form.project_id|bootstrap_horizontal:'col-md-3' }}
        {{ form.internal_id|bootstrap_horizontal:'col-md-3' }}
        {{ form.authors|bootstrap_horizontal:'col-md-3' }}
        {{ form.institution_name|bootstrap_horizontal:'col-md-3' }}
        {{ form.description|bootstrap_horizontal:'col-md-3' }}
        <div class="form-group">
          <div class="col-md-offset-3 col-md-4">
            <button type="submit" class="btn btn-primary">
              <i class="fa fa-ok"></i> Save
            </button>
            {% if experiment_id %}
            <button type="button" class="btn btn-default">
              <a href="{% url 'tardis_portal.view_experiment' experiment_id %}">
                 Cancel
=======
            class="form-horizontal">
        {% csrf_token %}
        <div class="form-group row">
          <label class="col-form-label col-md-2 " for="title">Title</label>
          <div class=" col-md-9 ">
            {{ form.title | add_class:"form-control" }}
          </div>
        </div>
        <div class="form-group row">
          <label class="col-form-label col-md-2 " for="authors">Authors</label>
          <div class=" col-md-9 ">
            {{ form.authors | add_class:"form-control" }}
            <p class="help-block mb-0">
                Comma-separated authors and optional emails/URLs
            </p>
          </div>
        </div>
        <div class="form-group row">
          <label class="col-form-label col-md-2 " for="institution_name">Institution name</label>
          <div class=" col-md-9 ">
           {{ form.institution_name | add_class:"form-control" }}
          </div>
        </div>
        <div class="form-group row">
          <label class="col-form-label col-md-2 " for="description">Description</label>
          <div class=" col-md-9 ">
            {{ form.description | add_class:"form-control" }}
          </div>
        </div>
        <div class="form-group row">
          <div class="offset-md-2 col-md-9 text-right">
            <a class="btn btn-outline-secondary"
              {% if experiment_id %}
                href="{% url 'tardis_portal.view_experiment' experiment_id %}"
              {% else %}
                href="{% url 'tardis.tardis_portal.views.my_data' %}"
              {% endif %}
            >
              <i class="fa fa-close"></i>
              Cancel
>>>>>>> 71b3081d
            </a>
            <button type="submit" class="btn btn-primary mr-0">
              <i class="fa fa-check"></i>
              Save
            </button>
          </div>
        </div>
      </form>
    </div>
  </div>
  {% render_bundle 'tardis_portal_create_experiment' %}
</div>
{% endblock %}<|MERGE_RESOLUTION|>--- conflicted
+++ resolved
@@ -10,7 +10,6 @@
   <div class="row">
     <div class="col-md-12">
       <form id="create_experiment_form" action="" method="POST"
-<<<<<<< HEAD
             class="form-horizontal">{% csrf_token %}
         {% load bootstrap %}
         {{ form.title|bootstrap_horizontal:'col-md-3' }}
@@ -28,48 +27,6 @@
             <button type="button" class="btn btn-default">
               <a href="{% url 'tardis_portal.view_experiment' experiment_id %}">
                  Cancel
-=======
-            class="form-horizontal">
-        {% csrf_token %}
-        <div class="form-group row">
-          <label class="col-form-label col-md-2 " for="title">Title</label>
-          <div class=" col-md-9 ">
-            {{ form.title | add_class:"form-control" }}
-          </div>
-        </div>
-        <div class="form-group row">
-          <label class="col-form-label col-md-2 " for="authors">Authors</label>
-          <div class=" col-md-9 ">
-            {{ form.authors | add_class:"form-control" }}
-            <p class="help-block mb-0">
-                Comma-separated authors and optional emails/URLs
-            </p>
-          </div>
-        </div>
-        <div class="form-group row">
-          <label class="col-form-label col-md-2 " for="institution_name">Institution name</label>
-          <div class=" col-md-9 ">
-           {{ form.institution_name | add_class:"form-control" }}
-          </div>
-        </div>
-        <div class="form-group row">
-          <label class="col-form-label col-md-2 " for="description">Description</label>
-          <div class=" col-md-9 ">
-            {{ form.description | add_class:"form-control" }}
-          </div>
-        </div>
-        <div class="form-group row">
-          <div class="offset-md-2 col-md-9 text-right">
-            <a class="btn btn-outline-secondary"
-              {% if experiment_id %}
-                href="{% url 'tardis_portal.view_experiment' experiment_id %}"
-              {% else %}
-                href="{% url 'tardis.tardis_portal.views.my_data' %}"
-              {% endif %}
-            >
-              <i class="fa fa-close"></i>
-              Cancel
->>>>>>> 71b3081d
             </a>
             <button type="submit" class="btn btn-primary mr-0">
               <i class="fa fa-check"></i>
