--- conflicted
+++ resolved
@@ -120,40 +120,4 @@
 			</div>			
 		</div>
 
-<<<<<<< HEAD
-		{% endblock %}
-		{% block sidebar %}
-
-		<ul>
-			<li>
-				<h2>
-					Browse Experiments
-				</h2>
-				<ul>
-					<li>
-						<a href="/experiment/view">Index</a>
-					</li>
-					<li>
-						<a href="/search/experiment">Search</a>
-					</li>					
-				</ul>
-				{% if user.is_authenticated %}
-				<br/>
-				<h2>
-					Controls
-				</h2>
-				<ul>
-					<li>
-						<a href="../create">Create Experiment</a><br/>
-						<a href="/experiment/control_panel">Control Panel</a>
-					</li>					
-				</ul>
-				{% endif %}
-			</li>			
-		</ul>
-		<p>
-			
-			{% endblock %}
-=======
-		{% endblock %}
->>>>>>> 46158a34
+		{% endblock %}