--- conflicted
+++ resolved
@@ -248,100 +248,6 @@
         {% endfor %}
         </div> {% comment %}id="public-experiments" class="panel-group experiments"{% endcomment %}
     </div> {% comment %}class="col-md-12"{% endcomment %}
-<<<<<<< HEAD
-    <div class="col-md-12">
-      {% if is_authenticated %}
-      <h3>
-        Your most recent projects
-      </h3>
-
-      <div id="private-projects" class="panel-group projects">
-        {% if private_projects_count <= 0 %}
-        <div class="card mb-2">
-        <div class="card-body py"> 
-          <p class="card-text mb-1 "> 
-            You have no recent projects.
-          </p>
-        </div>
-        </div>
-        {% else %}
-        {% for project in private_projects %}
-        <div class="card mb-2">
-          <div id="private-toggle-{{project.id}}"
-            role="button"
-            class="card-header accordion-toggle private-project py-2" 
-            data-target="#project-collapse-{{project.id}}"
-            data-toggle="collapse" 
-            data-parent="#private-projects"
-          >
-            <div class="row">
-
-              <div class="col-md-8 px-1 pb-1">
-                <input class="project-index" type="hidden" value="{{ forloop.counter }}">
-                <a class="card-title projectlink" 
-                  href="{% url 'tardis_portal.view_project' project.id %}">{{ project.name }}</a>
-              </div>
-
-                <div class="col">
-                  <ul class="list-inline float-right list-unstyled">
-                    <li class="list-inline-item m-0">{{ project|project_last_updated_badge }}</li>
-                    <li class="list-inline-item m-0">{% project_experiments_badge project.id request.user %}</li>
-                    <li class="list-inline-item m-0">{% project_datasets_badge project.id request.user %}</li>
-                    <li class="list-inline-item m-0">{% project_datafiles_badge project request.user %}</li>
-                  </ul>
-                </div>
-
-              </div>
-              <div class="row">
-                <div class="card-subtitle text-muted small col-6 px-1">
-                  <!-- author info here. -->
-                </div>
-              </div>
-            </div>
-
-            <div class="card-body py-2 collapse"
-              id="project-collapse-{{project.id}}"
-              data-parent="#private-projects"
-            >
-              <div class="row">
-                <div class="col-md-9 px-1">
-                  <div class="accordion-inner">
-                      <p class="card-text small mb-1">
-                        {% if project.description|length > 20 %}
-                        {{project.description|truncatewords:20|default:"<em>No description</em>|bleach"}}
-                        <a 
-                          href="{% url 'tardis_portal.view_project' project.id %}">read more</a>
-                        {% else %}
-                        {{project.description|default:"<em>No description</em>|bleach"}}
-                        {% endif %}
-                      </p>
-                      {% project_get_recent_experiments project.id request.user as project_experiments %}
-                      <ul class="list-group borderless mt-2">
-                      {% for exp in project_experiments %}
-                        <li class="list-group-item dataset-list-header small px-2 py-1">
-                          <i class="fa fa-cogs o-6">
-                          </i>
-                          <a class="card-title projectlink"
-                            href="{% url 'tardis_portal.view_experiment' exp.id %}">{{ exp.title }}</a>
-                        </li>
-                      {% endfor %}
-                      </ul>
-                  </div>  {% comment %}class="accordion-inner"{% endcomment %}
-                </div>
-              </div>
-            </div>
-
-          <!-- card end -->
-        </div> {% comment %}class="card"{% endcomment %}
-        {% empty %}
-        <p>There are no projects available on this server.</p>
-        {% endfor %}
-        {% endif %}
-
-          </div>
-      </div>
-=======
->>>>>>> db2a1320
       {% endif %}
     </div>
   </div> {% comment %}class="row"{% endcomment %}
