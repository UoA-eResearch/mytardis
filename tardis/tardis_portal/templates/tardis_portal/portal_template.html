--- conflicted
+++ resolved
@@ -39,11 +39,6 @@
 	<title>MyTARDIS {% if subtitle %}- {{ subtitle }} {% endif %}</title>
 	<meta name="keywords" content="">
 	<meta name="description" content="">
-<<<<<<< HEAD
-	{% include "tardis_portal/javascript_libraries.html" %}
-=======
-    {% include "tardis_portal/javascript_libraries.html" %} 
->>>>>>> 1d2e5669
 
 	{% block script %}
 	{% endblock script %}
