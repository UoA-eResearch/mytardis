<!--
 Copyright (c) 2010, Monash e-Research Centre
   (Monash University, Australia)
 Copyright (c) 2010, VeRSI Consortium
   (Victorian eResearch Strategic Initiative, Australia)
 All rights reserved.
 Redistribution and use in source and binary forms, with or without
 modification, are permitted provided that the following conditions are met:

    *  Redistributions of source code must retain the above copyright
       notice, this list of conditions and the following disclaimer.
    *  Redistributions in binary form must reproduce the above copyright
       notice, this list of conditions and the following disclaimer in the
       documentation and/or other materials provided with the distribution.
    *  Neither the name of the VeRSI, the VeRSI Consortium members, nor the
       names of its contributors may be used to endorse or promote products
       derived from this software without specific prior written permission.

 THIS SOFTWARE IS PROVIDED BY THE REGENTS AND CONTRIBUTORS ``AS IS'' AND ANY
 EXPRESS OR IMPLIED WARRANTIES, INCLUDING, BUT NOT LIMITED TO, THE IMPLIED
 WARRANTIES OF MERCHANTABILITY AND FITNESS FOR A PARTICULAR PURPOSE ARE
 DISCLAIMED. IN NO EVENT SHALL THE REGENTS AND CONTRIBUTORS BE LIABLE FOR ANY
 DIRECT, INDIRECT, INCIDENTAL, SPECIAL, EXEMPLARY, OR CONSEQUENTIAL DAMAGES
 (INCLUDING, BUT NOT LIMITED TO, PROCUREMENT OF SUBSTITUTE GOODS OR SERVICES;
 LOSS OF USE, DATA, OR PROFITS; OR BUSINESS INTERRUPTION) HOWEVER CAUSED AND
 ON ANY THEORY OF LIABILITY, WHETHER IN CONTRACT, STRICT LIABILITY, OR TORT
 (INCLUDING NEGLIGENCE OR OTHERWISE) ARISING IN ANY WAY OUT OF THE USE OF THIS
 SOFTWARE, EVEN IF ADVISED OF THE POSSIBILITY OF SUCH DAMAGE.
-->
<<<<<<< HEAD
{% extends "tardis_portal/portal_template.html" %}
=======
{% extends "tardis_portal/data_browsing_template.html" %}

>>>>>>> 46158a34
{% block content %}
<div id="content">
  <div class="post">
    <h1 class="title"><a href="#">Search Experiment</a></h1>
    <div class="searchmenu" style="padding-left: 10px">Search Experiment |
      <form action="/search/datafile" method="GET" style="display: inline">
        {{ searchDatafileSelectionForm.type }}
	<noscript><input type="submit" value="Submit"></noscript>
      </form>
      | <span style="display: inline">
	<a href="/search/equipment/">Equipment</a></span>
    </div> <!-- searchmenu -->
    <br/>
    <div class="entry">
	{% block searchPageBody %}{% endblock %}
    </div> <!-- entry -->
  </div> <!-- post -->
</div> <!-- content -->
{% endblock content %}
{% block sidebar %}
<ul>
  <li>
    <h2>Browse Experiments</h2>
    <ul>
      <li><a href="/experiment/view">Index</a></li>
      <li><a href="/search/experiment">Search</a></li>
    </ul>
    {% if user.is_authenticated %}
    <br/>
    <h2>Controls</h2>
    <ul>
      <li><a href="/experiment/control_panel">Control Panel</a></li>
    </ul>
    {% endif %}
  </li>
</ul>
</br />
{% endblock sidebar %}
<|MERGE_RESOLUTION|>--- conflicted
+++ resolved
@@ -27,12 +27,7 @@
  (INCLUDING NEGLIGENCE OR OTHERWISE) ARISING IN ANY WAY OUT OF THE USE OF THIS
  SOFTWARE, EVEN IF ADVISED OF THE POSSIBILITY OF SUCH DAMAGE.
 -->
-<<<<<<< HEAD
-{% extends "tardis_portal/portal_template.html" %}
-=======
 {% extends "tardis_portal/data_browsing_template.html" %}
-
->>>>>>> 46158a34
 {% block content %}
 <div id="content">
   <div class="post">
