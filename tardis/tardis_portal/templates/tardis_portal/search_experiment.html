<!--
 Copyright (c) 2010, Monash e-Research Centre
   (Monash University, Australia)
 Copyright (c) 2010, VeRSI Consortium
   (Victorian eResearch Strategic Initiative, Australia)
 All rights reserved.
 Redistribution and use in source and binary forms, with or without
 modification, are permitted provided that the following conditions are met:

    *  Redistributions of source code must retain the above copyright
       notice, this list of conditions and the following disclaimer.
    *  Redistributions in binary form must reproduce the above copyright
       notice, this list of conditions and the following disclaimer in the
       documentation and/or other materials provided with the distribution.
    *  Neither the name of the VeRSI, the VeRSI Consortium members, nor the
       names of its contributors may be used to endorse or promote products
       derived from this software without specific prior written permission.

 THIS SOFTWARE IS PROVIDED BY THE REGENTS AND CONTRIBUTORS ``AS IS'' AND ANY
 EXPRESS OR IMPLIED WARRANTIES, INCLUDING, BUT NOT LIMITED TO, THE IMPLIED
 WARRANTIES OF MERCHANTABILITY AND FITNESS FOR A PARTICULAR PURPOSE ARE
 DISCLAIMED. IN NO EVENT SHALL THE REGENTS AND CONTRIBUTORS BE LIABLE FOR ANY
 DIRECT, INDIRECT, INCIDENTAL, SPECIAL, EXEMPLARY, OR CONSEQUENTIAL DAMAGES
 (INCLUDING, BUT NOT LIMITED TO, PROCUREMENT OF SUBSTITUTE GOODS OR SERVICES;
 LOSS OF USE, DATA, OR PROFITS; OR BUSINESS INTERRUPTION) HOWEVER CAUSED AND
 ON ANY THEORY OF LIABILITY, WHETHER IN CONTRACT, STRICT LIABILITY, OR TORT
 (INCLUDING NEGLIGENCE OR OTHERWISE) ARISING IN ANY WAY OUT OF THE USE OF THIS
 SOFTWARE, EVEN IF ADVISED OF THE POSSIBILITY OF SUCH DAMAGE.
-->
{% extends "tardis_portal/portal_template.html" %}
<<<<<<< HEAD

		{% block content %}

		<div id="content">
			<div class="post">
				<h1 class="title">
					<a href="#">Search Experiment</a>
				</h1>
				<div style="padding-left: 10px">Search Experiment
				| <form action="/search/datafile" method="GET" style="display: inline">
                     {{ searchDatafileSelectionForm.type }}
                     <noscript><input type="submit" value="Submit"></noscript>
                  </form></div><br/>
				<div class="entry">
					<p>
						{% block searchPageBody %}{% endblock %}
					</p>
				</div>
			</div>
		</div>

			{% endblock %} {% block sidebar %}
=======
>>>>>>> 31a874bf

{% block content %}
<div id="content">
  <div class="post">
    <h1 class="title"><a href="#">Search Experiment</a></h1>
    <div class="searchmenu" style="padding-left: 10px">Search Experiment |
      <form action="/search/datafile" method="GET" style="display: inline">
        {{ searchDatafileSelectionForm.type }}
	<noscript><input type="submit" value="Submit"></noscript>
      </form>
      | <span style="display: inline">
	<a href="/search/equipment/">Equipment</a></span>
    </div> <!-- searchmenu -->
    <br/>
    <div class="entry">
	{% block searchPageBody %}{% endblock %}
    </div> <!-- entry -->
  </div> <!-- post -->
</div> <!-- content -->
{% endblock content %}
{% block sidebar %}
<ul>
  <li>
    <h2>Browse Experiments</h2>
    <ul>
      <li><a href="/experiment/view">Index</a></li>
      <li><a href="/search/experiment">Search</a></li>
    </ul>
    {% if user.is_authenticated %}
    <br/>
    <h2>Controls</h2>
    <ul>
      <li><a href="/experiment/control_panel">Control Panel</a></li>
    </ul>
    {% endif %}
  </li>
</ul>
</br />
{% endblock sidebar %}<|MERGE_RESOLUTION|>--- conflicted
+++ resolved
@@ -28,32 +28,6 @@
  SOFTWARE, EVEN IF ADVISED OF THE POSSIBILITY OF SUCH DAMAGE.
 -->
 {% extends "tardis_portal/portal_template.html" %}
-<<<<<<< HEAD
-
-		{% block content %}
-
-		<div id="content">
-			<div class="post">
-				<h1 class="title">
-					<a href="#">Search Experiment</a>
-				</h1>
-				<div style="padding-left: 10px">Search Experiment
-				| <form action="/search/datafile" method="GET" style="display: inline">
-                     {{ searchDatafileSelectionForm.type }}
-                     <noscript><input type="submit" value="Submit"></noscript>
-                  </form></div><br/>
-				<div class="entry">
-					<p>
-						{% block searchPageBody %}{% endblock %}
-					</p>
-				</div>
-			</div>
-		</div>
-
-			{% endblock %} {% block sidebar %}
-=======
->>>>>>> 31a874bf
-
 {% block content %}
 <div id="content">
   <div class="post">
