--- conflicted
+++ resolved
@@ -38,21 +38,8 @@
       </div>
 
       <div class="modal-body"></div>
-
-<<<<<<< HEAD
-  <div class="modal-footer">
-    <button id="add_edit_metadata_save_button"
-            class="submit-button btn btn-success"
-            type="submit"
-            form="add_metadata_form">
-      <i class="fa fa-ok"></i>
-      Save
-    </button>
-  </div>
-=======
     </div>  <!-- class="modal-content" -->
   </div>  <!-- class="modal-dialog" -->
->>>>>>> e5c01aca
 </div>
 
 <div class="page-header">
