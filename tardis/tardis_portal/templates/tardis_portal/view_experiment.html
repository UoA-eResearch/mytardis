{% extends "tardis_portal/portal_template.html" %}
{% load basiccomparisonfilters %}
{% load uploadify_tags %}
{% load dynurl %}

{% block script %}

<script type="text/javascript">
    var toggle_files = function(loadCallback) {
        var $this = $(this);
        var $datafile_info_container = $this.siblings('ul.datafile_list');
        var $icon = $this.find('span');

        $this.toggleClass('files_shown files_hidden');
        $icon.toggleClass('ui-icon-circle-triangle-e ui-icon-circle-triangle-s');

        if ($this.hasClass('files_shown')) {
            $datafile_info_container.show();
            $datafile_info_container.html(loadingHTML);

            var href = $this.attr("href");
            $datafile_info_container.load(href, loadCallback);
        } else {
            $datafile_info_container.html('');
        }
    };

    $("#uploadify").live("allUploadsComplete", function(e, data){
        // refresh datafile list
        var dataset_id = $(this).attr('data-dataset_id');
        $(this).parents('.datafile_list').load("/ajax/datafile_list/" + dataset_id + "/");
    });
    $('.upload_files_link').live('click', function(evt){
        var $this = $(this);
        var $toggle = $this.siblings('.datafile_list_toggle');
        var $upload_files_container = $this.siblings('.datafile_list').find('.upload_files_container');
        var dataset_id = $this.attr('data-dataset_id');

        if ($upload_files_container.length > 0 && $upload_files_container.html() !== '') {
            // don't do anything if this has been clicked before and the upload_files_container is showing
            $upload_files_container.html('');
            return;
        } else {
            // clear the other upload files containers
            $('.upload_files_container').html('');
        }

        // finish up the load
        if ($toggle.hasClass('files_hidden')) {
            toggle_files.call($toggle[0], function() {
                $upload_files_container = $this.siblings('.datafile_list').find('.upload_files_container');
                $upload_files_container.load("/ajax/upload_files/" + dataset_id + "/");
            });
        } else {
            $upload_files_container.load("/ajax/upload_files/" + dataset_id + "/");
        }
    });
	
	var loadingHTML = "<img src='/site_media/images/ajax-loader.gif'/><br />";

    // file selectors
    jQuery('.dataset_selector_all').live('click', function() {
        $(this).parent().find('.datafile_checkbox').attr("checked", "checked");
    });
    jQuery('.dataset_selector_none').live('click', function() {
        $(this).parent().find('.datafile_checkbox').removeAttr("checked");
    });

	function get_new_parameter_name(name)
	{
		var new_name = name;

		var i = 1;
		while($("input[name=" + new_name + "__" + i + "]").length == 1)
		{
			i++;
		}
		return new_name + "__" + i;
	}

	function get_form_input_html(label, name)
	{
		return '<div class="fieldWrapper"><label for="' + name + '">' + label + '</label><br/><input type="text" name="' + name + '" value="" id="' + name + '" /></div>';
	}

    $('.dataset_checkbox').live('click', function( event ) {
	if ($(this).is(':checked')) {
	    $(this).parents('.dataset').find('.datafile_checkbox'
					    ).attr('disabled', true);
	    $(this).parents('.dataset').find('.filename_search').attr('disabled', true);
	} else {
	    $(this).parents('.dataset').find('.datafile_checkbox').removeAttr('disabled');
	    $(this).parents('.dataset').find('.filename_search').removeAttr('disabled');
	}
    });

<<<<<<< HEAD
	$('#schemaselect').live('change', function(e) {
		e.preventDefault();

        var $this = $(this);
        var $jqm_content_div = $this.closest('.jqmAlertContent');

        var type = $this.attr('data-type');
        var parent_object_id = $this.attr('data-parent_object_id');
        var href = "/ajax/add_" + type + "_parameters/" + parent_object_id + "/?schema_id=" + $this.val();
		$.get(href, function(data) {
            $jqm_content_div.html(data);
        });
		return false;
	});
	$('#add_new_parameter').live('click', function(){		
		$("#parameternameselect > option:selected").each(function() {
            var $selected_option = $(this);
			var new_element_name = get_new_parameter_name($selected_option.val());
			$("#parameternameselect").before(get_form_input_html($selected_option.text(), new_element_name));
			$("#" + new_element_name).focus();
		});
=======
  <script type="text/javascript">
	$(document).ready(function() {
	$("#tabs").tabs({
	    ajaxOptions: {dataType: "html"},
	    cookie: { expires: 30 }
>>>>>>> 1d2e5669
	});
    $('#add_metadata_form').live('submit', function(e) {
        e.preventDefault();

        var $form = $(this);
        var form_data = $form.serialize();

        var schema_id = $('#schemaselect').val();
        var $jqm_content_div = $form.closest('.jqmAlertContent');
        var type = $form.attr('data-type');
        var parent_object_id = $form.attr('data-parent_object_id');
        var href = "/ajax/add_" + type + "_parameters/" + parent_object_id + "/?schema_id=" + schema_id;
        $.post(href, form_data, function(data) {
            $jqm_content_div.html(data);
        });
        return false;
    });
    $('#edit_metadata_form').live('submit', function(e) {
        e.preventDefault();
        var $form = $(this);

        $.post($form.attr('action'), $form.serialize(), function(data) {
            $('#jqmAlertExpEdit div.jqmAlertContent').html(data);
        });
        return false;
    });

    var refreshMetadataDisplay = function(hash){
        var $trigger = $(hash.t);
        var $toggle = $($trigger.attr('data-toggle_selector'));
        if ($toggle.hasClass('metadata_shown')) {
            $toggle.click(); // hide
            $toggle.click(); // show
            // outcome is a refresh
        } else {
            $toggle.click(); // show
        }
        hash.w.fadeOut();
        hash.w.css('opacity', '100%'); // must be set otherwise popup will be displayed but not visible the second time
    }

	$(document).ready(function() {
        $("#tabs").tabs({
            ajaxOptions: {dataType: "html"},
            cookie: { expires: 30 }
        });

        // Close Button Highlighting. IE doesn't support :hover. Surprise?
        if($.browser.msie) {
            $('div.jqmAlert .jqmClose').hover(
                function(){ $(this).addClass('jqmCloseHover'); },
                function(){ $(this).removeClass('jqmCloseHover');}
            );
        }

        $('#jqmAlertExpAdd, #jqmAlertExpEdit').jqm({
            ajax: '@href',
            target: '.jqmAlertContent',
            overlay: false,
            closeClass: 'jqmClose',
            onHide: refreshMetadataDisplay
        });

    });

	// metadata text / ajax toggle
    // datafile list
    $(".datafile_list_toggle").live('click', function(evt){
        evt.preventDefault();
        toggle_files.apply(this);
    });
    // datafile metadata
    $('ul.datafile_list .datafile_info_toggle').live('click', function(evt){
        evt.preventDefault();
        var $this = $(this);
        var $datafile_metadata_container = $this.siblings('.datafile_info');
        var $icon = $this.find('span');

        $this.toggleClass('metadata_shown metadata_hidden');
        $icon.toggleClass('ui-icon-circle-triangle-e ui-icon-circle-triangle-s');
        $datafile_metadata_container.toggle();

        if ($this.hasClass('metadata_shown')) {
            var href = $this.attr("href");
            $datafile_metadata_container.html(loadingHTML);
            $datafile_metadata_container.load(href);
            $datafile_metadata_container.show();
        } else {
            $datafile_metadata_container.hide();
        }
    });
    // dataset metadata
    $(".dataset_metadata_toggle").live('click', function(evt){
        evt.preventDefault();
        var $this = $(this);
        var $dataset_metadata = $this.siblings('.dataset_metadata');
        var $icon = $this.find('span');

        $this.toggleClass('metadata_shown metadata_hidden');
        $icon.toggleClass('ui-icon-circle-triangle-e ui-icon-circle-triangle-s');

        if($this.hasClass('metadata_shown')) {
            var href= $this.attr("href");

            $dataset_metadata.html(loadingHTML);
            $dataset_metadata.load(href);
            $dataset_metadata.show();
        } else {
            $dataset_metadata.hide();
        }
    });
    $(".experiment_metadata_toggle").live('click', function(evt){
        evt.preventDefault();
        var $this = $(this);
        var $experiment_metadata = $('.experiment_metadata');
        var $icon = $this.find('span');

        $this.toggleClass('metadata_shown metadata_hidden');
        $icon.toggleClass('ui-icon-circle-triangle-e ui-icon-circle-triangle-s');

        if($this.hasClass('metadata_shown')) {
            var href= $this.attr("href");

            $experiment_metadata.html(loadingHTML);
            $experiment_metadata.load(href);
            $experiment_metadata.show();
        } else {
            $experiment_metadata.hide();
        }
    });
    $('#expAddTrigger').live('click', function(evt){
        evt.preventDefault();

        // r14 code example on jqmodal's site doesn't work - use old-fashioned "this" as an arg to jqmShow
        $('#jqmAlertExpAdd').jqmShow(this); 
    });
    $('.jqModalExpEdit').live('click', function(evt){
        evt.preventDefault();
        // r14 code example on jqmodal's site doesn't work - use old-fashioned "this" as an arg to jqmShow
        $('#jqmAlertExpEdit').jqmShow(this); 
    });
    $('.jqModalDsEdit').live('click', function(evt) {
        evt.preventDefault();
        // r14 code example on jqmodal's site doesn't work - use old-fashioned "this" as an arg to jqmShow
        $('#jqmAlertExpEdit').jqmShow(this); 
    });
    $('.jqModalDsAdd').live('click', function(evt) {
        evt.preventDefault();

        // r14 code example on jqmodal's site doesn't work - use old-fashioned "this" as an arg to jqmShow
        $('#jqmAlertExpAdd').jqmShow(this); 
    });
    $('.jqModalDfAdd').live('click', function(evt) {
        evt.preventDefault();

        // r14 code example on jqmodal's site doesn't work - use old-fashioned "this" as an arg to jqmShow
        $('#jqmAlertExpAdd').jqmShow(this); 
    });
    $('.jqModalDfEdit').live('click', function(evt) {
        evt.preventDefault();

        // r14 code example on jqmodal's site doesn't work - use old-fashioned "this" as an arg to jqmShow
        $('#jqmAlertExpEdit').jqmShow(this); 
    });

    $('.pagelink').live('click', function( event ){
        var href = $(this).attr("href");
        var html = $(this).html();
        $(this).html(html + " " + loadingHTML);
        $(this).parents('.datafile_list').load(href, function(){

            $(".dataset_selector_all").unbind('click');
            $(".dataset_selector_none").unbind('click');
            // file selectors
            $(document).find('.dataset_selector_all').click(function() {
                $(this).parent().find('.datafile_checkbox').attr("checked", "checked");

            });

            $(document).find('.dataset_selector_none').click(function() {
                $(this).parent().find('.datafile_checkbox').removeAttr("checked");

            });

            $(this).html(html);

        })
        return false;
    });
</script>

{% endblock %}

{% block fullpage %}

   <div class="jqmAlert" id="jqmAlertExpAdd">

       <div class="jqmAlertWindow">
           <div class="jqmAlertTitle clearfix">
           <h1>Add Parameters</h1><a href="#" class="jqmClose"><em>Close</em></a>
         </div>

         <div class="jqmAlertContent" id="jqmAlertContentexperimentA{{experiment.id}}">
         <p>Please wait... <img src="/site_media/images/ajax-loader.gif" alt="loading" /></p>
         </div>
       </div>
   </div>

	<div class="jqmAlert" id="jqmAlertExpEdit">

		<div class="jqmAlertWindow">
		    <div class="jqmAlertTitle clearfix">
		    <h1>Edit Parameters</h1><a href="#" class="jqmClose"><em>Close</em></a>
		  </div>

		  <div class="jqmAlertContent">
		  <p>Please wait... <img src="/site_media/images/ajax-loader.gif" alt="loading" /></p>
		  </div>
		</div>
	</div>

  <div id="fullpage">
    <div class="post">
      <h1 class="title">{{ experiment.title }}</h1>
        {% if has_write_permissions %}{% if not experiment.public %}
            <a href="{{ experiment.get_edit_url }}">
          <img src="/site_media/images/icon_changelink.gif" >
          </a>

	{% endif %}{% endif %}
      </h1>
    </div>

    <div class="tabcontainer">
      <div id="tabs">
	<ul>
	  <li><a href="{% url tardis.tardis_portal.views.experiment_description experiment.id %}">Description</a></li>
      <li><a href="{% url tardis.tardis_portal.views.experiment_datasets experiment.id %}?{% if query %}query={{ query }}{% if search %}&{% endif %}{% endif %}{% if search %}search=true{% endif %}">Datasets ({{ experiment.dataset_set.count }})</a></li>
	  {% for appurl, appname in apps %}
	    <li><a href="{% dynurl appurl experiment.id %}">{{ appname }}</a></li>
	  {% endfor %}
	</ul>
      </div><!-- End tab container -->

    </div>
  </div>

{% endblock %}<|MERGE_RESOLUTION|>--- conflicted
+++ resolved
@@ -94,7 +94,6 @@
 	}
     });
 
-<<<<<<< HEAD
 	$('#schemaselect').live('change', function(e) {
 		e.preventDefault();
 
@@ -116,13 +115,6 @@
 			$("#parameternameselect").before(get_form_input_html($selected_option.text(), new_element_name));
 			$("#" + new_element_name).focus();
 		});
-=======
-  <script type="text/javascript">
-	$(document).ready(function() {
-	$("#tabs").tabs({
-	    ajaxOptions: {dataType: "html"},
-	    cookie: { expires: 30 }
->>>>>>> 1d2e5669
 	});
     $('#add_metadata_form').live('submit', function(e) {
         e.preventDefault();
