#!/usr/bin/python
# -*- coding: utf-8 -*-
from django import template
from django.utils.safestring import mark_safe

from tardis.tardis_portal.models import *

register = template.Library()


@register.filter
def eparametertypecheck(value, arg):
    experimentparameter = ExperimentParameter.objects.get(id=arg)

    if experimentparameter.name.name.endswith('Image'):
        eid = experimentparameter.parameterset.id
        psid = experimentparameter.parameterset.id
<<<<<<< HEAD
        return "<img src='/displayExperimentImage/" + str(eid) + '/' \
            + str(psid) + '/' + experimentparameter.name.name + "/' />"
=======
        result = "<img src='/displayExperimentImage/%s/%s/%s/'" \
            % (eid, psid, experimentparameter.name.name)
        return mark_safe(result)
>>>>>>> 1c3b676b
    else:
        return value


@register.filter
def dsparametertypecheck(value, arg):
    datasetparameter = DatasetParameter.objects.get(id=arg)

    if datasetparameter.name.name.endswith('Image'):
        dsid = datasetparameter.parameterset.dataset.id
        psid = datasetparameter.parameterset.id
        result = "<img src='/displayDatasetImage/%s/%s/%s/'" \
            % (dsid, psid, datasetparameter.name.name)
        return mark_safe(result)
    else:
        return value


@register.filter
def dfparametertypecheck(value, arg):
    datafileparameter = DatafileParameter.objects.get(id=arg)

    if datafileparameter.name.name.endswith('Image'):
        dfid = datafileparameter.parameterset.dataset_file.id
        psid = datafileparameter.parameterset.id
        result = "<img src='/displayDatafileImage/%s/%s/%s/'" \
            % (dfid, psid, datafileparameter.name.name)
        return mark_safe(result)
    else:
        return value<|MERGE_RESOLUTION|>--- conflicted
+++ resolved
@@ -15,14 +15,9 @@
     if experimentparameter.name.name.endswith('Image'):
         eid = experimentparameter.parameterset.id
         psid = experimentparameter.parameterset.id
-<<<<<<< HEAD
-        return "<img src='/displayExperimentImage/" + str(eid) + '/' \
-            + str(psid) + '/' + experimentparameter.name.name + "/' />"
-=======
         result = "<img src='/displayExperimentImage/%s/%s/%s/'" \
             % (eid, psid, experimentparameter.name.name)
         return mark_safe(result)
->>>>>>> 1c3b676b
     else:
         return value
 
