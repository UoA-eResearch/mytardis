--- conflicted
+++ resolved
@@ -20,17 +20,9 @@
     * allBytesLoaded - The total number of bytes uploaded
     * speed - The average speed of all uploaded files
     """
-<<<<<<< HEAD
-    return {'upload_complete_url': upload_complete_url,
-            'uploadify_path': settings.UPLOADIFY_PATH,
-            'upload_path': settings.UPLOADIFY_UPLOAD_PATH,
-            'dataset_id': dataset_id,
-            }
-=======
-    return { 
+    return {
         'upload_complete_url': upload_complete_url,
         'uploadify_path': settings.UPLOADIFY_PATH,
         'upload_path': settings.UPLOADIFY_UPLOAD_PATH,
         'dataset_id': dataset_id,
-    }
->>>>>>> 35047471
+    }