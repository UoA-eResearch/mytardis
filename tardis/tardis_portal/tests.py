#!/usr/bin/env python
# -*- coding: utf-8 -*-
#
# Copyright (c) 2010, Monash e-Research Centre
#   (Monash University, Australia)
# Copyright (c) 2010, VeRSI Consortium
#   (Victorian eResearch Strategic Initiative, Australia)
# All rights reserved.
# Redistribution and use in source and binary forms, with or without
# modification, are permitted provided that the following conditions are met:
#
#    *  Redistributions of source code must retain the above copyright
#       notice, this list of conditions and the following disclaimer.
#    *  Redistributions in binary form must reproduce the above copyright
#       notice, this list of conditions and the following disclaimer in the
#       documentation and/or other materials provided with the distribution.
#    *  Neither the name of the VeRSI, the VeRSI Consortium members, nor the
#       names of its contributors may be used to endorse or promote products
#       derived from this software without specific prior written permission.
#
# THIS SOFTWARE IS PROVIDED BY THE REGENTS AND CONTRIBUTORS ``AS IS'' AND ANY
# EXPRESS OR IMPLIED WARRANTIES, INCLUDING, BUT NOT LIMITED TO, THE IMPLIED
# WARRANTIES OF MERCHANTABILITY AND FITNESS FOR A PARTICULAR PURPOSE ARE
# DISCLAIMED. IN NO EVENT SHALL THE REGENTS AND CONTRIBUTORS BE LIABLE FOR ANY
# DIRECT, INDIRECT, INCIDENTAL, SPECIAL, EXEMPLARY, OR CONSEQUENTIAL DAMAGES
# (INCLUDING, BUT NOT LIMITED TO, PROCUREMENT OF SUBSTITUTE GOODS OR SERVICES;
# LOSS OF USE, DATA, OR PROFITS; OR BUSINESS INTERRUPTION) HOWEVER CAUSED AND
# ON ANY THEORY OF LIABILITY, WHETHER IN CONTRACT, STRICT LIABILITY, OR TORT
# (INCLUDING NEGLIGENCE OR OTHERWISE) ARISING IN ANY WAY OUT OF THE USE OF THIS
# SOFTWARE, EVEN IF ADVISED OF THE POSSIBILITY OF SUCH DAMAGE.
#
from tardis.tardis_portal.models import Experiment

"""
tests.py
http://docs.djangoproject.com/en/dev/topics/testing/

@author Ulrich Felzmann
@author Gerson Galang

"""
from django.test import TestCase
from django.test.client import Client

from tardis.tardis_portal.metsparser import MetsExperimentStructCreator
from tardis.tardis_portal.metsparser import MetsDataHolder
from tardis.tardis_portal.metsparser import MetsMetadataInfoHandler

from os import path
import unittest
from xml.sax.handler import feature_namespaces
from xml.sax import make_parser


class SearchTestCase(TestCase):

    fixtures = ['test_saxs_data']

    def setUp(self):
        self.client = Client()

    def testSearchDatafileForm(self):
        response = self.client.get('/search/datafile/', {'type': 'saxs', })

        # check if the response is a redirect to the login page
        self.assertRedirects(response,
            '/accounts/login/?next=/search/datafile/%3Ftype%3Dsaxs')

        # let's try to login this time...
        self.client.login(username='test', password='test')
        response = self.client.get('/search/datafile/', {'type': 'saxs', })
        self.assertEqual(response.status_code, 200)
        self.assertTrue(response.context['searchForm'] is not None)
        self.assertTrue(response.context['searchDatafileSelectionForm'] is not
            None)
        self.assertTrue(response.context['modifiedSearchForm'] is not None)
        self.assertTemplateUsed(response,
            'tardis_portal/search_datafile_form.html')

        self.client.logout()

    def testSearchDatafileAuthentication(self):
        response = self.client.get('/search/datafile/',
                                   {'type': 'saxs', 'filename': '', })

        # check if the response is a redirect to the login page
        self.assertEqual(response.status_code, 302)

        # let's try to login this time...
        self.client.login(username='test', password='test')
        response = self.client.get('/search/datafile/',
            {'type': 'saxs', 'filename': '', })
        self.assertEqual(response.status_code, 200)
        self.client.logout()

    def testSearchDatafileResults(self):
        self.client.login(username='test', password='test')
        response = self.client.get('/search/datafile/',
            {'type': 'saxs', 'filename': 'air_0_001.tif', })

        # check for the existence of the contexts..
        self.assertTrue(response.context['datafiles'] is not None)
        self.assertTrue(response.context['paginator'] is not None)
        self.assertTrue(response.context['query_string'] is not None)
        self.assertTrue(response.context['subtitle'] is not None)
        self.assertTrue(response.context['nav'] is not None)
        self.assertTrue(response.context['bodyclass'] is not None)
        self.assertTrue(response.context['search_pressed'] is not None)
        self.assertTrue(response.context['searchDatafileSelectionForm'] is not
            None)

        self.assertEqual(len(response.context['paginator'].object_list), 1)
        self.assertTemplateUsed(response,
            'tardis_portal/search_datafile_results.html')

        from tardis.tardis_portal.models import Dataset_File
        self.assertTrue(
            type(response.context['paginator'].object_list[0]) is Dataset_File)

        # TODO: check if the schema is correct

        # check if searching for nothing would result to returning everything
        response = self.client.get('/search/datafile/',
            {'type': 'saxs', 'filename': '', })
        self.assertEqual(len(response.context['paginator'].object_list), 129)

        response = self.client.get('/search/datafile/',
            {'type': 'saxs', 'io': '123', })
        self.assertEqual(len(response.context['paginator'].object_list), 0)

        response = self.client.get('/search/datafile/',
            {'type': 'saxs', 'frqimn': '0.0450647', })
        self.assertEqual(len(response.context['paginator'].object_list), 125)
        self.client.logout()

    def testPrivateSearchFunctions(self):
        from tardis.tardis_portal import views

        # TODO: need to decide if we are to make those private functions public
        #       so they can be tested

    def testSearchExperimentForm(self):
        response = self.client.get('/search/experiment/')

        # check if the response is a redirect to the login page
        self.assertRedirects(response,
            '/accounts/login/?next=/search/experiment/')

        # let's try to login this time...
        self.client.login(username='test', password='test')
        response = self.client.get('/search/experiment/')
        self.assertEqual(response.status_code, 200)
        self.assertTrue(response.context['searchDatafileSelectionForm'] is not
            None)
        self.assertTemplateUsed(response,
            'tardis_portal/search_experiment_form.html')

        self.client.logout()

    def testSearchExperimentAuthentication(self):
        response = self.client.get('/search/experiment/',
            {'title': 'cookson', })

        # check if the response is a redirect to the login page
        self.assertEqual(response.status_code, 302)

        # let's try to login this time...
        self.client.login(username='test', password='test')
        response = self.client.get('/search/experiment/',
            {'title': 'cookson', })
        self.assertEqual(response.status_code, 200)
        self.client.logout()

    def testSearchExperimentResults(self):
        self.client.login(username='test', password='test')
        response = self.client.get('/search/experiment/',
            {'title': 'cookson'})

        # check for the existence of the contexts..
        self.assertTrue(response.context['experiments'] is not None)
        self.assertTrue(response.context['bodyclass'] is not None)
        self.assertTrue(response.context['searchDatafileSelectionForm'] is not
            None)

        self.assertTemplateUsed(response,
            'tardis_portal/search_experiment_results.html')

        self.assertTrue(
            len(response.context['experiments']) == 1)

        # check if searching for nothing would result to returning everything
        response = self.client.get('/search/experiment/',
            {'title': '', })
        self.assertEqual(len(response.context['experiments']), 3)

        self.client.logout()


# http://www.w3.org/Protocols/rfc2616/rfc2616-sec10.html
class UserInterfaceTestCase(TestCase):

    def test_root(self):
        self.failUnlessEqual(Client().get('/').status_code, 200)

    def test_urls(self):
        c = Client()
        urls = ['/login', '/about', '/partners', '/stats']
        urls += ['/experiment/register', '/experiment/view']
        urls += ['/search/experiment', '/search/datafile?type=saxs']

        for u in urls:
            response = c.get(u)
            self.failUnlessEqual(response.status_code, 301)

<<<<<<< HEAD
    def test_register(self):
        self.client = Client()

        from django.contrib.auth.models import User
        import os

        user = 'user1'
        pwd = 'test'
        email = ''
        User.objects.create_user(user, email, pwd)

        f = open(os.path.join(path.abspath(path.dirname(__file__)),
                 'tests/notMETS_test.xml'), 'r')
        response = self.client.post('/experiment/register/', {
            'username': user,
            'password': pwd,
            'xmldata': f,
            'originid': '286',
            'experiment_owner': 'gerson.galang@versi.edu.au',
            })
        f.close()
        self.failUnlessEqual(response.status_code, 200)

=======
>>>>>>> a1e25486
    def test_login(self):
        from django.contrib.auth.models import User
        user = 'user2'
        pwd = 'test'
        email = ''
        User.objects.create_user(user, email, pwd)

        self.failUnlessEqual(self.client.login(username=user,
                             password=pwd), True)


class MetsExperimentStructCreatorTestCase(TestCase):

    def setUp(self):
        import os
        metsFile = os.path.join(path.abspath(path.dirname(__file__)),
            'tests/METS_test.xml')
        parser = make_parser(["drv_libxml2"])
        parser.setFeature(feature_namespaces, 1)
        self.dataHolder = MetsDataHolder()

        parser.setContentHandler(
            MetsExperimentStructCreator(self.dataHolder))
        parser.parse(metsFile)

    def testMetsStructMapContents(self):
        self.assertTrue(self.dataHolder.experimentDatabaseId == None,
            "experiment id shouldn't be set")
        self.assertTrue(len(self.dataHolder.metsStructMap) == 2,
            'metsStructMap size should be 2')

    def testMetsMetadataMapContents(self):
        self.assertTrue(len(self.dataHolder.metadataMap) == 7,
            'metadataMap size should be 7')
        self.assertTrue(self.dataHolder.metadataMap['A-2'].id == 'J-2',
            'id for metadata A-2 should be J-2')
        self.assertTrue(len(self.dataHolder.metadataMap['A-2'].datafiles) == 8,
            'there should be 8 datafiles within dataset A-2')
        self.assertTrue(self.dataHolder.metadataMap[
            'A-2'].experiment.id == 'J-1',
            'id for dataset A-2 parent experiment should be J-1')
        self.assertTrue(self.dataHolder.metadataMap[
            'A-2'].__class__.__name__ == 'Dataset',
            'metadata A-2 should be a Dataset type')
        self.assertTrue(self.dataHolder.metadataMap[
            'A-1'].__class__.__name__ == 'Experiment',
            'metadata A-1 should be an Experiment type')
        self.assertTrue(len(self.dataHolder.metadataMap[
            'A-1'].datasets) == 1,
            'there should be 1 dataset under experiment A-1')
        self.assertTrue(self.dataHolder.metadataMap['A-7'].id == 'F-8',
            'metadata A-7 does not have F-8 as the Id')
        self.assertTrue(self.dataHolder.metadataMap[
            'A-7'].name == 'ment0005.osc',
            'metadata A-7 should have ment0005.osc as the name')
        self.assertTrue(self.dataHolder.metadataMap[
            'A-7'].url == 'file://Images/ment0005.osc',
            'metadata A-7 should have file://Images/ment0005.osc as the url')
        self.assertTrue(self.dataHolder.metadataMap[
            'A-7'].dataset.id == 'J-2',
            'metadata A-7 should have dataset id J-2')
        self.assertTrue(self.dataHolder.metadataMap[
            'A-7'].__class__.__name__ == 'Datafile',
            'metadata A-7 should be a Datafile type')
        self.assertTrue(self.dataHolder.metadataMap[
            'A-7'].metadataId == 'A-7',
            'metadata A-7 should have metadata Id A-7')
        self.assertTrue(self.dataHolder.metadataMap[
            'A-1'].metadataId == 'A-1',
            'metadata A-1 should have metadata Id A-1')
        self.assertTrue(self.dataHolder.metadataMap[
            'A-2'].metadataId == 'A-2',
            'metadata A-2 should have metadata Id A-2')


class MetsMetadataInfoHandlerTestCase(TestCase):

    fixtures = ['test_saxs_data']

    def setUp(self):
        import os
        metsFile = os.path.join(path.abspath(path.dirname(__file__)),
            'tests/METS_test.xml')
        parser = make_parser(["drv_libxml2"])
        parser.setFeature(feature_namespaces, 1)
        self.dataHolder = MetsDataHolder()

        parser.setContentHandler(
            MetsExperimentStructCreator(self.dataHolder))
        parser.parse(metsFile)

        from django.contrib.auth.models import User
        self.user = User.objects.get(username='test')
        parser.setContentHandler(
            MetsMetadataInfoHandler(holder=self.dataHolder,
            tardisExpId=None,
            createdBy=self.user))
        parser.parse(metsFile)

    def testIngestedExperimentFields(self):
        self.assertTrue(self.dataHolder.experimentDatabaseId == 4,
            'Experiment ID should be 4')
        from tardis.tardis_portal import models
        experiment = models.Experiment.objects.get(id=4)
        self.assertTrue(experiment.title == 'SAXS Test',
            'wrong experiment title')
        self.assertTrue(experiment.institution_name ==
            'Adelaide University',
            'wrong experiment institution')
        self.assertTrue(experiment.description ==
            'Hello world hello world',
            'wrong experiment abstract')
        self.assertTrue(experiment.created_by == self.user,
            'wrong experiment creator')
        self.assertTrue(experiment.url ==
            'http://www.blahblah.com/espanol',
            'wrong experiment url')

        authors = models.Author_Experiment.objects.filter(
            experiment=experiment)
        self.assertTrue(len(authors) == 3)
        authorNames = [author.author.name for author in authors]
        self.assertTrue('Moscatto Brothers' in authorNames)

    def testIngestedDatasetFields(self):
        from tardis.tardis_portal import models
        experiment = models.Experiment.objects.get(id=4)
        datasets = models.Dataset.objects.filter(
            experiment=experiment)
        self.assertTrue(len(datasets) == 1,
            'there should only be one dataset for the experiment')
        dataset = datasets[0]
        self.assertTrue(dataset.description == 'Bluebird',
            'dataset description should be Bluebird')
        self.assertTrue(dataset.description == 'Bluebird',
            'dataset description should be Bluebird')

        datasetParams = models.DatasetParameter.objects.filter(
            parameterset__dataset=dataset)

        frlengParam = datasetParams.get(name__name='frleng')
        self.assertTrue(frlengParam.numerical_value == 554.619)

        frxcenParam = datasetParams.get(name__name='frxcen')
        self.assertTrue(frxcenParam.numerical_value == 411.947)

        frtypeParam = datasetParams.get(name__name='frtype')
        self.assertTrue(frtypeParam.string_value == 'PIL200K')

    def testIngestedDatafileFields(self):
        from tardis.tardis_portal import models
        dataset = models.Dataset.objects.get(description='Bluebird')
        datafiles = dataset.dataset_file_set.all()
        self.assertTrue(len(datafiles) == 5,
            'there should be 5 datafiles for the given dataset')
        datafile = datafiles.get(filename='ment0003.osc')
        self.assertTrue(datafile is not None,
            'datafile should not be none')
        self.assertTrue(datafile.size == '18006000',
            'wrong file size for ment0003.osc')

        datafileParams = models.DatafileParameter.objects.filter(
            parameterset__dataset_file=datafile)

        ioBgndParam = datafileParams.get(name__name='ioBgnd')
        self.assertTrue(ioBgndParam.numerical_value == 0)

        itParam = datafileParams.get(name__name='it')
        self.assertTrue(itParam.numerical_value == 288)

        positionerStrParam = datafileParams.get(name__name='positionerString')
        self.assertTrue(
            positionerStrParam.string_value == 'UDEF1_2_PV1_2_3_4_5')


class EquipmentTestCase(TestCase):

    fixtures = ['AS_Equipment.json']

    def setUp(self):
        self.client = Client()

    def testSearchEquipmentForm(self):
        response = self.client.get('/search/equipment/')
        self.assertEqual(response.status_code, 200)
        self.assertTrue(response.context['form'] is not None)

    def testSearchEquipmentResult(self):
        response = self.client.post('/search/equipment/', {'key': 'PIL', })
        self.assertEqual(len(response.context['object_list']), 2)

    def testEquipmentDetail(self):
        response = self.client.get('/equipment/1/')
        self.assertEqual(response.status_code, 200)
        self.assertEqual(response.context['object'].make, 'Dectris')
        self.assertEqual(response.context['object'].type, 'X-ray detector')

    def testEquipmentList(self):
        response = self.client.get('/equipment/')
        self.assertEqual(response.status_code, 200)
        self.assertEqual(len(response.context['object_list']), 2)


def suite():
    userInterfaceSuite = \
        unittest.TestLoader().loadTestsFromTestCase(UserInterfaceTestCase)
    parserSuite1 = \
        unittest.TestLoader().loadTestsFromTestCase(
        MetsExperimentStructCreatorTestCase)
    parserSuite2 = \
        unittest.TestLoader().loadTestsFromTestCase(
        MetsMetadataInfoHandlerTestCase)
    searchSuite = \
        unittest.TestLoader().loadTestsFromTestCase(SearchTestCase)
    equipmentSuite = \
        unittest.TestLoader().loadTestsFromTestCase(EquipmentTestCase)
    allTests = unittest.TestSuite([parserSuite1,
                                   parserSuite2,
                                   userInterfaceSuite,
                                   searchSuite,
                                   equipmentSuite])
    return allTests<|MERGE_RESOLUTION|>--- conflicted
+++ resolved
@@ -212,32 +212,6 @@
             response = c.get(u)
             self.failUnlessEqual(response.status_code, 301)
 
-<<<<<<< HEAD
-    def test_register(self):
-        self.client = Client()
-
-        from django.contrib.auth.models import User
-        import os
-
-        user = 'user1'
-        pwd = 'test'
-        email = ''
-        User.objects.create_user(user, email, pwd)
-
-        f = open(os.path.join(path.abspath(path.dirname(__file__)),
-                 'tests/notMETS_test.xml'), 'r')
-        response = self.client.post('/experiment/register/', {
-            'username': user,
-            'password': pwd,
-            'xmldata': f,
-            'originid': '286',
-            'experiment_owner': 'gerson.galang@versi.edu.au',
-            })
-        f.close()
-        self.failUnlessEqual(response.status_code, 200)
-
-=======
->>>>>>> a1e25486
     def test_login(self):
         from django.contrib.auth.models import User
         user = 'user2'
