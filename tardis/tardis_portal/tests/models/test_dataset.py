# -*- coding: utf-8 -*-
"""
test_dataset.py

.. moduleauthor::  Russell Sim <russell.sim@monash.edu>
.. moduleauthor::  James Wettenhall <james.wettenhall@monash.edu>

"""
from django.contrib.auth.models import Group

<<<<<<< HEAD
from tardis.tardis_portal.models import (
=======
from tardis.tardis_portal.models import (ObjectACL,
>>>>>>> 71be8bb3
    Dataset, DataFile, Experiment, Facility, Instrument, Institution)

from . import ModelTestCase


class DatasetTestCase(ModelTestCase):

    def test_dataset(self):
        exp = Experiment(title='test exp1',
                         created_by=self.user)

        exp.save()
        acl = ObjectACL(content_object=exp,
                        pluginId='django_user',
                        entityId=str(self.user.id),
                        isOwner=True,
                        canRead=True,
                        canWrite=True,
                        canDelete=True,
                        aclOwnershipType=ObjectACL.OWNER_OWNED)
        acl.save()
        exp2 = Experiment(title='test exp2',
                          created_by=self.user)
        exp2.save()
        acl = ObjectACL(content_object=exp2,
                        pluginId='django_user',
                        entityId=str(self.user.id),
                        isOwner=True,
                        canRead=True,
                        canWrite=True,
                        canDelete=True,
                        aclOwnershipType=ObjectACL.OWNER_OWNED)
        acl.save()
        group = Group(name="Test Manager Group")
        group.save()
        group.user_set.add(self.user)

        institution = Institution(name="Test Institution", manager_group=group)
        institution.save()

        facility = Facility(name="Test Facility",
                            manager_group=group,
                            institution=institution)
        facility.save()
        instrument = Instrument(name="Test Instrument",
                                facility=facility)
        instrument.save()

        dataset = Dataset(description='test dataset1')
        dataset.instrument = instrument
        dataset.save()
        acl = ObjectACL(content_object=dataset,
                        pluginId='django_user',
                        entityId=str(self.user.id),
                        isOwner=True,
                        canRead=True,
                        canWrite=True,
                        canDelete=True,
                        aclOwnershipType=ObjectACL.OWNER_OWNED)
        acl.save()
        dataset.experiments.set([exp, exp2])
        dataset.save()
        dataset_id = dataset.id

        del dataset
        dataset = Dataset.objects.get(pk=dataset_id)

        self.assertEqual(dataset.description, 'test dataset1')
        self.assertEqual(dataset.experiments.count(), 2)
        self.assertIn(exp, list(dataset.experiments.iterator()))
        self.assertIn(exp2, list(dataset.experiments.iterator()))
        self.assertEqual(instrument, dataset.instrument)
        target_id = Dataset.objects.first().id
        self.assertEqual(
            dataset.get_absolute_url(), '/dataset/%d' % target_id,
            dataset.get_absolute_url() + ' != /dataset/%d' % target_id)

    def test_get_dir_tuples(self):
        dataset = Dataset.objects.create(description='test dataset1')
        acl = ObjectACL(content_object=dataset,
                        pluginId='django_user',
                        entityId=str(self.user.id),
                        isOwner=True,
                        canRead=True,
                        canWrite=True,
                        canDelete=True,
                        aclOwnershipType=ObjectACL.OWNER_OWNED)
        acl.save()
        basedir = ''
        dir_tuples = dataset.get_dir_tuples(self.user, basedir)
        self.assertEqual(dir_tuples, [])
        self.assertEqual(dataset.get_dir_nodes(self.user, dir_tuples), [])

        datafile = DataFile.objects.create(
            dataset=dataset, filename='filename1', size=0, md5sum='bogus')
        basedir = ''
<<<<<<< HEAD
=======
        acl = ObjectACL(content_object=datafile,
                        pluginId='django_user',
                        entityId=str(self.user.id),
                        isOwner=True,
                        canRead=True,
                        canWrite=True,
                        canDelete=True,
                        aclOwnershipType=ObjectACL.OWNER_OWNED)
        acl.save()
>>>>>>> 71be8bb3
        dir_tuples = dataset.get_dir_tuples(self.user, basedir)
        self.assertEqual(dir_tuples, [])
        self.assertEqual(dataset.get_dir_nodes(self.user, dir_tuples), [])

        datafile = DataFile.objects.create(
            dataset=dataset, filename='filename2', size=0, md5sum='bogus',
            directory=None)
        basedir = ''
<<<<<<< HEAD
=======
        acl = ObjectACL(content_object=datafile,
                        pluginId='django_user',
                        entityId=str(self.user.id),
                        isOwner=True,
                        canRead=True,
                        canWrite=True,
                        canDelete=True,
                        aclOwnershipType=ObjectACL.OWNER_OWNED)
        acl.save()
>>>>>>> 71be8bb3
        dir_tuples = dataset.get_dir_tuples(self.user, basedir)
        self.assertEqual(dir_tuples, [])
        self.assertEqual(dataset.get_dir_nodes(self.user, dir_tuples), [])

        datafile = DataFile.objects.create(
            dataset=dataset, filename='filename3', size=0, md5sum='bogus',
            directory='')
        basedir = ''
<<<<<<< HEAD
=======
        acl = ObjectACL(content_object=datafile,
                        pluginId='django_user',
                        entityId=str(self.user.id),
                        isOwner=True,
                        canRead=True,
                        canWrite=True,
                        canDelete=True,
                        aclOwnershipType=ObjectACL.OWNER_OWNED)
        acl.save()
>>>>>>> 71be8bb3
        dir_tuples = dataset.get_dir_tuples(self.user, basedir)
        self.assertEqual(dir_tuples, [])
        self.assertEqual(dataset.get_dir_nodes(self.user, dir_tuples), [])

        datafile = DataFile.objects.create(
            dataset=dataset, filename='filename4', size=0, md5sum='bogus',
            directory='dir1')
        basedir = ''
<<<<<<< HEAD
=======
        acl = ObjectACL(content_object=datafile,
                        pluginId='django_user',
                        entityId=str(self.user.id),
                        isOwner=True,
                        canRead=True,
                        canWrite=True,
                        canDelete=True,
                        aclOwnershipType=ObjectACL.OWNER_OWNED)
        acl.save()
>>>>>>> 71be8bb3
        dir_tuples = dataset.get_dir_tuples(self.user, basedir)
        self.assertEqual(dir_tuples, [('dir1', 'dir1')])
        self.assertEqual(
            dataset.get_dir_nodes(self.user, dir_tuples),
            [
                {
                    'name': 'dir1',
                    'path': 'dir1',
                    'children': []
                }
            ])

        datafile = DataFile.objects.create(
            dataset=dataset, filename='filename5', size=0, md5sum='bogus',
            directory='dir1/subdir1')
        basedir = 'dir1'
<<<<<<< HEAD
=======
        acl = ObjectACL(content_object=datafile,
                        pluginId='django_user',
                        entityId=str(self.user.id),
                        isOwner=True,
                        canRead=True,
                        canWrite=True,
                        canDelete=True,
                        aclOwnershipType=ObjectACL.OWNER_OWNED)
        acl.save()
>>>>>>> 71be8bb3
        dir_tuples = dataset.get_dir_tuples(self.user, basedir)
        self.assertEqual(
            dir_tuples,
            [('..', 'dir1'), ('subdir1', 'dir1/subdir1')])
        self.assertEqual(
            dataset.get_dir_nodes(self.user, dir_tuples),
            [
                {
                    'name': 'subdir1',
                    'path': 'dir1/subdir1',
                    'children': []
                }
            ])
        basedir = 'dir1/subdir1'
        dir_tuples = dataset.get_dir_tuples(self.user, basedir)
        self.assertEqual(dir_tuples, [('..', 'dir1/subdir1')])
        self.assertEqual(dataset.get_dir_nodes(self.user, dir_tuples), [])

        datafile = DataFile.objects.create(
            dataset=dataset, filename='filename6', size=0, md5sum='bogus',
            directory='dir2/subdir2')
        basedir = ''
<<<<<<< HEAD
=======
        acl = ObjectACL(content_object=datafile,
                        pluginId='django_user',
                        entityId=str(self.user.id),
                        isOwner=True,
                        canRead=True,
                        canWrite=True,
                        canDelete=True,
                        aclOwnershipType=ObjectACL.OWNER_OWNED)
        acl.save()
>>>>>>> 71be8bb3
        dir_tuples = dataset.get_dir_tuples(self.user, basedir)
        self.assertEqual(
            dir_tuples,
            [('dir1', 'dir1'), ('dir2', 'dir2')])
        self.assertEqual(
            dataset.get_dir_nodes(self.user, dir_tuples),
            [
                {
                    'name': 'dir1',
                    'path': 'dir1',
                    'children': []
                },
                {
                    'name': 'dir2',
                    'path': 'dir2',
                    'children': []
                }
            ])
        self.assertEqual(
            dataset.get_dir_tuples(self.user, 'dir2'),
            [('..', 'dir2'), ('subdir2', 'dir2/subdir2')])
        self.assertEqual(
            dataset.get_dir_tuples(self.user, 'dir2/subdir2'),
            [('..', 'dir2/subdir2')])<|MERGE_RESOLUTION|>--- conflicted
+++ resolved
@@ -8,11 +8,7 @@
 """
 from django.contrib.auth.models import Group
 
-<<<<<<< HEAD
-from tardis.tardis_portal.models import (
-=======
 from tardis.tardis_portal.models import (ObjectACL,
->>>>>>> 71be8bb3
     Dataset, DataFile, Experiment, Facility, Instrument, Institution)
 
 from . import ModelTestCase
@@ -109,18 +105,15 @@
         datafile = DataFile.objects.create(
             dataset=dataset, filename='filename1', size=0, md5sum='bogus')
         basedir = ''
-<<<<<<< HEAD
-=======
-        acl = ObjectACL(content_object=datafile,
-                        pluginId='django_user',
-                        entityId=str(self.user.id),
-                        isOwner=True,
-                        canRead=True,
-                        canWrite=True,
-                        canDelete=True,
-                        aclOwnershipType=ObjectACL.OWNER_OWNED)
-        acl.save()
->>>>>>> 71be8bb3
+        acl = ObjectACL(content_object=datafile,
+                        pluginId='django_user',
+                        entityId=str(self.user.id),
+                        isOwner=True,
+                        canRead=True,
+                        canWrite=True,
+                        canDelete=True,
+                        aclOwnershipType=ObjectACL.OWNER_OWNED)
+        acl.save()
         dir_tuples = dataset.get_dir_tuples(self.user, basedir)
         self.assertEqual(dir_tuples, [])
         self.assertEqual(dataset.get_dir_nodes(self.user, dir_tuples), [])
@@ -129,18 +122,15 @@
             dataset=dataset, filename='filename2', size=0, md5sum='bogus',
             directory=None)
         basedir = ''
-<<<<<<< HEAD
-=======
-        acl = ObjectACL(content_object=datafile,
-                        pluginId='django_user',
-                        entityId=str(self.user.id),
-                        isOwner=True,
-                        canRead=True,
-                        canWrite=True,
-                        canDelete=True,
-                        aclOwnershipType=ObjectACL.OWNER_OWNED)
-        acl.save()
->>>>>>> 71be8bb3
+        acl = ObjectACL(content_object=datafile,
+                        pluginId='django_user',
+                        entityId=str(self.user.id),
+                        isOwner=True,
+                        canRead=True,
+                        canWrite=True,
+                        canDelete=True,
+                        aclOwnershipType=ObjectACL.OWNER_OWNED)
+        acl.save()
         dir_tuples = dataset.get_dir_tuples(self.user, basedir)
         self.assertEqual(dir_tuples, [])
         self.assertEqual(dataset.get_dir_nodes(self.user, dir_tuples), [])
@@ -149,18 +139,15 @@
             dataset=dataset, filename='filename3', size=0, md5sum='bogus',
             directory='')
         basedir = ''
-<<<<<<< HEAD
-=======
-        acl = ObjectACL(content_object=datafile,
-                        pluginId='django_user',
-                        entityId=str(self.user.id),
-                        isOwner=True,
-                        canRead=True,
-                        canWrite=True,
-                        canDelete=True,
-                        aclOwnershipType=ObjectACL.OWNER_OWNED)
-        acl.save()
->>>>>>> 71be8bb3
+        acl = ObjectACL(content_object=datafile,
+                        pluginId='django_user',
+                        entityId=str(self.user.id),
+                        isOwner=True,
+                        canRead=True,
+                        canWrite=True,
+                        canDelete=True,
+                        aclOwnershipType=ObjectACL.OWNER_OWNED)
+        acl.save()
         dir_tuples = dataset.get_dir_tuples(self.user, basedir)
         self.assertEqual(dir_tuples, [])
         self.assertEqual(dataset.get_dir_nodes(self.user, dir_tuples), [])
@@ -169,18 +156,15 @@
             dataset=dataset, filename='filename4', size=0, md5sum='bogus',
             directory='dir1')
         basedir = ''
-<<<<<<< HEAD
-=======
-        acl = ObjectACL(content_object=datafile,
-                        pluginId='django_user',
-                        entityId=str(self.user.id),
-                        isOwner=True,
-                        canRead=True,
-                        canWrite=True,
-                        canDelete=True,
-                        aclOwnershipType=ObjectACL.OWNER_OWNED)
-        acl.save()
->>>>>>> 71be8bb3
+        acl = ObjectACL(content_object=datafile,
+                        pluginId='django_user',
+                        entityId=str(self.user.id),
+                        isOwner=True,
+                        canRead=True,
+                        canWrite=True,
+                        canDelete=True,
+                        aclOwnershipType=ObjectACL.OWNER_OWNED)
+        acl.save()
         dir_tuples = dataset.get_dir_tuples(self.user, basedir)
         self.assertEqual(dir_tuples, [('dir1', 'dir1')])
         self.assertEqual(
@@ -197,18 +181,15 @@
             dataset=dataset, filename='filename5', size=0, md5sum='bogus',
             directory='dir1/subdir1')
         basedir = 'dir1'
-<<<<<<< HEAD
-=======
-        acl = ObjectACL(content_object=datafile,
-                        pluginId='django_user',
-                        entityId=str(self.user.id),
-                        isOwner=True,
-                        canRead=True,
-                        canWrite=True,
-                        canDelete=True,
-                        aclOwnershipType=ObjectACL.OWNER_OWNED)
-        acl.save()
->>>>>>> 71be8bb3
+        acl = ObjectACL(content_object=datafile,
+                        pluginId='django_user',
+                        entityId=str(self.user.id),
+                        isOwner=True,
+                        canRead=True,
+                        canWrite=True,
+                        canDelete=True,
+                        aclOwnershipType=ObjectACL.OWNER_OWNED)
+        acl.save()
         dir_tuples = dataset.get_dir_tuples(self.user, basedir)
         self.assertEqual(
             dir_tuples,
@@ -231,18 +212,15 @@
             dataset=dataset, filename='filename6', size=0, md5sum='bogus',
             directory='dir2/subdir2')
         basedir = ''
-<<<<<<< HEAD
-=======
-        acl = ObjectACL(content_object=datafile,
-                        pluginId='django_user',
-                        entityId=str(self.user.id),
-                        isOwner=True,
-                        canRead=True,
-                        canWrite=True,
-                        canDelete=True,
-                        aclOwnershipType=ObjectACL.OWNER_OWNED)
-        acl.save()
->>>>>>> 71be8bb3
+        acl = ObjectACL(content_object=datafile,
+                        pluginId='django_user',
+                        entityId=str(self.user.id),
+                        isOwner=True,
+                        canRead=True,
+                        canWrite=True,
+                        canDelete=True,
+                        aclOwnershipType=ObjectACL.OWNER_OWNED)
+        acl.save()
         dir_tuples = dataset.get_dir_tuples(self.user, basedir)
         self.assertEqual(
             dir_tuples,
