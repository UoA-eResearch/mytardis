# -*- coding: utf-8 -*-
"""
test_dataset.py

.. moduleauthor::  Russell Sim <russell.sim@monash.edu>
.. moduleauthor::  James Wettenhall <james.wettenhall@monash.edu>

"""
from django.conf import settings
from django.contrib.auth.models import Group

from tardis.tardis_portal.models import (
    Dataset,
    DataFile,
    Experiment,
    ExperimentACL,
    Facility,
    Instrument,
<<<<<<< HEAD
=======
    DatasetACL,
    DatafileACL,
>>>>>>> d9991a2f
)

from . import ModelTestCase


class DatasetTestCase(ModelTestCase):
    def test_dataset(self):
        exp = Experiment(
            title="test exp1", institution_name="monash", created_by=self.user
        )

        exp.save()
        exp2 = Experiment(
            title="test exp2", institution_name="monash", created_by=self.user
        )
        exp2.save()

        group = Group(name="Test Manager Group")
        group.save()
        group.user_set.add(self.user)
        facility = Facility(name="Test Facility", manager_group=group)
        facility.save()
        instrument = Instrument(name="Test Instrument", facility=facility)
        instrument.save()

        dataset = Dataset(description="test dataset1")
        dataset.instrument = instrument
        dataset.save()
        dataset.experiments.set([exp, exp2])
        dataset.save()
        if not settings.ONLY_EXPERIMENT_ACLS:
            self.set_acl = DatasetACL(
                user=self.user,
                dataset=dataset,
                isOwner=True,
                canRead=True,
                aclOwnershipType=DatasetACL.OWNER_OWNED,
            )
            self.set_acl.save()
        dataset_id = dataset.id

        del dataset
        dataset = Dataset.objects.get(pk=dataset_id)

        self.assertEqual(dataset.description, "test dataset1")
        self.assertEqual(dataset.experiments.count(), 2)
        self.assertIn(exp, list(dataset.experiments.iterator()))
        self.assertIn(exp2, list(dataset.experiments.iterator()))
        self.assertEqual(instrument, dataset.instrument)
        target_id = Dataset.objects.first().id
        self.assertEqual(
            dataset.get_absolute_url(),
<<<<<<< HEAD
            "/dataset/view/%d/" % target_id,
            dataset.get_absolute_url() + " != /dataset/view/%d/" % target_id,
=======
            "/dataset/%d" % target_id,
            dataset.get_absolute_url() + " != /dataset/%d" % target_id,
>>>>>>> d9991a2f
        )

    def test_get_dir_tuples(self):

        exp = Experiment(
            title="test exp1", institution_name="monash", created_by=self.user
        )
        exp.save()
        acl = ExperimentACL(
            experiment=exp,
            user=self.user,
            canRead=True,
            canDownload=True,
            canWrite=True,
            canDelete=True,
            canSensitive=True,
            isOwner=True,
            aclOwnershipType=ExperimentACL.OWNER_OWNED,
        )
        acl.save()

        dataset = Dataset.objects.create(description="test dataset1")
        dataset.experiments.add(exp)

        basedir = ""
        dir_tuples = dataset.get_dir_tuples(self.user, basedir)
        self.assertEqual(dir_tuples, [])
        self.assertEqual(dataset.get_dir_nodes(dir_tuples), [])

<<<<<<< HEAD
        DataFile.objects.create(
            dataset=dataset, filename="filename1", size=0, md5sum="bogus"
        )
        basedir = ""
=======
        df1 = DataFile.objects.create(
            dataset=dataset, filename="filename1", size=0, md5sum="bogus"
        )
        basedir = ""
        if not settings.ONLY_EXPERIMENT_ACLS:
            self.file_acl = DatafileACL(
                user=self.user,
                datafile=df1,
                isOwner=True,
                canRead=True,
                aclOwnershipType=DatafileACL.OWNER_OWNED,
            )
            self.file_acl.save()
>>>>>>> d9991a2f
        dir_tuples = dataset.get_dir_tuples(self.user, basedir)
        self.assertEqual(dir_tuples, [])
        self.assertEqual(dataset.get_dir_nodes(dir_tuples), [])

<<<<<<< HEAD
        DataFile.objects.create(
=======
        df2 = DataFile.objects.create(
>>>>>>> d9991a2f
            dataset=dataset,
            filename="filename2",
            size=0,
            md5sum="bogus",
            directory=None,
        )
<<<<<<< HEAD
=======
        if not settings.ONLY_EXPERIMENT_ACLS:
            self.file_acl = DatafileACL(
                user=self.user,
                datafile=df2,
                isOwner=True,
                canRead=True,
                aclOwnershipType=DatafileACL.OWNER_OWNED,
            )
            self.file_acl.save()
>>>>>>> d9991a2f
        basedir = ""
        dir_tuples = dataset.get_dir_tuples(self.user, basedir)
        self.assertEqual(dir_tuples, [])
        self.assertEqual(dataset.get_dir_nodes(dir_tuples), [])

<<<<<<< HEAD
        DataFile.objects.create(
            dataset=dataset, filename="filename3", size=0, md5sum="bogus", directory=""
        )
=======
        df3 = DataFile.objects.create(
            dataset=dataset, filename="filename3", size=0, md5sum="bogus", directory=""
        )
        if not settings.ONLY_EXPERIMENT_ACLS:
            self.file_acl = DatafileACL(
                user=self.user,
                datafile=df3,
                isOwner=True,
                canRead=True,
                aclOwnershipType=DatafileACL.OWNER_OWNED,
            )
            self.file_acl.save()
>>>>>>> d9991a2f
        basedir = ""
        dir_tuples = dataset.get_dir_tuples(self.user, basedir)
        self.assertEqual(dir_tuples, [])
        self.assertEqual(dataset.get_dir_nodes(dir_tuples), [])

<<<<<<< HEAD
        DataFile.objects.create(
=======
        df4 = DataFile.objects.create(
>>>>>>> d9991a2f
            dataset=dataset,
            filename="filename4",
            size=0,
            md5sum="bogus",
            directory="dir1",
        )
<<<<<<< HEAD
=======
        if not settings.ONLY_EXPERIMENT_ACLS:
            self.file_acl = DatafileACL(
                user=self.user,
                datafile=df4,
                isOwner=True,
                canRead=True,
                aclOwnershipType=DatafileACL.OWNER_OWNED,
            )
            self.file_acl.save()
>>>>>>> d9991a2f
        basedir = ""
        dir_tuples = dataset.get_dir_tuples(self.user, basedir)
        self.assertEqual(dir_tuples, [("dir1", "dir1")])
        self.assertEqual(
            dataset.get_dir_nodes(dir_tuples),
            [{"name": "dir1", "path": "dir1", "children": []}],
        )

<<<<<<< HEAD
        DataFile.objects.create(
=======
        df5 = DataFile.objects.create(
>>>>>>> d9991a2f
            dataset=dataset,
            filename="filename5",
            size=0,
            md5sum="bogus",
            directory="dir1/subdir1",
        )
<<<<<<< HEAD
=======
        if not settings.ONLY_EXPERIMENT_ACLS:
            self.file_acl = DatafileACL(
                user=self.user,
                datafile=df5,
                isOwner=True,
                canRead=True,
                aclOwnershipType=DatafileACL.OWNER_OWNED,
            )
            self.file_acl.save()
>>>>>>> d9991a2f
        basedir = "dir1"
        dir_tuples = dataset.get_dir_tuples(self.user, basedir)
        self.assertEqual(dir_tuples, [("..", "dir1"), ("subdir1", "dir1/subdir1")])
        self.assertEqual(
            dataset.get_dir_nodes(dir_tuples),
            [{"name": "subdir1", "path": "dir1/subdir1", "children": []}],
        )
        basedir = "dir1/subdir1"
        dir_tuples = dataset.get_dir_tuples(self.user, basedir)
        self.assertEqual(dir_tuples, [("..", "dir1/subdir1")])
        self.assertEqual(dataset.get_dir_nodes(dir_tuples), [])

<<<<<<< HEAD
        DataFile.objects.create(
=======
        df6 = DataFile.objects.create(
>>>>>>> d9991a2f
            dataset=dataset,
            filename="filename6",
            size=0,
            md5sum="bogus",
            directory="dir2/subdir2",
        )
<<<<<<< HEAD
=======
        if not settings.ONLY_EXPERIMENT_ACLS:
            self.file_acl = DatafileACL(
                user=self.user,
                datafile=df6,
                isOwner=True,
                canRead=True,
                aclOwnershipType=DatafileACL.OWNER_OWNED,
            )
            self.file_acl.save()
>>>>>>> d9991a2f
        basedir = ""
        dir_tuples = dataset.get_dir_tuples(self.user, basedir)
        self.assertEqual(dir_tuples, [("dir1", "dir1"), ("dir2", "dir2")])
        self.assertEqual(
            dataset.get_dir_nodes(dir_tuples),
            [
                {"name": "dir1", "path": "dir1", "children": []},
                {"name": "dir2", "path": "dir2", "children": []},
            ],
        )
        self.assertEqual(
            dataset.get_dir_tuples(self.user, "dir2"),
            [("..", "dir2"), ("subdir2", "dir2/subdir2")],
        )
        self.assertEqual(
            dataset.get_dir_tuples(self.user, "dir2/subdir2"), [("..", "dir2/subdir2")]
        )<|MERGE_RESOLUTION|>--- conflicted
+++ resolved
@@ -16,11 +16,8 @@
     ExperimentACL,
     Facility,
     Instrument,
-<<<<<<< HEAD
-=======
     DatasetACL,
     DatafileACL,
->>>>>>> d9991a2f
 )
 
 from . import ModelTestCase
@@ -73,13 +70,8 @@
         target_id = Dataset.objects.first().id
         self.assertEqual(
             dataset.get_absolute_url(),
-<<<<<<< HEAD
             "/dataset/view/%d/" % target_id,
             dataset.get_absolute_url() + " != /dataset/view/%d/" % target_id,
-=======
-            "/dataset/%d" % target_id,
-            dataset.get_absolute_url() + " != /dataset/%d" % target_id,
->>>>>>> d9991a2f
         )
 
     def test_get_dir_tuples(self):
@@ -109,12 +101,6 @@
         self.assertEqual(dir_tuples, [])
         self.assertEqual(dataset.get_dir_nodes(dir_tuples), [])
 
-<<<<<<< HEAD
-        DataFile.objects.create(
-            dataset=dataset, filename="filename1", size=0, md5sum="bogus"
-        )
-        basedir = ""
-=======
         df1 = DataFile.objects.create(
             dataset=dataset, filename="filename1", size=0, md5sum="bogus"
         )
@@ -128,24 +114,17 @@
                 aclOwnershipType=DatafileACL.OWNER_OWNED,
             )
             self.file_acl.save()
->>>>>>> d9991a2f
-        dir_tuples = dataset.get_dir_tuples(self.user, basedir)
-        self.assertEqual(dir_tuples, [])
-        self.assertEqual(dataset.get_dir_nodes(dir_tuples), [])
-
-<<<<<<< HEAD
-        DataFile.objects.create(
-=======
+        dir_tuples = dataset.get_dir_tuples(self.user, basedir)
+        self.assertEqual(dir_tuples, [])
+        self.assertEqual(dataset.get_dir_nodes(dir_tuples), [])
+
         df2 = DataFile.objects.create(
->>>>>>> d9991a2f
             dataset=dataset,
             filename="filename2",
             size=0,
             md5sum="bogus",
             directory=None,
         )
-<<<<<<< HEAD
-=======
         if not settings.ONLY_EXPERIMENT_ACLS:
             self.file_acl = DatafileACL(
                 user=self.user,
@@ -155,17 +134,11 @@
                 aclOwnershipType=DatafileACL.OWNER_OWNED,
             )
             self.file_acl.save()
->>>>>>> d9991a2f
-        basedir = ""
-        dir_tuples = dataset.get_dir_tuples(self.user, basedir)
-        self.assertEqual(dir_tuples, [])
-        self.assertEqual(dataset.get_dir_nodes(dir_tuples), [])
-
-<<<<<<< HEAD
-        DataFile.objects.create(
-            dataset=dataset, filename="filename3", size=0, md5sum="bogus", directory=""
-        )
-=======
+        basedir = ""
+        dir_tuples = dataset.get_dir_tuples(self.user, basedir)
+        self.assertEqual(dir_tuples, [])
+        self.assertEqual(dataset.get_dir_nodes(dir_tuples), [])
+
         df3 = DataFile.objects.create(
             dataset=dataset, filename="filename3", size=0, md5sum="bogus", directory=""
         )
@@ -178,25 +151,18 @@
                 aclOwnershipType=DatafileACL.OWNER_OWNED,
             )
             self.file_acl.save()
->>>>>>> d9991a2f
-        basedir = ""
-        dir_tuples = dataset.get_dir_tuples(self.user, basedir)
-        self.assertEqual(dir_tuples, [])
-        self.assertEqual(dataset.get_dir_nodes(dir_tuples), [])
-
-<<<<<<< HEAD
-        DataFile.objects.create(
-=======
+        basedir = ""
+        dir_tuples = dataset.get_dir_tuples(self.user, basedir)
+        self.assertEqual(dir_tuples, [])
+        self.assertEqual(dataset.get_dir_nodes(dir_tuples), [])
+
         df4 = DataFile.objects.create(
->>>>>>> d9991a2f
             dataset=dataset,
             filename="filename4",
             size=0,
             md5sum="bogus",
             directory="dir1",
         )
-<<<<<<< HEAD
-=======
         if not settings.ONLY_EXPERIMENT_ACLS:
             self.file_acl = DatafileACL(
                 user=self.user,
@@ -206,7 +172,6 @@
                 aclOwnershipType=DatafileACL.OWNER_OWNED,
             )
             self.file_acl.save()
->>>>>>> d9991a2f
         basedir = ""
         dir_tuples = dataset.get_dir_tuples(self.user, basedir)
         self.assertEqual(dir_tuples, [("dir1", "dir1")])
@@ -215,19 +180,13 @@
             [{"name": "dir1", "path": "dir1", "children": []}],
         )
 
-<<<<<<< HEAD
-        DataFile.objects.create(
-=======
         df5 = DataFile.objects.create(
->>>>>>> d9991a2f
             dataset=dataset,
             filename="filename5",
             size=0,
             md5sum="bogus",
             directory="dir1/subdir1",
         )
-<<<<<<< HEAD
-=======
         if not settings.ONLY_EXPERIMENT_ACLS:
             self.file_acl = DatafileACL(
                 user=self.user,
@@ -237,7 +196,6 @@
                 aclOwnershipType=DatafileACL.OWNER_OWNED,
             )
             self.file_acl.save()
->>>>>>> d9991a2f
         basedir = "dir1"
         dir_tuples = dataset.get_dir_tuples(self.user, basedir)
         self.assertEqual(dir_tuples, [("..", "dir1"), ("subdir1", "dir1/subdir1")])
@@ -250,19 +208,13 @@
         self.assertEqual(dir_tuples, [("..", "dir1/subdir1")])
         self.assertEqual(dataset.get_dir_nodes(dir_tuples), [])
 
-<<<<<<< HEAD
-        DataFile.objects.create(
-=======
         df6 = DataFile.objects.create(
->>>>>>> d9991a2f
             dataset=dataset,
             filename="filename6",
             size=0,
             md5sum="bogus",
             directory="dir2/subdir2",
         )
-<<<<<<< HEAD
-=======
         if not settings.ONLY_EXPERIMENT_ACLS:
             self.file_acl = DatafileACL(
                 user=self.user,
@@ -272,7 +224,6 @@
                 aclOwnershipType=DatafileACL.OWNER_OWNED,
             )
             self.file_acl.save()
->>>>>>> d9991a2f
         basedir = ""
         dir_tuples = dataset.get_dir_tuples(self.user, basedir)
         self.assertEqual(dir_tuples, [("dir1", "dir1"), ("dir2", "dir2")])
