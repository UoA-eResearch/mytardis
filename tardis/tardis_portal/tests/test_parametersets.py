# -*- coding: utf-8 -*-
#
# Copyright (c) 2010-2011, Monash e-Research Centre
#   (Monash University, Australia)
# Copyright (c) 2010-2011, VeRSI Consortium
#   (Victorian eResearch Strategic Initiative, Australia)
# All rights reserved.
# Redistribution and use in source and binary forms, with or without
# modification, are permitted provided that the following conditions are met:
#
#    *  Redistributions of source code must retain the above copyright
#       notice, this list of conditions and the following disclaimer.
#    *  Redistributions in binary form must reproduce the above copyright
#       notice, this list of conditions and the following disclaimer in the
#       documentation and/or other materials provided with the distribution.
#    *  Neither the name of the VeRSI, the VeRSI Consortium members, nor the
#       names of its contributors may be used to endorse or promote products
#       derived from this software without specific prior written permission.
#
# THIS SOFTWARE IS PROVIDED BY THE REGENTS AND CONTRIBUTORS ``AS IS'' AND ANY
# EXPRESS OR IMPLIED WARRANTIES, INCLUDING, BUT NOT LIMITED TO, THE IMPLIED
# WARRANTIES OF MERCHANTABILITY AND FITNESS FOR A PARTICULAR PURPOSE ARE
# DISCLAIMED. IN NO EVENT SHALL THE REGENTS AND CONTRIBUTORS BE LIABLE FOR ANY
# DIRECT, INDIRECT, INCIDENTAL, SPECIAL, EXEMPLARY, OR CONSEQUENTIAL DAMAGES
# (INCLUDING, BUT NOT LIMITED TO, PROCUREMENT OF SUBSTITUTE GOODS OR SERVICES;
# LOSS OF USE, DATA, OR PROFITS; OR BUSINESS INTERRUPTION) HOWEVER CAUSED AND
# ON ANY THEORY OF LIABILITY, WHETHER IN CONTRACT, STRICT LIABILITY, OR TORT
# (INCLUDING NEGLIGENCE OR OTHERWISE) ARISING IN ANY WAY OUT OF THE USE OF THIS
# SOFTWARE, EVEN IF ADVISED OF THE POSSIBILITY OF SUCH DAMAGE.
#
"""
test_parametersets.py
http://docs.djangoproject.com/en/dev/topics/testing/

.. moduleauthor::  Russell Sim <russell.sim@monash.edu>
.. moduleauthor::  Steve Androulakis <steve.androulakis@monash.edu>

"""

from datetime import datetime

from django.conf import settings
from django.contrib.auth.models import Permission
from django.contrib.auth.models import User
from django.core.exceptions import SuspiciousOperation
from django.test import RequestFactory
from django.test import TestCase
from django.utils import timezone
from django.contrib.contenttypes.models import ContentType
import pytz

from ..models.experiment import Experiment
from ..models.dataset import Dataset
from ..models.datafile import DataFile, DataFileObject
from ..models.parameters import (
    Schema,
    ParameterName,
    DatafileParameterSet,
    DatafileParameter,
    DatasetParameterSet,
<<<<<<< HEAD
    ExperimentParameterSet,
    ExperimentParameter,
)
from ..models.access_control import ExperimentACL
=======
    DatasetParameter,
    ExperimentParameterSet,
    ExperimentParameter,
)
from ..models.access_control import ExperimentACL, DatasetACL, DatafileACL
>>>>>>> d9991a2f
from ..ParameterSetManager import ParameterSetManager
from ..views.parameters import edit_datafile_par
from ..views.parameters import edit_dataset_par
from ..views.parameters import edit_experiment_par
from ..views.parameters import add_datafile_par
from ..views.parameters import add_dataset_par
from ..views.parameters import add_experiment_par


class ParameterSetManagerTestCase(TestCase):
    def setUp(self):
        from tempfile import mkdtemp

        user = "tardis_user1"
        pwd = "secret"  # nosec
        email = ""
        self.user = User.objects.create_user(user, email, pwd)

        self.test_dir = mkdtemp()

        self.exp = Experiment(
            title="test exp1", institution_name="monash", created_by=self.user
        )
        self.exp.save()

        self.dataset = Dataset(description="dataset description...")
        self.dataset.save()
        self.dataset.experiments.add(self.exp)
        self.dataset.save()

        self.datafile = DataFile(
            dataset=self.dataset, filename="testfile.txt", size="42", md5sum="bogus"
        )
        self.datafile.save()

        self.dfo = DataFileObject(
            datafile=self.datafile,
            storage_box=self.datafile.get_default_storage_box(),
            uri="1/testfile.txt",
        )
        self.dfo.save()

        self.schema = Schema(
            namespace="http://localhost/psmtest/df/",
            name="Parameter Set Manager",
            type=Schema.DATAFILE,
        )
        self.schema.save()

        self.parametername1 = ParameterName(
            schema=self.schema, name="parameter1", full_name="Parameter 1"
        )
        self.parametername1.save()

        self.parametername2 = ParameterName(
            schema=self.schema,
            name="parameter2",
            full_name="Parameter 2",
            data_type=ParameterName.NUMERIC,
        )
        self.parametername2.save()

        self.parametername3 = ParameterName(
            schema=self.schema,
            name="parameter3",
            full_name="Parameter 3",
            data_type=ParameterName.DATETIME,
        )
        self.parametername3.save()

        self.datafileparameterset = DatafileParameterSet(
            schema=self.schema, datafile=self.datafile
        )
        self.datafileparameterset.save()

        self.datafileparameter1 = DatafileParameter(
            parameterset=self.datafileparameterset,
            name=self.parametername1,
            string_value="test1",
        )
        self.datafileparameter1.save()

        self.datafileparameter2 = DatafileParameter(
            parameterset=self.datafileparameterset,
            name=self.parametername2,
            numerical_value=2,
        )
        self.datafileparameter2.save()

        # Create a ParameterName and Parameter of type LINK to an experiment
        self.parametername_exp_link = ParameterName(
            schema=self.schema,
            name="exp_link",
            full_name="This parameter is a experiment LINK",
            data_type=ParameterName.LINK,
        )
        self.parametername_exp_link.save()

        self.exp_link_param = DatafileParameter(
            parameterset=self.datafileparameterset, name=self.parametername_exp_link
        )
        exp_url = self.exp.get_absolute_url()  # /experiment/view/1/
        self.exp_link_param.set_value(exp_url)
        self.exp_link_param.save()

        # Create a ParameterName and Parameter of type LINK to a dataset
        self.parametername_dataset_link = ParameterName(
            schema=self.schema,
            name="dataset_link",
            full_name="This parameter is a dataset LINK",
            data_type=ParameterName.LINK,
        )
        self.parametername_dataset_link.save()

        self.dataset_link_param = DatafileParameter(
            parameterset=self.datafileparameterset, name=self.parametername_dataset_link
        )
<<<<<<< HEAD
        dataset_url = self.dataset.get_absolute_url()  # /dataset/view/1/
=======
        dataset_url = self.dataset.get_absolute_url()  # /dataset/1/
>>>>>>> d9991a2f
        self.dataset_link_param.set_value(dataset_url)
        self.dataset_link_param.save()

        # Create a ParameterName type LINK to an unresolvable (non-URL)
        # free-text value
        self.parametername_unresolvable_link = ParameterName(
            schema=self.schema,
            name="freetext_link",
            full_name="This parameter is a non-URL LINK",
            data_type=ParameterName.LINK,
        )
        self.parametername_unresolvable_link.save()

    def tearDown(self):
        self.exp.delete()
        self.user.delete()
        self.parametername1.delete()
        self.parametername2.delete()
        self.parametername3.delete()
        self.parametername_exp_link.delete()
        self.parametername_dataset_link.delete()
        self.parametername_unresolvable_link.delete()
        self.schema.delete()

    def test_parameterset_as_string(self):
        self.assertEqual(
            str(self.datafileparameterset),
            "%s / %s" % (self.schema.namespace, self.datafile.filename),
        )

    def test_existing_parameterset(self):

        psm = ParameterSetManager(parameterset=self.datafileparameterset)

        self.assertTrue(psm.get_schema().namespace == "http://localhost/psmtest/df/")

        self.assertTrue(psm.get_param("parameter1").string_value == "test1")

        self.assertTrue(psm.get_param("parameter2", True) == 2)

    def test_new_parameterset(self):

        psm = ParameterSetManager(
            parentObject=self.datafile, schema="http://localhost/psmtest/df2/"
        )

        self.assertTrue(psm.get_schema().namespace == "http://localhost/psmtest/df2/")

        psm.set_param("newparam1", "test3", "New Parameter 1")

        self.assertTrue(psm.get_param("newparam1").string_value == "test3")

        self.assertTrue(psm.get_param("newparam1").name.full_name == "New Parameter 1")

        psm.new_param("newparam1", "test4")

        self.assertTrue(len(psm.get_params("newparam1", True)) == 2)

        psm.set_param_list("newparam2", ("a", "b", "c", "d"))

        self.assertTrue(len(psm.get_params("newparam2")) == 4)

        psm.set_params_from_dict({"newparam2": "test5", "newparam3": 3})

        self.assertTrue(psm.get_param("newparam2", True) == "test5")

        # the newparam3 gets created and '3' is set to a string_value
        # since once cannot assume that an initial numeric value
        # will imply continuing numeric type for this new param
        self.assertTrue(psm.get_param("newparam3").string_value == "3")

        psm.delete_params("newparam1")

        self.assertTrue(len(psm.get_params("newparam1", True)) == 0)

    def test_link_parameter_type(self):
        """
        Test that Parameter.link_gfk (GenericForeignKey) is correctly
        assigned after using Parameter.set_value(some_url) for a LINK Parameter.
        """
        psm = ParameterSetManager(parameterset=self.datafileparameterset)

        # Check link to experiment
        exp_url = self.exp.get_absolute_url()  # /experiment/view/1/
        self.assertTrue(psm.get_param("exp_link").string_value == exp_url)

        self.assertTrue(psm.get_param("exp_link").link_id == self.exp.id)

        exp_ct = ContentType.objects.get(model__iexact="experiment")
        self.assertTrue(psm.get_param("exp_link").link_ct == exp_ct)

        self.assertTrue(psm.get_param("exp_link").link_gfk == self.exp)

        # Check link to dataset
<<<<<<< HEAD
        dataset_url = self.dataset.get_absolute_url()  # /dataset/view/1/
=======
        dataset_url = self.dataset.get_absolute_url()  # /dataset/1/
>>>>>>> d9991a2f
        self.assertTrue(psm.get_param("dataset_link").string_value == dataset_url)

        self.assertTrue(psm.get_param("dataset_link").link_id == self.dataset.id)

        dataset_ct = ContentType.objects.get(model__iexact="dataset")
        self.assertTrue(psm.get_param("dataset_link").link_ct == dataset_ct)

        self.assertTrue(psm.get_param("dataset_link").link_gfk == self.dataset)

    def test_link_parameter_type_extra(self):
        # make a second ParameterSet for testing some variations
        # in URL values
        self.datafileparameterset2 = DatafileParameterSet(
            schema=self.schema, datafile=self.datafile
        )
        self.datafileparameterset2.save()

        psm = ParameterSetManager(parameterset=self.datafileparameterset2)

        self.dataset_link_param2 = DatafileParameter(
            parameterset=self.datafileparameterset2,
            name=self.parametername_dataset_link,
        )
<<<<<<< HEAD
        # /dataset/view/1/ - no trailing slash
=======
        # /dataset/1 - no trailing slash
>>>>>>> d9991a2f
        dataset_url = self.dataset.get_absolute_url()
        self.dataset_link_param2.set_value(dataset_url)
        self.dataset_link_param2.save()

        # Check link_id/link_ct/link_gfk to dataset
        self.assertTrue(psm.get_param("dataset_link").link_id == self.dataset.id)

        dataset_ct = ContentType.objects.get(model__iexact="dataset")
        self.assertTrue(psm.get_param("dataset_link").link_ct == dataset_ct)

        self.assertTrue(psm.get_param("dataset_link").link_gfk == self.dataset)

        # Test links of the form /api/v1/experiment/<experiment_id>/
        self.exp_link_param2 = DatafileParameter(
            parameterset=self.datafileparameterset2, name=self.parametername_exp_link
        )
        exp_url = "/api/v1/experiment/%s/" % self.exp.id
        self.exp_link_param2.set_value(exp_url)
        self.exp_link_param2.save()

        # Check link_id/link_ct/link_gfk to experiment
        self.assertTrue(psm.get_param("exp_link").link_id == self.exp.id)

        exp_ct = ContentType.objects.get(model__iexact="experiment")
        self.assertTrue(psm.get_param("exp_link").link_ct == exp_ct)

        self.assertTrue(psm.get_param("exp_link").link_gfk == self.exp)

    def test_unresolvable_link_parameter(self):
        """
        Test that LINK Parameters that can't be resolved to a model (including
        non-URL values) still work.
        """
        self.datafileparameterset3 = DatafileParameterSet(
            schema=self.schema, datafile=self.datafile
        )
        self.datafileparameterset3.save()

        # Create a Parameter of type LINK to an unresolvable (non-URL)
        # free-text value
        self.freetext_link_param = DatafileParameter(
            parameterset=self.datafileparameterset3,
            name=self.parametername_unresolvable_link,
        )
        self.assertRaises(
            SuspiciousOperation,
            lambda: self.freetext_link_param.set_value("FREETEXT_ID_123"),
        )

    def test_tz_naive_date_handling(self):
        """
        Ensure that dates are handling in a timezone-aware way.
        """
        psm = ParameterSetManager(parameterset=self.datafileparameterset)

        psm.new_param("parameter3", str(datetime(1970, 1, 1, 10, 0, 0)))

        self.assertEqual(
            psm.get_param("parameter3", True),
            datetime(1970, 1, 1, 0, 0, 0, tzinfo=pytz.utc),
        )

    def test_tz_aware_date_handling(self):
        """
        Ensure that dates are handling in a timezone-aware way.
        """
        psm = ParameterSetManager(parameterset=self.datafileparameterset)

        psm.new_param("parameter3", "1970-01-01T08:00:00+08:00")

        self.assertEqual(
            psm.get_param("parameter3", True),
            datetime(1970, 1, 1, 0, 0, 0, tzinfo=pytz.utc),
        )


class EditParameterSetTestCase(TestCase):
    def setUp(self):
        username = "tardis_user1"
        pwd = "secret"  # nosec
        email = ""
        self.user = User.objects.create_user(username, email, pwd)
        self.user.user_permissions.add(
            Permission.objects.get(codename="change_experiment")
        )
<<<<<<< HEAD

=======
        self.user2 = User.objects.create_user("no_sensitive", "no@sens.com", "access")
        self.user2.user_permissions.add(
            Permission.objects.get(codename="change_experiment")
        )
>>>>>>> d9991a2f
        self.schema = Schema(
            namespace="http://localhost/psmtest/df/",
            name="Parameter Set Manager",
            type=Schema.DATAFILE,
        )
        self.schema.save()

        self.parametername1 = ParameterName(
            schema=self.schema,
            name="parameter1",
            full_name="Parameter 1",
            units="units1",
        )
        self.parametername1.save()

        self.parametername2 = ParameterName(
            schema=self.schema,
            name="parameter2",
            full_name="Parameter 2",
            data_type=ParameterName.NUMERIC,
            units="items",
        )
        self.parametername2.save()

        self.parametername3 = ParameterName(
            schema=self.schema,
            name="parameter3",
            full_name="Parameter 3",
            data_type=ParameterName.DATETIME,
        )
        self.parametername3.save()

        self.parametername_sens = ParameterName(
            schema=self.schema,
            name="parameter_sens",
            full_name="Parameter Sensitive",
            sensitive=True,
        )
        self.parametername_sens.save()

        self.experiment = Experiment(
            title="test exp1", institution_name="monash", created_by=self.user
        )
        self.experiment.save()

        self.dataset = Dataset(description="test dataset1")
        self.dataset.save()
        self.dataset.experiments.add(self.experiment)
        self.dataset.save()

        self.acl = ExperimentACL(
            user=self.user,
            experiment=self.experiment,
            canRead=True,
            canSensitive=True,
            isOwner=True,
            aclOwnershipType=ExperimentACL.OWNER_OWNED,
        )
        self.acl.save()

        self.acl2 = ExperimentACL(
            user=self.user2,
            experiment=self.experiment,
            canRead=True,
            canWrite=True,  # Write but no Sensitive
            aclOwnershipType=ExperimentACL.OWNER_OWNED,
        )
        self.acl2.save()

        self.experimentparameterset = ExperimentParameterSet(
            schema=self.schema, experiment=self.experiment
        )
        self.experimentparameterset.save()

        self.exp_param1 = ExperimentParameter.objects.create(
            parameterset=self.experimentparameterset,
            name=self.parametername1,
            string_value="value1",
        )

        self.exp_param2 = ExperimentParameter.objects.create(
            parameterset=self.experimentparameterset,
            name=self.parametername2,
            numerical_value=987,
        )

        self.exp_param3 = ExperimentParameter.objects.create(
            parameterset=self.experimentparameterset,
            name=self.parametername3,
            datetime_value=timezone.now(),
        )
<<<<<<< HEAD
=======

        self.exp_param_sens = ExperimentParameter.objects.create(
            parameterset=self.experimentparameterset,
            name=self.parametername_sens,
            string_value="sensitive info",
        )
>>>>>>> d9991a2f

        self.datasetparameterset = DatasetParameterSet(
            schema=self.schema, dataset=self.dataset
        )
        self.datasetparameterset.save()

<<<<<<< HEAD
=======
        self.set_param = DatasetParameter.objects.create(
            parameterset=self.datasetparameterset,
            name=self.parametername1,
            string_value="value1",
        )

        self.set_param_sens = DatasetParameter.objects.create(
            parameterset=self.datasetparameterset,
            name=self.parametername_sens,
            string_value="sensitive info",
        )

>>>>>>> d9991a2f
        self.datafile = DataFile(
            dataset=self.dataset, filename="testfile.txt", size="42", md5sum="bogus"
        )
        self.datafile.save()

        self.datafileparameterset = DatafileParameterSet(
            schema=self.schema, datafile=self.datafile
        )
        self.datafileparameterset.save()

        self.file_param = DatafileParameter.objects.create(
            parameterset=self.datafileparameterset,
            name=self.parametername1,
            string_value="value1",
        )

        self.file_param_sens = DatafileParameter.objects.create(
            parameterset=self.datafileparameterset,
            name=self.parametername_sens,
            string_value="sensitive info",
        )

    def test_edit_experiment_params(self):
        factory = RequestFactory()

        request = factory.get(
            "/ajax/edit_experiment_parameters/%s/" % self.experimentparameterset.id
        )
        request.user = self.user
        response = edit_experiment_par(request, self.experimentparameterset.id)
        self.assertEqual(response.status_code, 200)

        request = factory.post(
            "/ajax/edit_experiment_parameters/%s/" % self.experimentparameterset.id,
            data={
                "csrfmiddlewaretoken": "bogus",
                "parameter1__1": "parameter1 value",
                "parameter2__2": 123,
<<<<<<< HEAD
            },
        )
=======
                "parameter_sens__3": "new sensitive info",
            },
        )
        # Check that parameters were actually updated
>>>>>>> d9991a2f
        request.user = self.user
        response = edit_experiment_par(request, self.experimentparameterset.id)
        self.assertEqual(response.status_code, 200)
        self.assertEqual(
            ExperimentParameter.objects.get(id=self.exp_param1.id).string_value,
            "parameter1 value",
        )
        self.assertEqual(
            ExperimentParameter.objects.get(id=self.exp_param2.id).numerical_value, 123
        )
        self.assertEqual(
            ExperimentParameter.objects.get(id=self.exp_param_sens.id).string_value,
            "new sensitive info",
        )

        request = factory.post(
            "/ajax/edit_experiment_parameters/%s/" % self.experimentparameterset.id,
            data={
                "csrfmiddlewaretoken": "bogus",
                "parameter1__1": "parameter1",
                "parameter2__2": 1234,
                "parameter_sens__3": "Forbidden update",
            },
        )
        # Check that parameters 1, 2, were actually updated but not the sensitive one
        request.user = self.user2
        response = edit_experiment_par(request, self.experimentparameterset.id)
        self.assertEqual(response.status_code, 200)
        self.assertEqual(
            ExperimentParameter.objects.get(id=self.exp_param1.id).string_value,
            "parameter1",
        )
        self.assertEqual(
            ExperimentParameter.objects.get(id=self.exp_param2.id).numerical_value, 1234
        )
        self.assertEqual(
            ExperimentParameter.objects.get(id=self.exp_param_sens.id).string_value,
            "new sensitive info",
        )

    def test_add_experiment_params(self):
        factory = RequestFactory()

        request = factory.get(
            "/ajax/add_experiment_parameters/%s/" % self.experiment.id
        )
        request.user = self.user
        response = add_experiment_par(request, self.experiment.id)
        self.assertEqual(response.status_code, 200)

        request = factory.get(
            "/ajax/add_experiment_parameters/%s/?schema_id=%s"
            % (self.experiment.id, self.schema.id)
        )
        request.user = self.user
        response = add_experiment_par(request, self.experiment.id)
        self.assertEqual(response.status_code, 200)

        request = factory.post(
            "/ajax/add_experiment_parameters/%s/?schema_id=%s"
            % (self.experiment.id, self.schema.id),
            data={"csrfmiddlewaretoken": "bogus"},
        )
        request.user = self.user
        response = add_experiment_par(request, self.experiment.id)
        self.assertEqual(response.status_code, 200)

    def test_edit_dataset_params(self):
        factory = RequestFactory()

        if not settings.ONLY_EXPERIMENT_ACLS:

            # Create ACLs to allow further edits
            DatasetACL(
                dataset=self.dataset,
                user=self.user,
                isOwner=True,
                canRead=True,
                canWrite=True,
                canSensitive=True,
                aclOwnershipType=DatasetACL.OWNER_OWNED,
            ).save()
            # Create ACLs to allow further edits
            DatasetACL(
                dataset=self.dataset,
                user=self.user2,
                canRead=True,
                canWrite=True,
                canSensitive=False,
                aclOwnershipType=DatasetACL.OWNER_OWNED,
            ).save()

        request = factory.get(
            "/ajax/edit_dataset_parameters/%s/" % self.datasetparameterset.id
        )
        request.user = self.user
        response = edit_dataset_par(request, self.datasetparameterset.id)
        self.assertEqual(response.status_code, 200)
        # Check that parameters were actually updated
        request = factory.post(
            "/ajax/edit_dataset_parameters/%s/" % self.datasetparameterset.id,
<<<<<<< HEAD
            data={"csrfmiddlewaretoken": "bogus"},
=======
            data={
                "csrfmiddlewaretoken": "bogus",
                "parameter1__1": "parameter1 value",
                "parameter_sens__2": "new sensitive info",
            },
>>>>>>> d9991a2f
        )
        request.user = self.user
        response = edit_dataset_par(request, self.datasetparameterset.id)
        self.assertEqual(response.status_code, 200)
        self.assertEqual(
            DatasetParameter.objects.get(id=self.set_param.id).string_value,
            "parameter1 value",
        )
        self.assertEqual(
            DatasetParameter.objects.get(id=self.set_param_sens.id).string_value,
            "new sensitive info",
        )

        request = factory.post(
            "/ajax/edit_dataset_parameters/%s/" % self.datasetparameterset.id,
            data={
                "csrfmiddlewaretoken": "bogus",
                "parameter1__1": "parameter1",
                "parameter_sens__2": "Forbidden update",
            },
        )
        # Check that parameters 1 was actually updated but not the sensitive one
        request.user = self.user2
        response = edit_dataset_par(request, self.datasetparameterset.id)
        self.assertEqual(response.status_code, 200)
        self.assertEqual(
            DatasetParameter.objects.get(id=self.set_param.id).string_value,
            "parameter1",
        )
        self.assertEqual(
            DatasetParameter.objects.get(id=self.set_param_sens.id).string_value,
            "new sensitive info",
        )

    def test_add_dataset_params(self):
        factory = RequestFactory()

<<<<<<< HEAD
=======
        if not settings.ONLY_EXPERIMENT_ACLS:

            # Create ACLs to allow further edits
            DatasetACL(
                dataset=self.dataset,
                user=self.user,
                isOwner=True,
                canRead=True,
                canWrite=True,
                canSensitive=True,
                aclOwnershipType=DatasetACL.OWNER_OWNED,
            ).save()
            # Create ACLs to allow further edits
            DatasetACL(
                dataset=self.dataset,
                user=self.user2,
                canRead=True,
                canWrite=True,
                canSensitive=False,
                aclOwnershipType=DatasetACL.OWNER_OWNED,
            ).save()

>>>>>>> d9991a2f
        request = factory.get("/ajax/add_dataset_parameters/%s/" % self.dataset.id)
        request.user = self.user
        response = add_dataset_par(request, self.dataset.id)
        self.assertEqual(response.status_code, 200)

        request = factory.get(
            "/ajax/add_dataset_parameters/%s/?schema_id=%s"
            % (self.dataset.id, self.schema.id)
        )
        request.user = self.user
        response = add_dataset_par(request, self.dataset.id)
        self.assertEqual(response.status_code, 200)

        request = factory.post(
            "/ajax/add_dataset_parameters/%s/?schema_id=%s"
            % (self.dataset.id, self.schema.id),
            data={"csrfmiddlewaretoken": "bogus"},
        )
        request.user = self.user
        response = add_dataset_par(request, self.dataset.id)
        self.assertEqual(response.status_code, 200)

    def test_edit_datafile_params(self):
        factory = RequestFactory()

        if not settings.ONLY_EXPERIMENT_ACLS:
            # Create ACLs to allow further edits
            DatafileACL(
                datafile=self.datafile,
                user=self.user,
                isOwner=True,
                canRead=True,
                canWrite=True,
                canSensitive=True,
                aclOwnershipType=DatafileACL.OWNER_OWNED,
            ).save()
            # Create ACLs to allow further edits
            DatafileACL(
                datafile=self.datafile,
                user=self.user2,
                canRead=True,
                canWrite=True,
                canSensitive=False,
                aclOwnershipType=DatafileACL.OWNER_OWNED,
            ).save()

        request = factory.get(
            "/ajax/edit_datafile_parameters/%s/" % self.datafileparameterset.id
        )
        request.user = self.user
        response = edit_datafile_par(request, self.datafileparameterset.id)
        self.assertEqual(response.status_code, 200)

        request = factory.post(
            "/ajax/edit_datafile_parameters/%s/" % self.datafileparameterset.id,
<<<<<<< HEAD
            data={"csrfmiddlewaretoken": "bogus"},
=======
            data={
                "csrfmiddlewaretoken": "bogus",
                "parameter1__1": "parameter1 value",
                "parameter_sens__2": "new sensitive info",
            },
>>>>>>> d9991a2f
        )
        request.user = self.user
        response = edit_datafile_par(request, self.datafileparameterset.id)
        self.assertEqual(response.status_code, 200)
        self.assertEqual(
            DatafileParameter.objects.get(id=self.file_param.id).string_value,
            "parameter1 value",
        )
        self.assertEqual(
            DatafileParameter.objects.get(id=self.file_param_sens.id).string_value,
            "new sensitive info",
        )

        request = factory.post(
            "/ajax/edit_datafile_parameters/%s/" % self.datafileparameterset.id,
            data={
                "csrfmiddlewaretoken": "bogus",
                "parameter1__1": "parameter1",
                "parameter_sens__2": "Forbidden update",
            },
        )
        # Check that parameters 1 was actually updated but not the sensitive one
        request.user = self.user2
        response = edit_datafile_par(request, self.datafileparameterset.id)
        self.assertEqual(response.status_code, 200)
        self.assertEqual(
            DatafileParameter.objects.get(id=self.file_param.id).string_value,
            "parameter1",
        )
        self.assertEqual(
            DatafileParameter.objects.get(id=self.file_param_sens.id).string_value,
            "new sensitive info",
        )

    def test_add_datafile_params(self):
        factory = RequestFactory()

<<<<<<< HEAD
=======
        if not settings.ONLY_EXPERIMENT_ACLS:
            # Create ACLs to allow further edits
            DatafileACL(
                datafile=self.datafile,
                user=self.user,
                isOwner=True,
                canRead=True,
                canWrite=True,
                canSensitive=True,
                aclOwnershipType=DatafileACL.OWNER_OWNED,
            ).save()
            # Create ACLs to allow further edits
            DatafileACL(
                datafile=self.datafile,
                user=self.user2,
                canRead=True,
                canWrite=True,
                canSensitive=False,
                aclOwnershipType=DatafileACL.OWNER_OWNED,
            ).save()

>>>>>>> d9991a2f
        request = factory.get("/ajax/add_datafile_parameters/%s/" % self.datafile.id)
        request.user = self.user
        response = add_datafile_par(request, self.datafile.id)
        self.assertEqual(response.status_code, 200)

        request = factory.get(
            "/ajax/add_datafile_parameters/%s/?schema_id=%s"
            % (self.datafile.id, self.schema.id)
        )
        request.user = self.user
        response = add_datafile_par(request, self.datafile.id)
        self.assertEqual(response.status_code, 200)

        request = factory.post(
            "/ajax/add_datafile_parameters/%s/?schema_id=%s"
            % (self.datafile.id, self.schema.id),
            data={"csrfmiddlewaretoken": "bogus"},
        )
        request.user = self.user
        response = add_datafile_par(request, self.datafile.id)
        self.assertEqual(response.status_code, 200)

    def tearDown(self):
        self.experiment.delete()
        self.dataset.delete()
        self.user.delete()
        self.user2.delete()
        self.schema.delete()<|MERGE_RESOLUTION|>--- conflicted
+++ resolved
@@ -58,18 +58,11 @@
     DatafileParameterSet,
     DatafileParameter,
     DatasetParameterSet,
-<<<<<<< HEAD
-    ExperimentParameterSet,
-    ExperimentParameter,
-)
-from ..models.access_control import ExperimentACL
-=======
     DatasetParameter,
     ExperimentParameterSet,
     ExperimentParameter,
 )
 from ..models.access_control import ExperimentACL, DatasetACL, DatafileACL
->>>>>>> d9991a2f
 from ..ParameterSetManager import ParameterSetManager
 from ..views.parameters import edit_datafile_par
 from ..views.parameters import edit_dataset_par
@@ -187,11 +180,7 @@
         self.dataset_link_param = DatafileParameter(
             parameterset=self.datafileparameterset, name=self.parametername_dataset_link
         )
-<<<<<<< HEAD
         dataset_url = self.dataset.get_absolute_url()  # /dataset/view/1/
-=======
-        dataset_url = self.dataset.get_absolute_url()  # /dataset/1/
->>>>>>> d9991a2f
         self.dataset_link_param.set_value(dataset_url)
         self.dataset_link_param.save()
 
@@ -286,11 +275,7 @@
         self.assertTrue(psm.get_param("exp_link").link_gfk == self.exp)
 
         # Check link to dataset
-<<<<<<< HEAD
         dataset_url = self.dataset.get_absolute_url()  # /dataset/view/1/
-=======
-        dataset_url = self.dataset.get_absolute_url()  # /dataset/1/
->>>>>>> d9991a2f
         self.assertTrue(psm.get_param("dataset_link").string_value == dataset_url)
 
         self.assertTrue(psm.get_param("dataset_link").link_id == self.dataset.id)
@@ -314,11 +299,7 @@
             parameterset=self.datafileparameterset2,
             name=self.parametername_dataset_link,
         )
-<<<<<<< HEAD
         # /dataset/view/1/ - no trailing slash
-=======
-        # /dataset/1 - no trailing slash
->>>>>>> d9991a2f
         dataset_url = self.dataset.get_absolute_url()
         self.dataset_link_param2.set_value(dataset_url)
         self.dataset_link_param2.save()
@@ -404,14 +385,10 @@
         self.user.user_permissions.add(
             Permission.objects.get(codename="change_experiment")
         )
-<<<<<<< HEAD
-
-=======
         self.user2 = User.objects.create_user("no_sensitive", "no@sens.com", "access")
         self.user2.user_permissions.add(
             Permission.objects.get(codename="change_experiment")
         )
->>>>>>> d9991a2f
         self.schema = Schema(
             namespace="http://localhost/psmtest/df/",
             name="Parameter Set Manager",
@@ -503,23 +480,18 @@
             name=self.parametername3,
             datetime_value=timezone.now(),
         )
-<<<<<<< HEAD
-=======
 
         self.exp_param_sens = ExperimentParameter.objects.create(
             parameterset=self.experimentparameterset,
             name=self.parametername_sens,
             string_value="sensitive info",
         )
->>>>>>> d9991a2f
 
         self.datasetparameterset = DatasetParameterSet(
             schema=self.schema, dataset=self.dataset
         )
         self.datasetparameterset.save()
 
-<<<<<<< HEAD
-=======
         self.set_param = DatasetParameter.objects.create(
             parameterset=self.datasetparameterset,
             name=self.parametername1,
@@ -532,7 +504,6 @@
             string_value="sensitive info",
         )
 
->>>>>>> d9991a2f
         self.datafile = DataFile(
             dataset=self.dataset, filename="testfile.txt", size="42", md5sum="bogus"
         )
@@ -571,15 +542,10 @@
                 "csrfmiddlewaretoken": "bogus",
                 "parameter1__1": "parameter1 value",
                 "parameter2__2": 123,
-<<<<<<< HEAD
-            },
-        )
-=======
                 "parameter_sens__3": "new sensitive info",
             },
         )
         # Check that parameters were actually updated
->>>>>>> d9991a2f
         request.user = self.user
         response = edit_experiment_par(request, self.experimentparameterset.id)
         self.assertEqual(response.status_code, 200)
@@ -681,15 +647,11 @@
         # Check that parameters were actually updated
         request = factory.post(
             "/ajax/edit_dataset_parameters/%s/" % self.datasetparameterset.id,
-<<<<<<< HEAD
-            data={"csrfmiddlewaretoken": "bogus"},
-=======
             data={
                 "csrfmiddlewaretoken": "bogus",
                 "parameter1__1": "parameter1 value",
                 "parameter_sens__2": "new sensitive info",
             },
->>>>>>> d9991a2f
         )
         request.user = self.user
         response = edit_dataset_par(request, self.datasetparameterset.id)
@@ -727,8 +689,6 @@
     def test_add_dataset_params(self):
         factory = RequestFactory()
 
-<<<<<<< HEAD
-=======
         if not settings.ONLY_EXPERIMENT_ACLS:
 
             # Create ACLs to allow further edits
@@ -751,7 +711,6 @@
                 aclOwnershipType=DatasetACL.OWNER_OWNED,
             ).save()
 
->>>>>>> d9991a2f
         request = factory.get("/ajax/add_dataset_parameters/%s/" % self.dataset.id)
         request.user = self.user
         response = add_dataset_par(request, self.dataset.id)
@@ -807,15 +766,11 @@
 
         request = factory.post(
             "/ajax/edit_datafile_parameters/%s/" % self.datafileparameterset.id,
-<<<<<<< HEAD
-            data={"csrfmiddlewaretoken": "bogus"},
-=======
             data={
                 "csrfmiddlewaretoken": "bogus",
                 "parameter1__1": "parameter1 value",
                 "parameter_sens__2": "new sensitive info",
             },
->>>>>>> d9991a2f
         )
         request.user = self.user
         response = edit_datafile_par(request, self.datafileparameterset.id)
@@ -853,8 +808,6 @@
     def test_add_datafile_params(self):
         factory = RequestFactory()
 
-<<<<<<< HEAD
-=======
         if not settings.ONLY_EXPERIMENT_ACLS:
             # Create ACLs to allow further edits
             DatafileACL(
@@ -876,7 +829,6 @@
                 aclOwnershipType=DatafileACL.OWNER_OWNED,
             ).save()
 
->>>>>>> d9991a2f
         request = factory.get("/ajax/add_datafile_parameters/%s/" % self.datafile.id)
         request.user = self.user
         response = add_datafile_par(request, self.datafile.id)
