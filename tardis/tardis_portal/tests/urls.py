from django.conf.urls.defaults import patterns
from django.contrib.auth.urls import urlpatterns
from django.http import HttpResponse
from django.template import Template, RequestContext


def groups_view(request):
    "Dummy view for remote user tests"
    t = Template("Groups are {% for p, g in groups %}({{ p }},{{ g }}) {% endfor %}.")
    c = RequestContext(request, {'groups': request.groups})
    return HttpResponse(t.render(c))

# special urls for auth test cases
urlpatterns += patterns('',
<<<<<<< HEAD
                        (r'^test/groups/$', groups_view),
                        (r'^test/experiment/view/(?P<experiment_id>\d+)/$',
                         'tardis.tardis_portal.views.view_experiment'),
                        (r'^test/download/datafile/(?P<datafile_id>\d+)/$',
                         'tardis.tardis_portal.download.download_datafile'),
                        (r'^test/vbl/download/datafile/(?P<datafile_id>\d+)/$',
                         'tardis.tardis_portal.tests.mock_vbl_download.download_datafile'),
                        (r'^test/ExperimentImage/load/(?P<parameter_id>\d+)/$',
                         'tardis.tardis_portal.views.load_experiment_image'),
                        (r'^test/DatasetImage/load/(?P<parameter_id>\d+)/$',
                         'tardis.tardis_portal.views.load_dataset_image'),
                        (r'^test/DatafileImage/load/(?P<parameter_id>\d+)/$',
                         'tardis.tardis_portal.views.load_datafile_image'),
=======
    (r'^test/groups/$', groups_view),
    (r'^test/experiment/view/(?P<experiment_id>\d+)/$', 'tardis.tardis_portal.views.view_experiment'),
    (r'^test/download/datafile/(?P<datafile_id>\d+)/$', 'tardis.tardis_portal.download.download_datafile'),
    (r'^test/vbl/download/datafile/(?P<datafile_id>\d+)/$', 'tardis.tardis_portal.tests.mock_vbl_download.download_datafile'),
>>>>>>> 6fcbaea1
)<|MERGE_RESOLUTION|>--- conflicted
+++ resolved
@@ -12,7 +12,6 @@
 
 # special urls for auth test cases
 urlpatterns += patterns('',
-<<<<<<< HEAD
                         (r'^test/groups/$', groups_view),
                         (r'^test/experiment/view/(?P<experiment_id>\d+)/$',
                          'tardis.tardis_portal.views.view_experiment'),
@@ -26,10 +25,7 @@
                          'tardis.tardis_portal.views.load_dataset_image'),
                         (r'^test/DatafileImage/load/(?P<parameter_id>\d+)/$',
                          'tardis.tardis_portal.views.load_datafile_image'),
-=======
-    (r'^test/groups/$', groups_view),
     (r'^test/experiment/view/(?P<experiment_id>\d+)/$', 'tardis.tardis_portal.views.view_experiment'),
     (r'^test/download/datafile/(?P<datafile_id>\d+)/$', 'tardis.tardis_portal.download.download_datafile'),
     (r'^test/vbl/download/datafile/(?P<datafile_id>\d+)/$', 'tardis.tardis_portal.tests.mock_vbl_download.download_datafile'),
->>>>>>> 6fcbaea1
 )