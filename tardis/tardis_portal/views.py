# -*- coding: utf-8 -*-
#
# Copyright (c) 2010-2011, Monash e-Research Centre
#   (Monash University, Australia)
# Copyright (c) 2010-2011, VeRSI Consortium
#   (Victorian eResearch Strategic Initiative, Australia)
# All rights reserved.
# Redistribution and use in source and binary forms, with or without
# modification, are permitted provided that the following conditions are met:
#
#    *  Redistributions of source code must retain the above copyright
#       notice, this list of conditions and the following disclaimer.
#    *  Redistributions in binary form must reproduce the above copyright
#       notice, this list of conditions and the following disclaimer in the
#       documentation and/or other materials provided with the distribution.
#    *  Neither the name of the VeRSI, the VeRSI Consortium members, nor the
#       names of its contributors may be used to endorse or promote products
#       derived from this software without specific prior written permission.
#
# THIS SOFTWARE IS PROVIDED BY THE REGENTS AND CONTRIBUTORS ``AS IS'' AND ANY
# EXPRESS OR IMPLIED WARRANTIES, INCLUDING, BUT NOT LIMITED TO, THE IMPLIED
# WARRANTIES OF MERCHANTABILITY AND FITNESS FOR A PARTICULAR PURPOSE ARE
# DISCLAIMED. IN NO EVENT SHALL THE REGENTS AND CONTRIBUTORS BE LIABLE FOR ANY
# DIRECT, INDIRECT, INCIDENTAL, SPECIAL, EXEMPLARY, OR CONSEQUENTIAL DAMAGES
# (INCLUDING, BUT NOT LIMITED TO, PROCUREMENT OF SUBSTITUTE GOODS OR SERVICES;
# LOSS OF USE, DATA, OR PROFITS; OR BUSINESS INTERRUPTION) HOWEVER CAUSED AND
# ON ANY THEORY OF LIABILITY, WHETHER IN CONTRACT, STRICT LIABILITY, OR TORT
# (INCLUDING NEGLIGENCE OR OTHERWISE) ARISING IN ANY WAY OUT OF THE USE OF THIS
# SOFTWARE, EVEN IF ADVISED OF THE POSSIBILITY OF SUCH DAMAGE.
#
"""
views.py

.. moduleauthor:: Steve Androulakis <steve.androulakis@monash.edu>
.. moduleauthor:: Gerson Galang <gerson.galang@versi.edu.au>
.. moduleauthor:: Ulrich Felzmaann <ulrich.felzmann@versi.edu.au>

"""

from base64 import b64decode
import urllib2
from urllib import urlencode, urlopen
from os import path
import logging
import json
from operator import itemgetter

from django.template import Context
from django.conf import settings
from django.db import transaction
from django.db.models import Q
from django.shortcuts import render_to_response
from django.contrib.auth.models import User, Group, AnonymousUser
from django.http import HttpResponseRedirect, HttpResponse
from django.contrib.auth.decorators import login_required, permission_required
from django.core.urlresolvers import reverse
from django.core.paginator import Paginator, InvalidPage, EmptyPage
from django.core.exceptions import PermissionDenied
from django.views.decorators.http import require_POST
from django.views.decorators.cache import never_cache

from tardis.urls import getTardisApps
from tardis.tardis_portal.ProcessExperiment import ProcessExperiment
from tardis.tardis_portal.forms import ExperimentForm, \
    createSearchDatafileForm, createSearchDatafileSelectionForm, \
    LoginForm, RegisterExperimentForm, createSearchExperimentForm, \
    ChangeGroupPermissionsForm, ChangeUserPermissionsForm, \
    ImportParamsForm, create_parameterset_edit_form, \
    save_datafile_edit_form, create_datafile_add_form,\
    save_datafile_add_form, MXDatafileSearchForm

from tardis.tardis_portal.errors import UnsupportedSearchQueryTypeError
from tardis.tardis_portal.staging import add_datafile_to_dataset,\
    staging_traverse, write_uploaded_file_to_dataset,\
    get_full_staging_path
from tardis.tardis_portal.models import Experiment, ExperimentParameter, \
    DatafileParameter, DatasetParameter, ExperimentACL, Dataset_File, \
    DatafileParameterSet, ParameterName, GroupAdmin, Schema, \
    Dataset, ExperimentParameterSet, DatasetParameterSet, \
    UserProfile, UserAuthentication, Token

from tardis.tardis_portal import constants
from tardis.tardis_portal.auth.localdb_auth import django_user, django_group
from tardis.tardis_portal.auth.localdb_auth import auth_key as localdb_auth_key
from tardis.tardis_portal.auth import decorators as authz
from tardis.tardis_portal.auth import auth_service
from tardis.tardis_portal.shortcuts import render_response_index, \
    return_response_error, return_response_not_found, \
    return_response_error_message, render_response_search
from tardis.tardis_portal.metsparser import parseMets
from tardis.tardis_portal.creativecommonshandler import CreativeCommonsHandler
<<<<<<< HEAD
=======
from tardis.tardis_portal.hacks import oracle_dbops_hack
>>>>>>> 4f65bc5b

from haystack.views import SearchView
from haystack.query import SearchQuerySet
from tardis.tardis_portal.search_query import FacetFixedSearchQuery
from tardis.tardis_portal.forms import RawSearchForm
from tardis.tardis_portal.search_backend import HighlightSearchBackend
from django.contrib.auth import logout as django_logout

from django.contrib.auth import logout as django_logout

logger = logging.getLogger(__name__)



def getNewSearchDatafileSelectionForm(initial=None):
    DatafileSelectionForm = createSearchDatafileSelectionForm(initial)
    return DatafileSelectionForm()


def logout(request):
    if 'datafileResults' in request.session:
        del request.session['datafileResults']

    c = Context({})
    return HttpResponse(render_response_index(request,
                        'tardis_portal/index.html', c))


def index(request):
    status = ''

    c = Context({'status': status})
    return HttpResponse(render_response_index(request,
                        'tardis_portal/index.html', c))


def site_settings(request):

    if request.method == 'POST':
        if 'username' in request.POST and 'password' in request.POST:

            user = auth_service.authenticate(request=request,
                                             authMethod=localdb_auth_key)
            if user is not None:
                if user.is_staff:

                    x509 = open(settings.GRID_PROXY_FILE, 'r')

                    c = Context({'baseurl': request.build_absolute_uri('/'),
                        'proxy': x509.read(), 'filestorepath':
                        settings.FILE_STORE_PATH})
                    return HttpResponse(render_response_index(request,
                            'tardis_portal/site_settings.xml', c),
                            mimetype='application/xml')

    return return_response_error(request)


@never_cache
def load_image(request, experiment_id, parameter):
    file_path = path.abspath(path.join(settings.FILE_STORE_PATH,
                                       str(experiment_id),
                                       parameter.string_value))

    from django.core.servers.basehttp import FileWrapper
    wrapper = FileWrapper(file(file_path))
    return HttpResponse(wrapper, mimetype=parameter.name.units)



def load_experiment_image(request, parameter_id):
    parameter = ExperimentParameter.objects.get(pk=parameter_id)
    experiment_id = parameter.parameterset.experiment.id
    if authz.has_experiment_access(request, experiment_id):
        return load_image(request, experiment_id, parameter)
    else:
        return return_response_error(request)


def load_dataset_image(request, parameter_id):
    parameter = DatafileParameter.objects.get(pk=parameter_id)
    dataset = parameter.parameterset.dataset
    experiment_id = dataset.experiment.id
    if  authz.has_dataset_access(request, dataset.id):
        return load_image(request, experiment_id, parameter)
    else:
        return return_response_error(request)


def load_datafile_image(request, parameter_id):
    parameter = DatafileParameter.objects.get(pk=parameter_id)
    dataset_file = parameter.parameterset.dataset_file
    experiment_id = dataset_file.dataset.experiment.id
    if authz.has_datafile_access(request, dataset_file.id):
        return load_image(request, experiment_id, parameter)
    else:
        return return_response_error(request)


@authz.experiment_access_required
def display_experiment_image(
    request, experiment_id, parameterset_id, parameter_name):

    # TODO handle not exist

    if not authz.has_experiment_access(request, experiment_id):
        return return_response_error(request)

    image = ExperimentParameter.objects.get(name__name=parameter_name,
                                            parameterset=parameterset_id)

    return HttpResponse(b64decode(image.string_value), mimetype='image/jpeg')


@authz.dataset_access_required
def display_dataset_image(
    request, dataset_id, parameterset_id, parameter_name):

    # TODO handle not exist

    if not authz.has_dataset_access(request, dataset_id):
        return return_response_error(request)

    image = DatasetParameter.objects.get(name__name=parameter_name,
                                         parameterset=parameterset_id)

    return HttpResponse(b64decode(image.string_value), mimetype='image/jpeg')


@authz.datafile_access_required
def display_datafile_image(
    request, dataset_file_id, parameterset_id, parameter_name):

    # TODO handle not exist

    if not authz.has_datafile_access(request, dataset_file_id):
        return return_response_error(request)

    image = DatafileParameter.objects.get(name__name=parameter_name,
                                          parameterset=parameterset_id)

    return HttpResponse(b64decode(image.string_value), mimetype='image/jpeg')


def about(request):

    c = Context({'subtitle': 'About',
                 'about_pressed': True,
                 'nav': [{'name': 'About', 'link': '/about/'}]})
    return HttpResponse(render_response_index(request,
                        'tardis_portal/about.html', c))


def partners(request):

    c = Context({})
    return HttpResponse(render_response_index(request,
                        'tardis_portal/partners.html', c))


def experiment_index(request):

    experiments = None
    shared_experiments = None

    if request.user.is_authenticated():
        experiments = authz.get_owned_experiments(request)
        if experiments:
            experiments = experiments.order_by('-update_time')

        shared_experiments = authz.get_shared_experiments(request)
        if shared_experiments:
            shared_experiments = shared_experiments.order_by('-update_time')

    public_experiments = Experiment.objects.filter(public=True)
    if public_experiments:
        public_experiments = public_experiments.order_by('-update_time')

    c = Context({
        'experiments': experiments,
        'shared_experiments': shared_experiments,
        'public_experiments': public_experiments,
        'subtitle': 'Experiment Index',
        'bodyclass': 'list',
        'nav': [{'name': 'Data', 'link': '/experiment/view/'}],
        'next': '/experiment/view/',
        'data_pressed': True})

    return HttpResponse(render_response_search(request,
                        'tardis_portal/experiment_index.html', c))


@authz.experiment_access_required
def view_experiment(request, experiment_id):

    """View an existing experiment.

    :param request: a HTTP Request instance
    :type request: :class:`django.http.HttpRequest`
    :param experiment_id: the ID of the experiment to be edited
    :type experiment_id: string
    :rtype: :class:`django.http.HttpResponse`

    """
    c = Context({})

    try:
        experiment = Experiment.safe.get(request, experiment_id)
    except PermissionDenied:
        return return_response_error(request)
    except Experiment.DoesNotExist:
        return return_response_not_found(request)

    c['experiment'] = experiment
    c['has_write_permissions'] = \
        authz.has_write_permissions(request, experiment_id)
    if request.user.is_authenticated():
        c['is_owner'] = authz.has_experiment_ownership(request, experiment_id)
    c['subtitle'] = experiment.title
    c['nav'] = [{'name': 'Data', 'link': '/experiment/view/'},
                {'name': experiment.title,
                 'link': experiment.get_absolute_url()}]

    if 'status' in request.POST:
        c['status'] = request.POST['status']
    if 'error' in request.POST:
        c['error'] = request.POST['error']
    if 'query' in request.GET:
<<<<<<< HEAD
        c['query'] = SearchQueryString(request.GET['query'])

    if  'search' in request.GET:
        c['search'] = request.GET['search']

=======
        c['search_query'] = SearchQueryString(request.GET['query'])
    if  'search' in request.GET:
        c['search'] = request.GET['search']
>>>>>>> 4f65bc5b
    if  'load' in request.GET:
        c['load'] = request.GET['load']

    import sys

    appnames = []
    appurls = []
    for app in getTardisApps():
        try:
            appnames.append(sys.modules['%s.%s.settings'
                                        % (settings.TARDIS_APP_ROOT, app)].NAME)
            appurls.append('%s.%s.views.index' % (settings.TARDIS_APP_ROOT, app))
        except:
            pass

    c['apps'] = zip(appurls, appnames)

    return HttpResponse(render_response_index(request,
                        'tardis_portal/view_experiment.html', c))


@authz.experiment_access_required
def experiment_description(request, experiment_id):
    """View an existing experiment's description. To be loaded via ajax.

    :param request: a HTTP Request instance
    :type request: :class:`django.http.HttpRequest`
    :param experiment_id: the ID of the experiment to be edited
    :type experiment_id: string
    :rtype: :class:`django.http.HttpResponse`

    """
    c = Context({})

    try:
        experiment = Experiment.safe.get(request, experiment_id)
    except PermissionDenied:
        return return_response_error(request)
    except Experiment.DoesNotExist:
        return return_response_not_found(request)

    c['experiment'] = experiment
    c['subtitle'] = experiment.title
    c['nav'] = [{'name': 'Data', 'link': '/experiment/view/'},
                {'name': experiment.title,
                 'link': experiment.get_absolute_url()}]

    c['authors'] = experiment.author_experiment_set.all()

    c['datafiles'] = \
        Dataset_File.objects.filter(dataset__experiment=experiment_id)

    acl = ExperimentACL.objects.filter(pluginId=django_user,
                                       experiment=experiment,
                                       isOwner=True)

    # TODO: resolve usernames through UserProvider!
    # Right now there are exceptions every time for ldap users..
    c['owners'] = []
    for a in acl:
        try:
            c['owners'].append(User.objects.get(pk=str(a.entityId)))
        except User.DoesNotExist:
            #logger.exception('user for acl %i does not exist' % a.id)
            pass

    # calculate the sum of the datafile sizes
    size = 0
    for df in c['datafiles']:
        try:
            size = size + long(df.size)
        except:
            pass
    c['size'] = size

    c['has_write_permissions'] = \
        authz.has_write_permissions(request, experiment_id)

    if request.user.is_authenticated():
        c['is_owner'] = authz.has_experiment_ownership(request, experiment_id)

    c['protocol'] = []
    download_urls = experiment.get_download_urls()
    for key, value in download_urls.iteritems():
        c['protocol'] += [[key, value]]

    if 'status' in request.GET:
        c['status'] = request.GET['status']
    if 'error' in request.GET:
        c['error'] = request.GET['error']

    return HttpResponse(render_response_index(request,
                        'tardis_portal/ajax/experiment_description.html', c))
#
<<<<<<< HEAD
# Class to manage switching between space separated search queries and
=======
# Class to manage switching between space separated search queries and 
>>>>>>> 4f65bc5b
# '+' separated search queries (for addition to urls
#
# TODO This would probably be better handled with filters
#
class SearchQueryString():
<<<<<<< HEAD

    def __init__(self, query_string):
        self.query_terms = query_string.split()
=======
    
    def __init__(self, query_string):
        import re
        # remove extra spaces around colons 
        stripped_query = re.sub('\s*?:\s*', ':', query_string)

        # create a list of terms which can be easily joined by
        # spaces or pluses
        self.query_terms = stripped_query.split()
>>>>>>> 4f65bc5b

    def __unicode__(self):
        return ' '.join(self.query_terms)

    def  url_safe_query(self):
        return '+'.join(self.query_terms)

    def query_string(self):
        return self.__unicode__()

@never_cache
@authz.experiment_access_required
def experiment_datasets(request, experiment_id):

    """View a listing of dataset of an existing experiment as ajax loaded tab.

    :param request: a HTTP Request instance
    :type request: :class:`django.http.HttpRequest`
    :param experiment_id: the ID of the experiment to be edited
    :type experiment_id: string
    :param template_name: the path of the template to render
    :type template_name: string
    :rtype: :class:`django.http.HttpResponse`

    """
    c = Context({'upload_complete_url':
                     reverse('tardis.tardis_portal.views.upload_complete'),
                 'searchDatafileSelectionForm':
                     getNewSearchDatafileSelectionForm(),
                 })

    try:
        experiment = Experiment.safe.get(request, experiment_id)
    except PermissionDenied:
        return return_response_error(request)
    except Experiment.DoesNotExist:
        return return_response_not_found(request)

    c['experiment'] = experiment
<<<<<<< HEAD

    #TODO Single search should use sessions as well
=======
>>>>>>> 4f65bc5b
    if 'query' in request.GET:
        
        # We've been passed a query to get back highlighted results.
        # Only pass back matching datafiles
<<<<<<< HEAD
        sqs = SearchQuerySet()

        query = SearchQueryString(request.GET['query'])

        #raw_search doesn't chain...
        results = sqs.raw_search(query.query_string())

        matching_datasets = [d.object for d in results if
                d.model_name == 'dataset' and
                d.experiment_id_stored == int(experiment_id)
                ]

        matching_dataset_files = [d for d in results if
                d.model_name == 'dataset_file' and
                d.experiment_id_stored == int(experiment_id)
                ]

        matching_dataset_file_pks = [dsf.object.dataset for dsf in matching_dataset_files]
        matching_file_datasets = list(set([dsf.object.dataset for dsf in matching_dataset_files]))

        c['highlighted_datasets'] = [ds.pk for ds in matching_datasets]
        c['file_matched_datasets'] = [ds.pk for ds in matching_file_datasets]
        c['highlighted_dataset_files'] = matching_dataset_file_pks

        c['query'] = query

        # replace '+'s with spaces
    elif 'datafileResults' in request.session and 'search' in request.GET:
=======
        # 
        search_query = FacetFixedSearchQuery(backend=HighlightSearchBackend())
        sqs = SearchQuerySet(query=search_query)
        query = SearchQueryString(request.GET['query'])
        facet_counts = sqs.raw_search(query.query_string() + ' AND experiment_id_stored:%i' % (int(experiment_id)), end_offset=1).facet('dataset_id_stored').highlight().facet_counts()
        if facet_counts:
            dataset_id_facets = facet_counts['fields']['dataset_id_stored']
        else:
            dataset_id_facets = []
        
        c['highlighted_datasets'] = [ int(f[0]) for f in dataset_id_facets ]
        c['file_matched_datasets'] = []
        c['search_query'] = query
    
        # replace '+'s with spaces
    elif 'datafileResults' in request.session and 'search' in request.GET: 
>>>>>>> 4f65bc5b
        c['highlighted_datasets'] = None
        c['highlighted_dataset_files'] = [r.pk for r in request.session['datafileResults']]
        c['file_matched_datasets'] = \
            list(set(r.dataset.pk for r in request.session['datafileResults']))
        c['search'] = True

    else:
        c['highlighted_datasets'] = None
        c['highlighted_dataset_files'] = None
        c['file_matched_datasets'] = None
    
    c['datasets'] = \
         Dataset.objects.filter(experiment=experiment_id)

    c['has_write_permissions'] = \
        authz.has_write_permissions(request, experiment_id)

    c['protocol'] = []
    download_urls = experiment.get_download_urls()
    for key, value in download_urls.iteritems():
        c['protocol'] += [[key, value]]

    if 'status' in request.GET:
        c['status'] = request.GET['status']
    if 'error' in request.GET:
        c['error'] = request.GET['error']

    return HttpResponse(render_response_index(request,
                        'tardis_portal/ajax/experiment_datasets.html', c))


@authz.dataset_access_required
def retrieve_dataset_metadata(request, dataset_id):
    dataset = Dataset.objects.get(pk=dataset_id)
    has_write_permissions = \
        authz.has_write_permissions(request, dataset.experiment.id)

    c = Context({'dataset': dataset, })
    c['has_write_permissions'] = has_write_permissions
    return HttpResponse(render_response_index(request,
                        'tardis_portal/ajax/dataset_metadata.html', c))


@never_cache
@authz.experiment_access_required
def retrieve_experiment_metadata(request, experiment_id):
    experiment = Experiment.objects.get(pk=experiment_id)
    has_write_permissions = \
        authz.has_write_permissions(request, experiment_id)

    c = Context({'experiment': experiment, })
    c['has_write_permissions'] = has_write_permissions
    return HttpResponse(render_response_index(request,
                        'tardis_portal/ajax/experiment_metadata.html', c))

@permission_required('tardis_portal.add_experiment')
@login_required
def create_experiment(request,
                      template_name='tardis_portal/create_experiment.html'):

    """Create a new experiment view.

    :param request: a HTTP Request instance
    :type request: :class:`django.http.HttpRequest`
    :param template_name: the path of the template to render
    :type template_name: string
    :rtype: :class:`django.http.HttpResponse`

    """

    c = Context({
        'subtitle': 'Create Experiment',
        'user_id': request.user.id,
        })

    staging = get_full_staging_path(
                                request.user.username)
    if staging:
        c['directory_listing'] = staging_traverse(staging)
        c['staging_mount_prefix'] = settings.STAGING_MOUNT_PREFIX

    if request.method == 'POST':
        form = ExperimentForm(request.POST, request.FILES)
        if form.is_valid():
            full_experiment = form.save(commit=False)

            # group/owner assignment stuff, soon to be replaced

            experiment = full_experiment['experiment']
            experiment.created_by = request.user
            for df in full_experiment['dataset_files']:
                if not df.url.startswith(path.sep):
                    df.url = path.join(get_full_staging_path(
                                        request.user.username),
                                        df.url)
            full_experiment.save_m2m()

            # add defaul ACL
            acl = ExperimentACL(experiment=experiment,
                                pluginId=django_user,
                                entityId=str(request.user.id),
                                canRead=True,
                                canWrite=True,
                                canDelete=True,
                                isOwner=True,
                                aclOwnershipType=ExperimentACL.OWNER_OWNED)
            acl.save()

            request.POST = {'status': "Experiment Created."}
            return HttpResponseRedirect(reverse(
                'tardis.tardis_portal.views.view_experiment',
                args=[str(experiment.id)]) + "#created")

        c['status'] = "Errors exist in form."
        c["error"] = 'true'

    else:
        form = ExperimentForm(extra=1)

    c['form'] = form
    c['default_institution'] = settings.DEFAULT_INSTITUTION
    return HttpResponse(render_response_index(request, template_name, c))


@never_cache
@authz.experiment_access_required
def metsexport_experiment(request, experiment_id):

    from os.path import basename
    from django.core.servers.basehttp import FileWrapper
    from tardis.tardis_portal.metsexporter import MetsExporter
    exporter = MetsExporter()
    filename = exporter.export(experiment_id)
    response = HttpResponse(FileWrapper(file(filename)),
                            mimetype='application')
    response['Content-Disposition'] = \
        'attachment; filename="%s"' % basename(filename)
    return response


@login_required
@permission_required('tardis_portal.change_experiment')
@authz.write_permissions_required
def edit_experiment(request, experiment_id,
                      template="tardis_portal/create_experiment.html"):
    """Edit an existing experiment.

    :param request: a HTTP Request instance
    :type request: :class:`django.http.HttpRequest`
    :param experiment_id: the ID of the experiment to be edited
    :type experiment_id: string
    :param template_name: the path of the template to render
    :type template_name: string
    :rtype: :class:`django.http.HttpResponse`

    """
    experiment = Experiment.objects.get(id=experiment_id)

    c = Context({'subtitle': 'Edit Experiment',
                 'user_id': request.user.id,
                 'experiment_id': experiment_id,
              })

    staging = get_full_staging_path(
                                request.user.username)
    if staging:
        c['directory_listing'] = staging_traverse(staging)
        c['staging_mount_prefix'] = settings.STAGING_MOUNT_PREFIX

    if request.method == 'POST':
        form = ExperimentForm(request.POST, request.FILES,
                              instance=experiment, extra=0)
        if form.is_valid():
            full_experiment = form.save(commit=False)
            experiment = full_experiment['experiment']
            experiment.created_by = request.user
            for df in full_experiment['dataset_files']:
                if df.protocol == "staging":
                    df.url = path.join(
                    get_full_staging_path(request.user.username),
                    df.url)
            full_experiment.save_m2m()

            request.POST = {'status': "Experiment Saved."}
            return HttpResponseRedirect(reverse(
                'tardis.tardis_portal.views.view_experiment',
                args=[str(experiment.id)]) + "#saved")

        c['status'] = "Errors exist in form."
        c["error"] = 'true'
    else:
        form = ExperimentForm(instance=experiment, extra=0)

    c['form'] = form

    return HttpResponse(render_response_index(request,
                        template, c))


# todo complete....
def login(request):
    from tardis.tardis_portal.auth import login, auth_service

    if type(request.user) is not AnonymousUser:
        # redirect the user to the home page if he is trying to go to the
        # login page
        return HttpResponseRedirect('/')

    # TODO: put me in SETTINGS
    if 'username' in request.POST and \
            'password' in request.POST:
        authMethod = request.POST['authMethod']

        if 'next' not in request.GET:
            next = '/'
        else:
            next = request.GET['next']

        user = auth_service.authenticate(
            authMethod=authMethod, request=request)

        if user:
            user.backend = 'django.contrib.auth.backends.ModelBackend'
            login(request, user)
            return HttpResponseRedirect(next)

        c = Context({'status': "Sorry, username and password don't match.",
                     'error': True,
                     'loginForm': LoginForm()})
        return return_response_error_message(
            request, 'tardis_portal/login.html', c)

    c = Context({'loginForm': LoginForm()})

    return HttpResponse(render_response_index(request,
                        'tardis_portal/login.html', c))


@permission_required('tardis_portal.change_userauthentication')
@login_required()
def manage_auth_methods(request):
    '''Manage the user's authentication methods using AJAX.'''
    from tardis.tardis_portal.auth.authentication import add_auth_method, \
        merge_auth_method, remove_auth_method, edit_auth_method, \
        list_auth_methods

    if request.method == 'POST':
        operation = request.POST['operation']
        if operation == 'addAuth':
            return add_auth_method(request)
        elif operation == 'mergeAuth':
            return merge_auth_method(request)
        elif operation == 'removeAuth':
            return remove_auth_method(request)
        else:
            return edit_auth_method(request)
    else:
        # if GET, we'll just give the initial list of auth methods for the user
        return list_auth_methods(request)


# TODO removed username from arguments
@transaction.commit_on_success
def _registerExperimentDocument(filename, created_by, expid=None,
                                owners=[], username=None):
    '''
    Register the experiment document and return the experiment id.

    :param filename: path of the document to parse (METS or notMETS)
    :type filename: string
    :param created_by: a User instance
    :type created_by: :py:class:`django.contrib.auth.models.User`
    :param expid: the experiment ID to use
    :type expid: int
    :param owners: a list of owners
    :type owner: list
    :param username: **UNUSED**
    :rtype: int

    '''

    f = open(filename)
    firstline = f.readline()
    f.close()

    if firstline.startswith('<experiment'):
        logger.debug('processing simple xml')
        processExperiment = ProcessExperiment()
        eid = processExperiment.process_simple(filename, created_by, expid)

    else:
        logger.debug('processing METS')
        eid = parseMets(filename, created_by, expid)

    auth_key = ''
    try:
        auth_key = settings.DEFAULT_AUTH
    except AttributeError:
        logger.error('no default authentication for experiment ownership set (settings.DEFAULT_AUTH)')

    force_user_create = False
    try:
        force_user_create = settings.DEFAULT_AUTH_FORCE_USER_CREATE
    except AttributeError:
        pass

    if auth_key:
        for owner in owners:
            # for each PI
            if not owner:
                continue

            owner_username = None
            if '@' in owner:
                owner_username = auth_service.getUsernameByEmail(auth_key,
                                    owner)
            if not owner_username:
                owner_username = owner

            owner_user = auth_service.getUser(auth_key, owner_username,
                      force_user_create=force_user_create)
            # if exist, create ACL
            if owner_user:
                logger.debug('registering owner: ' + owner)
                e = Experiment.objects.get(pk=eid)

                acl = ExperimentACL(experiment=e,
                                    pluginId=django_user,
                                    entityId=str(owner_user.id),
                                    canRead=True,
                                    canWrite=True,
                                    canDelete=True,
                                    isOwner=True,
                                    aclOwnershipType=ExperimentACL.OWNER_OWNED)
                acl.save()

    return eid


# web service
def register_experiment_ws_xmldata(request):

    status = ''
    if request.method == 'POST':  # If the form has been submitted...

        # A form bound to the POST data
        form = RegisterExperimentForm(request.POST, request.FILES)
        if form.is_valid():  # All validation rules pass

            xmldata = request.FILES['xmldata']
            username = form.cleaned_data['username']
            originid = form.cleaned_data['originid']
            from_url = form.cleaned_data['from_url']

            user = auth_service.authenticate(request=request,
                                             authMethod=localdb_auth_key)
            if user:
                if not user.is_active:
                    return return_response_error(request)
            else:
                return return_response_error(request)

            e = Experiment(
                title='Placeholder Title',
                approved=True,
                created_by=user,
                )
            e.save()
            eid = e.id

            filename = path.join(e.get_or_create_directory(),
                                 'mets_upload.xml')
            f = open(filename, 'wb+')
            for chunk in xmldata.chunks():
                f.write(chunk)
            f.close()

            logger.info('=== processing experiment: START')
            owners = request.POST.getlist('experiment_owner')
            try:
                _registerExperimentDocument(filename=filename,
                                            created_by=user,
                                            expid=eid,
                                            owners=owners,
                                            username=username)
                logger.info('=== processing experiment %s: DONE' % eid)
            except:
                logger.exception('=== processing experiment %s: FAILED!' % eid)
                return return_response_error(request)

            if from_url:
                logger.debug('=== sending file request')
                try:
                    file_transfer_url = from_url + '/file_transfer/'
                    data = urlencode({
                            'originid': str(originid),
                            'eid': str(eid),
                            'site_settings_url':
                                request.build_absolute_uri(
                                    '/site-settings.xml/'),
                            })
                    urlopen(file_transfer_url, data)
                    logger.info('=== file-transfer request submitted to %s'
                                % file_transfer_url)
                except:
                    logger.exception('=== file-transfer request to %s FAILED!'
                                     % file_transfer_url)

            response = HttpResponse(str(eid), status=200)
            response['Location'] = request.build_absolute_uri(
                '/experiment/view/' + str(eid))
            return response
    else:
        form = RegisterExperimentForm()  # An unbound form

    c = Context({
        'form': form,
        'status': status,
        'subtitle': 'Register Experiment',
        'searchDatafileSelectionForm': getNewSearchDatafileSelectionForm()})
    return HttpResponse(render_response_index(request,
                        'tardis_portal/register_experiment.html', c))


@never_cache
@authz.datafile_access_required
def retrieve_parameters(request, dataset_file_id):

    parametersets = DatafileParameterSet.objects.all()
    parametersets = parametersets.filter(dataset_file__pk=dataset_file_id)

    experiment_id = Dataset_File.objects.get(id=dataset_file_id).\
        dataset.experiment.id

    has_write_permissions = \
        authz.has_write_permissions(request, experiment_id)

    c = Context({'parametersets': parametersets,
                 'has_write_permissions': has_write_permissions})

    return HttpResponse(render_response_index(request,
                        'tardis_portal/ajax/parameters.html', c))


@never_cache
@authz.dataset_access_required
def retrieve_datafile_list(request, dataset_id):

    params = {}

    query = None
    highlighted_dsf_pks = []
    
    if 'query' in request.GET:
        search_query = FacetFixedSearchQuery(backend=HighlightSearchBackend())
        sqs = SearchQuerySet(query=search_query)
        query =  SearchQueryString(request.GET['query'])
        results = sqs.raw_search(query.query_string() + ' AND dataset_id_stored:%i' % (int(dataset_id))).load_all()
        highlighted_dsf_pks = [int(r.pk) for r in results if r.model_name == 'dataset_file' and r.dataset_id_stored == int(dataset_id)]

        params['query'] = query.query_string()

    elif 'datafileResults' in request.session and 'search' in request.GET: 
        highlighted_dsf_pks = [r.pk for r in request.session['datafileResults']]

    dataset_results = \
        Dataset_File.objects.filter(
            dataset__pk=dataset_id,
        ).order_by('filename')

    if request.GET.get('limit', False) and len(highlighted_dsf_pks):
        dataset_results = \
        dataset_results.filter(pk__in=highlighted_dsf_pks)
        params['limit'] = request.GET['limit']

    filename_search = None

    if 'filename' in request.GET and len(request.GET['filename']):
        filename_search = request.GET['filename']
        dataset_results = \
            dataset_results.filter(url__icontains=filename_search)

        params['filename'] = filename_search

    # pagination was removed by someone in the interface but not here.
    # need to fix.
<<<<<<< HEAD
    pgresults = 500
=======
    pgresults = 100
>>>>>>> 4f65bc5b
    # if request.mobile:
    #     pgresults = 30
    # else:
    #     pgresults = 25

    paginator = Paginator(dataset_results, pgresults)

    try:
        page = int(request.GET.get('page', '1'))
    except ValueError:
        page = 1

    # If page request (9999) is out of range, deliver last page of results.

    try:
        dataset = paginator.page(page)
    except (EmptyPage, InvalidPage):
        dataset = paginator.page(paginator.num_pages)

    is_owner = False
    has_write_permissions = False

    if request.user.is_authenticated():
        experiment_id = Experiment.objects.get(dataset__id=dataset_id).id
        is_owner = authz.has_experiment_ownership(request, experiment_id)

        has_write_permissions = \
            authz.has_write_permissions(request, experiment_id)
<<<<<<< HEAD

    if 'query' in request.GET:
        query =  SearchQueryString(request.GET['query'])
        # replaces '+'s with spaces

        sqs = SearchQuerySet()
        results = sqs.raw_search(query.query_string())
        highlighted_dsf_pks = [int(r.pk) for r in results if r.model_name == 'dataset_file' and r.dataset_id_stored == int(dataset_id)]

    elif 'datafileResults' in request.session and 'search' in request.GET:
        highlighted_dsf_pks = [r.pk for r in request.session['datafileResults']]

    else:
        highlighted_dsf_pks = []

=======
    
>>>>>>> 4f65bc5b
    immutable = Dataset.objects.get(id=dataset_id).immutable

    params = urlencode(params)   
 
    c = Context({
        'dataset': dataset,
        'paginator': paginator,
        'immutable': immutable,
        'dataset_id': dataset_id,
        'filename_search': filename_search,
        'is_owner': is_owner,
        'highlighted_dataset_files': highlighted_dsf_pks,
        'has_write_permissions': has_write_permissions,
        'search_query' : query,
        'params' : params
        
        })
    return HttpResponse(render_response_index(request,
                        'tardis_portal/ajax/datafile_list.html', c))


@login_required()
def control_panel(request):

    experiments = Experiment.safe.owned(request)
    if experiments:
        experiments = experiments.order_by('title')

    c = Context({'experiments': experiments,
                 'subtitle': 'Experiment Control Panel'})

    return HttpResponse(render_response_index(request,
                        'tardis_portal/control_panel.html', c))


@oracle_dbops_hack
def search_experiment(request):
    """Either show the search experiment form or the result of the search
    experiment query.

    """

    if len(request.GET) == 0:
        return __forwardToSearchExperimentFormPage(request)

    form = __getSearchExperimentForm(request)
    experiments = __processExperimentParameters(request, form)

    # check if the submitted form is valid
    if experiments is not None:
        bodyclass = 'list'
    else:
        return __forwardToSearchExperimentFormPage(request)

    # remove information from previous searches from session
    if 'datafileResults' in request.session:
        del request.session['datafileResults']
<<<<<<< HEAD

    results = {}
    for e in experiments:
        results[e.pk] = (
            {'sr' : e,
             'dataset_hit' : False,
             'dataset_file_hit' : False,
             'experiment_hit' : True,
            }
         )
=======
    
    results = []
    for e in experiments:
        result = {}
        result['sr'] = e
        result['dataset_hit'] = False 
        result['dataset_file_hit'] = False
        result['experiment_hit'] = True
        results.append(result)
>>>>>>> 4f65bc5b
    c = Context({'header': 'Search Experiment',
                 'experiments': results,
                 'bodyclass': bodyclass})
    url = 'tardis_portal/search_experiment_results.html'
    return HttpResponse(render_response_search(request, url, c))


def search_quick(request):
    get = False
    experiments = Experiment.objects.all().order_by('title')

    if 'results' in request.GET:
        get = True
        if 'quicksearch' in request.GET \
            and len(request.GET['quicksearch']) > 0:
            experiments = \
                experiments.filter(
                title__icontains=request.GET['quicksearch']) | \
                experiments.filter(
                institution_name__icontains=request.GET['quicksearch']) | \
                experiments.filter(
                author_experiment__author__name__icontains=request.GET[
                'quicksearch']) | \
                experiments.filter(
                pdbid__pdbid__icontains=request.GET['quicksearch'])

            experiments = experiments.distinct()

            logger.debug(experiments)

    c = Context({'submitted': get, 'experiments': experiments,
                'subtitle': 'Search Experiments'})
    return HttpResponse(render_response_index(request,
                        'tardis_portal/search_experiment.html', c))


def __getFilteredDatafiles(request, searchQueryType, searchFilterData):
    """Filter the list of datafiles for the provided searchQueryType using the
    cleaned up searchFilterData.

    Arguments:
    request -- the HTTP request
    searchQueryType -- the type of query, 'mx' or 'saxs'
    searchFilterData -- the cleaned up search form data

    Returns:
    A list of datafiles as a result of the query or None if the provided search
      request is invalid

    """

    datafile_results = authz.get_accessible_datafiles_for_user(request)
    logger.info('__getFilteredDatafiles: searchFilterData {0}'.
        format(searchFilterData))

    # there's no need to do any filtering if we didn't find any
    # datafiles that the user has access to
    if not datafile_results:
        logger.info("""__getFilteredDatafiles: user {0} doesn\'t have
                    access to any experiments""".format(request.user))
        return datafile_results

    datafile_results = \
        datafile_results.filter(
datafileparameterset__datafileparameter__name__schema__namespace__in=Schema
    .getNamespaces(
        Schema.DATAFILE, searchQueryType)).distinct()

    # if filename is searchable which i think will always be the case...
    if searchFilterData['filename'] != '':
        datafile_results = \
            datafile_results.filter(
            filename__icontains=searchFilterData['filename'])
    # TODO: might need to cache the result of this later on

    # get all the datafile parameters for the given schema
    parameters = [p for p in
        ParameterName.objects.filter(
        schema__namespace__in=Schema.getNamespaces(Schema.DATAFILE,
        searchQueryType))]

    datafile_results = __filterParameters(parameters, datafile_results,
            searchFilterData, 'datafileparameterset__datafileparameter')

    # get all the dataset parameters for given schema
    parameters = [p for p in
        ParameterName.objects.filter(
        schema__namespace__in=Schema.getNamespaces(Schema.DATASET,
        searchQueryType))]

    datafile_results = __filterParameters(parameters, datafile_results,
            searchFilterData, 'dataset__datasetparameterset__datasetparameter')

    # let's sort it in the end

    if datafile_results:
        datafile_results = datafile_results.order_by('filename')
    logger.debug("results: {0}".format(datafile_results))
    return datafile_results


def __getFilteredExperiments(request, searchFilterData):
    """Filter the list of experiments using the cleaned up searchFilterData.

    Arguments:
    request -- the HTTP request
    searchFilterData -- the cleaned up search experiment form data

    Returns:
    A list of experiments as a result of the query or None if the provided
      search request is invalid

    """

    experiments = authz.get_accessible_experiments(request)

    if experiments is None:
        return []

    # search for the default experiment fields
    if searchFilterData['title'] != '':
        experiments = \
            experiments.filter(title__icontains=searchFilterData['title'])

    if searchFilterData['description'] != '':
        experiments = \
            experiments.filter(
            description__icontains=searchFilterData['description'])

    if searchFilterData['institutionName'] != '':
        experiments = \
            experiments.filter(
            institution_name__icontains=searchFilterData['institutionName'])

    if searchFilterData['creator'] != '':
        experiments = \
            experiments.filter(
            author_experiment__author__icontains=searchFilterData['creator'])

    date = searchFilterData['date']
    if not date == None:
        experiments = \
            experiments.filter(start_time__lt=date, end_time__gt=date)

    # get all the experiment parameters
    exp_schema_namespaces = Schema.getNamespaces(Schema.EXPERIMENT)
    parameters = ParameterName.objects.filter(
        schema__namespace__in=exp_schema_namespaces, is_searchable=True)

    experiments = __filterParameters(parameters, experiments,
            searchFilterData, 'experimentparameterset__experimentparameter')

    # let's sort it in the end
    experiments = experiments.order_by('title')

    return experiments


def __filterParameters(parameters, datafile_results,
                       searchFilterData, paramType):
    """Go through each parameter and apply it as a filter (together with its
    specified comparator) on the provided list of datafiles.

    :param parameters: list of ParameterNames model
    :type parameters: list containing
       :py:class:`tardis.tardis_portal.models.ParameterNames`
    :param datafile_results: list of datafile to apply the filter
    :param searchFilterData: the cleaned up search form data
    :param paramType: either ``datafile`` or ``dataset``
    :type paramType: :py:class:`tardis.tardis_portal.models.Dataset` or
       :py:class:`tardis.tardis_portal.models.Dataset_File`

    :returns: A list of datafiles as a result of the query or None if the
      provided search request is invalid

    """

    for parameter in parameters:
        fieldName = parameter.getUniqueShortName()
        kwargs = {paramType + '__name__id': parameter.id}
        try:

            # if parameter is a string...
            if not parameter.data_type == ParameterName.NUMERIC:
                if searchFilterData[fieldName] != '':
                    # let's check if this is a field that's specified to be
                    # displayed as a dropdown menu in the form
                    if parameter.choices != '':
                        if searchFilterData[fieldName] != '-':
                            kwargs[paramType + '__string_value__iexact'] = \
                                searchFilterData[fieldName]
                    else:
                        if parameter.comparison_type == \
                                ParameterName.EXACT_VALUE_COMPARISON:
                            kwargs[paramType + '__string_value__iexact'] = \
                                searchFilterData[fieldName]
                        elif parameter.comparison_type == \
                                ParameterName.CONTAINS_COMPARISON:
                            # we'll implement exact comparison as 'icontains'
                            # for now
                            kwargs[paramType + '__string_value__icontains'] = \
                                searchFilterData[fieldName]
                        else:
                            # if comparison_type on a string is a comparison
                            # type that can only be applied to a numeric value,
                            # we'll default to just using 'icontains'
                            # comparison
                            kwargs[paramType + '__string_value__icontains'] = \
                                searchFilterData[fieldName]
                else:
                    pass
            else:  # parameter.isNumeric():
                if parameter.comparison_type == \
                        ParameterName.RANGE_COMPARISON:
                    fromParam = searchFilterData[fieldName + 'From']
                    toParam = searchFilterData[fieldName + 'To']
                    if fromParam is None and toParam is None:
                        pass
                    else:
                        # if parameters are provided and we want to do a range
                        # comparison
                        # note that we're using '1' as the lower range as using
                        # '0' in the filter would return all the data
                        # TODO: investigate on why the oddness above is
                        #       happening
                        # TODO: we should probably move the static value here
                        #       to the constants module
                        kwargs[paramType + '__numerical_value__range'] = \
                            (fromParam is None and
                             constants.FORM_RANGE_LOWEST_NUM or fromParam,
                             toParam is not None and toParam or
                             constants.FORM_RANGE_HIGHEST_NUM)

                elif searchFilterData[fieldName] is not None:

                    # if parameter is an number and we want to handle other
                    # type of number comparisons
                    if parameter.comparison_type == \
                            ParameterName.EXACT_VALUE_COMPARISON:
                        kwargs[paramType + '__numerical_value__exact'] = \
                            searchFilterData[fieldName]

                    # TODO: is this really how not equal should be declared?
                    # elif parameter.comparison_type ==
                    #       ParameterName.NOT_EQUAL_COMPARISON:
                    #   datafile_results = \
                    #       datafile_results.filter(
                    #  datafileparameter__name__name__icontains=parameter.name)
                    #       .filter(
                    #  ~Q(datafileparameter__numerical_value=searchFilterData[
                    #       parameter.name]))

                    elif parameter.comparison_type == \
                            ParameterName.GREATER_THAN_COMPARISON:
                        kwargs[paramType + '__numerical_value__gt'] = \
                            searchFilterData[fieldName]
                    elif parameter.comparison_type == \
                            ParameterName.GREATER_THAN_EQUAL_COMPARISON:
                        kwargs[paramType + '__numerical_value__gte'] = \
                            searchFilterData[fieldName]
                    elif parameter.comparison_type == \
                            ParameterName.LESS_THAN_COMPARISON:
                        kwargs[paramType + '__numerical_value__lt'] = \
                            searchFilterData[fieldName]
                    elif parameter.comparison_type == \
                            ParameterName.LESS_THAN_EQUAL_COMPARISON:
                        kwargs[paramType + '__numerical_value__lte'] = \
                            searchFilterData[fieldName]
                    else:
                        # if comparison_type on a numeric is a comparison type
                        # that can only be applied to a string value, we'll
                        # default to just using 'exact' comparison
                        kwargs[paramType + '__numerical_value__exact'] = \
                            searchFilterData[fieldName]
                else:
                    # ignore...
                    pass

            # we will only update datafile_results if we have an additional
            # filter (based on the 'passed' condition) in addition to the
            # initial value of kwargs
            if len(kwargs) > 1:
                logger.debug(kwargs)
                datafile_results = datafile_results.filter(**kwargs)
        except KeyError:
            pass

    return datafile_results


def __forwardToSearchDatafileFormPage(request, searchQueryType,
        searchForm=None):
    """Forward to the search data file form page."""

    # TODO: remove this later on when we have a more generic search form
    if searchQueryType == 'mx':
        url = 'tardis_portal/search_datafile_form_mx.html'
        searchForm = MXDatafileSearchForm()
        c = Context({'header': 'Search Datafile',
                     'searchForm': searchForm})
        return HttpResponse(render_response_search(request, url, c))

    url = 'tardis_portal/search_datafile_form.html'
    if not searchForm:
        #if searchQueryType == 'saxs':
        SearchDatafileForm = createSearchDatafileForm(searchQueryType)
        searchForm = SearchDatafileForm()
        #else:
        #    # TODO: what do we need to do if the user didn't provide a page to
        #            display?
        #    pass

    from itertools import groupby

    # sort the fields in the form as it will make grouping the related fields
    # together in the next step easier
    sortedSearchForm = sorted(searchForm, lambda x, y: cmp(x.name, y.name))

    # modifiedSearchForm will be used to customise how the range type of fields
    # will be displayed. range type of fields will be displayed side by side.
    modifiedSearchForm = [list(g) for k, g in groupby(
        sortedSearchForm, lambda x: x.name.rsplit('To')[0].rsplit('From')[0])]

    # the searchForm will be used by custom written templates whereas the
    # modifiedSearchForm will be used by the 'generic template' that the
    # dynamic search datafiles form uses.
    c = Context({'header': 'Search Datafile',
                 'searchForm': searchForm,
                 'modifiedSearchForm': modifiedSearchForm})
    return HttpResponse(render_response_search(request, url, c))


def __forwardToSearchExperimentFormPage(request):
    """Forward to the search experiment form page."""

    searchForm = __getSearchExperimentForm(request)

    c = Context({'searchForm': searchForm})
    url = 'tardis_portal/search_experiment_form.html'
    return HttpResponse(render_response_search(request, url, c))


def __getSearchDatafileForm(request, searchQueryType):
    """Create the search datafile form based on the HTTP GET request.

    :param request: a HTTP Request instance
    :type request: :class:`django.http.HttpRequest`
    :param searchQueryType: The search query type: 'mx' or 'saxs'
    :raises:
       :py:class:`tardis.tardis_portal.errors.UnsupportedSearchQueryTypeError`
       is the provided searchQueryType is not supported.
    :returns: The supported search datafile form

    """

    try:
        SearchDatafileForm = createSearchDatafileForm(searchQueryType)
        form = SearchDatafileForm(request.GET)
        return form
    except UnsupportedSearchQueryTypeError, e:
        raise e


def __getSearchExperimentForm(request):
    """Create the search experiment form.

    :param request: a HTTP Request instance
    :type request: :class:`django.http.HttpRequest`
    :returns: The search experiment form.

    """

    SearchExperimentForm = createSearchExperimentForm()
    form = SearchExperimentForm(request.GET)
    return form


def __processDatafileParameters(request, searchQueryType, form):
    """Validate the provided datafile search request and return search results.

    :param request: a HTTP Request instance
    :type request: :class:`django.http.HttpRequest`
    :param searchQueryType: The search query type
    :param form: The search form to use
    :raises:
       :py:class:`tardis.tardis_portal.errors.SearchQueryTypeUnprovidedError`
       if searchQueryType is not in the HTTP GET request
    :raises:
       :py:class:`tardis.tardis_portal.errors.UnsupportedSearchQueryTypeError`
       is the provided searchQueryType is not supported
    :returns: A list of datafiles as a result of the query or None if the
       provided search request is invalid.
    :rtype: list of :py:class:`tardis.tardis_portal.models.Dataset_Files` or
       None

    """

    if form.is_valid():

        datafile_results = __getFilteredDatafiles(request,
            searchQueryType, form.cleaned_data)

        # let's cache the query with all the filters in the session so
        # we won't have to keep running the query all the time it is needed
        # by the paginator
        request.session['datafileResults'] = datafile_results
        return datafile_results
    else:
        return None


def __processExperimentParameters(request, form):
    """Validate the provided experiment search request and return search
    results.

    :param request: a HTTP Request instance
    :type request: :class:`django.http.HttpRequest`
    :param form: The search form to use
    :returns: A list of experiments as a result of the query or None if the
      provided search request is invalid.

    """

    if form.is_valid():
        experiments = __getFilteredExperiments(request, form.cleaned_data)
        # let's cache the query with all the filters in the session so
        # we won't have to keep running the query all the time it is needed
        # by the paginator
        request.session['experiments'] = experiments
        return experiments
    else:
        return None


def search_datafile(request):
    """Either show the search datafile form or the result of the search
    datafile query.

    """

    if 'type' in request.GET:
        searchQueryType = request.GET.get('type')
    else:
        # for now we'll default to MX if nothing is provided
        # TODO: should we forward the page to experiment search page if
        #       nothing is provided in the future?
        searchQueryType = 'mx'
    logger.info('search_datafile: searchQueryType {0}'.format(searchQueryType))
    # TODO: check if going to /search/datafile will flag an error in unit test
    bodyclass = None

    if 'page' not in request.GET and 'type' in request.GET and \
            len(request.GET) > 1:
        # display the 1st page of the results

        form = __getSearchDatafileForm(request, searchQueryType)
        datafile_results = __processDatafileParameters(
            request, searchQueryType, form)
        if datafile_results is not None:
            bodyclass = 'list'
        else:
            return __forwardToSearchDatafileFormPage(
                request, searchQueryType, form)

    else:
        if 'page' in request.GET:
            # succeeding pages of pagination
            if 'datafileResults' in request.session:
                datafile_results = request.session['datafileResults']
            else:
                form = __getSearchDatafileForm(request, searchQueryType)
                datafile_results = __processDatafileParameters(request,
                    searchQueryType, form)
                if datafile_results is not None:
                    bodyclass = 'list'
                else:
                    return __forwardToSearchDatafileFormPage(request,
                        searchQueryType, form)
        else:
            # display the form
            if 'datafileResults' in request.session:
                del request.session['datafileResults']
            return __forwardToSearchDatafileFormPage(request, searchQueryType)

    # process the files to be displayed by the paginator...
    #paginator = Paginator(datafile_results,
    #                      constants.DATAFILE_RESULTS_PER_PAGE)

    #try:
    #    page = int(request.GET.get('page', '1'))
    #except ValueError:
    #    page = 1

    # If page request (9999) is out of :range, deliver last page of results.
    #try:
    #    datafiles = paginator.page(page)
    #except (EmptyPage, InvalidPage):
    #    datafiles = paginator.page(paginator.num_pages)

    import re
    cleanedUpQueryString = re.sub('&page=\d+', '',
        request.META['QUERY_STRING'])
   
    # get experiments associated with datafiles
    if datafile_results: 
        experiment_pks = list(set(datafile_results.values_list('dataset__experiment', flat=True))) 
        experiments = Experiment.safe.in_bulk(experiment_pks)
    else:
        experiments = {}

<<<<<<< HEAD
    # get experiments associated with datafiles
    if datafile_results:
        experiment_pks = list(set(datafile_results.values_list('dataset__experiment', flat=True)))
        experiments = Experiment.safe.in_bulk(experiment_pks)
    else:
        experiments = {}

    results = {}
    for key, e in experiments.items():
        results[key]=\
            {'sr' : e,
             'dataset_hit' : False,
             'dataset_file_hit' : True,
             'experiment_hit' : False,
            }
=======
    results = []
    for key, e in experiments.items():
        result = {}
        result['sr'] = e
        result['dataset_hit'] = False 
        result['dataset_file_hit'] = True
        result['experiment_hit'] = False
        results.append(result)
    
>>>>>>> 4f65bc5b
    c = Context({
        'experiments': results,
        'datafiles': datafile_results,
        #'paginator': paginator,
        'query_string': cleanedUpQueryString,
        'subtitle': 'Search Datafiles',
        'nav': [{'name': 'Search Datafile', 'link': '/search/datafile/'}],
        'bodyclass': bodyclass,
        'search_pressed': True,
        'searchDatafileSelectionForm': getNewSearchDatafileSelectionForm()})
    url = 'tardis_portal/search_experiment_results.html'
    return HttpResponse(render_response_search(request, url, c))


@never_cache
@login_required()
def retrieve_user_list(request):
    # TODO: Hook this up to authservice.searchUsers() to actually get
    # autocompletion data directly from auth backends.
    # The following local DB query would be moved to auth.localdb_auth.SearchUsers.
    query = request.GET.get('q', '')
    limit = int(request.GET.get('limit', '10'))

    # Search all user fields and also the UserAuthentication username.
    q = Q(username__icontains=query)   | \
        Q(email__icontains=query) | \
        Q(userprofile__userauthentication__username__icontains=query)

    # Tokenize query string so "Bob Sm" matches (first_name~=Bob & last_name~=Smith).
    tokens = query.split()
    if len(tokens) < 2:
        q |= Q(first_name__icontains=query.strip())
        q |= Q(last_name__icontains=query.strip())
    else:
        q |= Q(first_name__icontains=' '.join(tokens[:-1])) & Q(last_name__icontains=tokens[-1])

    q_tokenuser = Q(username=settings.TOKEN_USERNAME)
    users_query = User.objects.exclude(q_tokenuser).filter(q).distinct().select_related('userprofile')

    # HACK FOR ORACLE - QUERY GENERATED DOES NOT WORK WITH LIMIT SO USING ITERATOR INSTEAD
    from itertools import islice
    first_n_users = list(islice(users_query, limit))

    user_auths = list(UserAuthentication.objects.filter(userProfile__user__in=first_n_users))
    auth_methods = dict( (ap[0], ap[1]) for ap in settings.AUTH_PROVIDERS)
    """
    users = [ {
        "username": "ksr",
        "first_name": "Kieran",
        "last_name": "Spear",
        "email": "email@address.com",
        "auth_methods": [ "ksr:vbl:VBL", "ksr:localdb:Local DB" ]
    } , ... ]
    """
    users = []
    for u in users_query:
        fields = ('first_name', 'last_name', 'username', 'email')
        # Convert attributes to dictionary keys and make sure all values
        # are strings.
        user = dict( [ (k, str(getattr(u, k))) for k in fields ] )
        try:
            user['auth_methods'] = [ '%s:%s:%s' % \
                    (ua.username, ua.authenticationMethod, \
                    auth_methods[ua.authenticationMethod]) \
                    for ua in user_auths if ua.userProfile == u.get_profile() ]
        except UserProfile.DoesNotExist:
            user['auth_methods'] = []

        if not user['auth_methods']:
            user['auth_methods'] = [ '%s:localdb:%s' % \
                    (u.username, auth_methods['localdb']) ]
        users.append(user)

    users.sort(key=itemgetter('first_name'))
    return HttpResponse(json.dumps(users))


@never_cache
@login_required()
def retrieve_group_list(request):

    grouplist = ' ~ '.join(map(str, Group.objects.all().order_by('name')))
    return HttpResponse(grouplist)

def retrieve_field_list(request):
<<<<<<< HEAD

    from  tardis.tardis_portal.search_indexes import ExperimentIndex
    from tardis.tardis_portal.search_indexes import DatasetIndex
    from tardis.tardis_portal.search_indexes import DatasetFileIndex

    # Get all of the fields in the indexes
    allFields = ExperimentIndex.fields.items() + \
             DatasetIndex.fields.items() + \
             DatasetFileIndex.fields.items()

    users = User.objects.all()

    usernames = [u.username + ':username' for u in users]

    # Collect all of the indexed (searchable) fields, except
    # for the main search document ('text')
    searchableFields = ([key + ':search_field' for key,f in allFields if f.indexed == True and key is not 'text' ])
=======
    
    from tardis.tardis_portal.search_indexes import DatasetFileIndex

    # Get all of the fields in the indexes
    #
    # TODO: these should be onl read from registered indexes
    #
    allFields = DatasetFileIndex.fields.items()

    users = User.objects.all()

    usernames = [u.first_name + ' ' + u.last_name + ':username' for u in users]

    # Collect all of the indexed (searchable) fields, except
    # for the main search document ('text')
    searchableFields = ([key + ':search_field' for key,f in allFields if f.indexed == True and key != 'text' ])
>>>>>>> 4f65bc5b

    auto_list = usernames + searchableFields

    fieldList = '+'.join([str(fn) for fn in auto_list])
    return HttpResponse(fieldList)

@never_cache
@authz.experiment_ownership_required
def retrieve_access_list_user(request, experiment_id):
    from tardis.tardis_portal.forms import AddUserPermissionsForm
    user_acls = Experiment.safe.user_acls(request, experiment_id)

    c = Context({ 'user_acls': user_acls, 'experiment_id': experiment_id,
                 'addUserPermissionsForm': AddUserPermissionsForm() })
    return HttpResponse(render_response_index(request,
                        'tardis_portal/ajax/access_list_user.html', c))


@never_cache
@authz.experiment_ownership_required
def retrieve_access_list_group(request, experiment_id):

    from tardis.tardis_portal.forms import AddGroupPermissionsForm

    user_owned_groups = Experiment.safe.user_owned_groups(request,
                                                          experiment_id)
    system_owned_groups = Experiment.safe.system_owned_groups(request,
                                                            experiment_id)

    c = Context({'user_owned_groups': user_owned_groups,
                 'system_owned_groups': system_owned_groups,
                 'experiment_id': experiment_id,
                 'addGroupPermissionsForm': AddGroupPermissionsForm()})
    return HttpResponse(render_response_index(request,
                        'tardis_portal/ajax/access_list_group.html', c))


@never_cache
@authz.experiment_ownership_required
def retrieve_access_list_external(request, experiment_id):

    groups = Experiment.safe.external_users(request, experiment_id)
    c = Context({'groups': groups, 'experiment_id': experiment_id})
    return HttpResponse(render_response_index(request,
                        'tardis_portal/ajax/access_list_external.html', c))

@never_cache
@authz.experiment_ownership_required
def retrieve_access_list_tokens(request, experiment_id):
    tokens = Token.objects.filter(experiment=experiment_id)
    tokens = [{'expiry_date': token.expiry_date,
                 'user': token.user,
                 'url': request.build_absolute_uri(token.get_absolute_url()),
                 'id': token.id,
                 'experiment_id': experiment_id,
              } for token in tokens]
    c = Context({'tokens': tokens})
    return HttpResponse(render_response_index(request,
        'tardis_portal/ajax/access_list_tokens.html', c))


@never_cache
@authz.group_ownership_required
def retrieve_group_userlist(request, group_id):

    from tardis.tardis_portal.forms import ManageGroupPermissionsForm
    users = User.objects.filter(groups__id=group_id)
    c = Context({'users': users, 'group_id': group_id,
                 'manageGroupPermissionsForm': ManageGroupPermissionsForm()})
    return HttpResponse(render_response_index(request,
                        'tardis_portal/ajax/group_user_list.html', c))


@never_cache
<<<<<<< HEAD
@permission_required('tardis_portal.change_group')
=======
@permission_required('auth.change_group')
>>>>>>> 4f65bc5b
@login_required()
def manage_groups(request):

    groups = Group.objects.filter(groupadmin__user=request.user)
    c = Context({'groups': groups})
    return HttpResponse(render_response_index(request,
                        'tardis_portal/manage_group_members.html', c))


@never_cache
@authz.group_ownership_required
def add_user_to_group(request, group_id, username):

    if username == settings.TOKEN_USERNAME:
        return HttpResponse('User does not exist: %s' % username)

    authMethod = localdb_auth_key
    isAdmin = False

    if 'isAdmin' in request.GET:
        if request.GET['isAdmin'] == 'true':
            isAdmin = True

    try:
        authMethod = request.GET['authMethod']
        if authMethod == localdb_auth_key:
            user = User.objects.get(username=username)
        else:
            user = UserAuthentication.objects.get(username=username,
                authenticationMethod=authMethod).userProfile.user
    except User.DoesNotExist:
        return return_response_error(request)
    except UserAuthentication.DoesNotExist:
        return return_response_error(request)

    try:
        group = Group.objects.get(pk=group_id)
    except Group.DoesNotExist:
        return HttpResponse('Group does not exist.')

    if user.groups.filter(name=group.name).count() > 0:
        return HttpResponse('User %s is already member of that group.'
                            % username)

    user.groups.add(group)
    user.save()

    if isAdmin:
        groupadmin = GroupAdmin(user=user, group=group)
        groupadmin.save()

    c = Context({'user': user, 'group_id': group_id, 'isAdmin': isAdmin})
    return HttpResponse(render_response_index(request,
         'tardis_portal/ajax/add_user_to_group_result.html', c))


@never_cache
@authz.group_ownership_required
def remove_user_from_group(request, group_id, username):

    try:
        user = User.objects.get(username=username)
    except User.DoesNotExist:
        return HttpResponse('User %s does not exist.' % username)
    try:
        group = Group.objects.get(pk=group_id)
    except Group.DoesNotExist:
        return HttpResponse('Group does not exist.')

    if user.groups.filter(name=group.name).count() == 0:
        return HttpResponse('User %s is not member of that group.'
                            % username)

    if request.user == user:
        return HttpResponse('You cannot remove yourself from that group.')

    user.groups.remove(group)
    user.save()

    try:
        groupadmin = GroupAdmin.objects.filter(user=user, group=group)
        groupadmin.delete()
    except GroupAdmin.DoesNotExist:
        pass

    return HttpResponse('OK')


@never_cache
@transaction.commit_on_success
@authz.experiment_ownership_required
def add_experiment_access_user(request, experiment_id, username):

    canRead = False
    canWrite = False
    canDelete = False

    if 'canRead' in request.GET:
        if request.GET['canRead'] == 'true':
            canRead = True

    if 'canWrite' in request.GET:
        if request.GET['canWrite'] == 'true':
            canWrite = True

    if 'canDelete' in request.GET:
        if request.GET['canDelete'] == 'true':
            canDelete = True

    authMethod = request.GET['authMethod']
    user = auth_service.getUser(authMethod, username)
    if user is None or username == settings.TOKEN_USERNAME:
        return HttpResponse('User %s does not exist.' % (username))

    try:
        experiment = Experiment.objects.get(pk=experiment_id)
    except Experiment.DoesNotExist:
        return HttpResponse('Experiment (id=%d) does not exist.'
            % (experiment.id))

    acl = ExperimentACL.objects.filter(
        experiment=experiment,
        pluginId=django_user,
        entityId=str(user.id),
        aclOwnershipType=ExperimentACL.OWNER_OWNED)

    if acl.count() == 0:
        acl = ExperimentACL(experiment=experiment,
                            pluginId=django_user,
                            entityId=str(user.id),
                            canRead=canRead,
                            canWrite=canWrite,
                            canDelete=canDelete,
                            aclOwnershipType=ExperimentACL.OWNER_OWNED)

        acl.save()
        c = Context({'authMethod': authMethod,
                     'user': user,
                     'user_acl': acl,
                     'username': username,
                     'experiment_id': experiment_id})

        return HttpResponse(render_response_index(request,
            'tardis_portal/ajax/add_user_result.html', c))

    return HttpResponse('User already has experiment access.')


@never_cache
@authz.experiment_ownership_required
def remove_experiment_access_user(request, experiment_id, username):
    try:
        user = User.objects.get(username=username)
    except User.DoesNotExist:
        return HttpResponse('User %s does not exist' % username)

    try:
        experiment = Experiment.objects.get(pk=experiment_id)
    except Experiment.DoesNotExist:
        return HttpResponse('Experiment does not exist')

    acl = ExperimentACL.objects.filter(
        experiment=experiment,
        pluginId=django_user,
        entityId=str(user.id),
        aclOwnershipType=ExperimentACL.OWNER_OWNED)

    if acl.count() == 1:
        if int(acl[0].entityId) == request.user.id:
            return HttpResponse('Cannot remove your own user access.')

        acl[0].delete()
        return HttpResponse('OK')
    elif acl.count() == 0:
        return HttpResponse(
            'The user %s does not have access to this experiment.' % username)
    else:
        return HttpResponse('Multiple ACLs found')


@never_cache
@authz.experiment_ownership_required
def change_user_permissions(request, experiment_id, username):

    try:
        user = User.objects.get(username=username)
    except User.DoesNotExist:
        return return_response_error(request)

    try:
        experiment = Experiment.objects.get(pk=experiment_id)
    except Experiment.DoesNotExist:
        return return_response_error(request)

    try:
        acl = ExperimentACL.objects.get(
            experiment=experiment,
            pluginId=django_user,
            entityId=str(user.id),
            aclOwnershipType=ExperimentACL.OWNER_OWNED)
    except ExperimentACL.DoesNotExist:
        return return_response_error(request)

    if request.method == 'POST':
        form = ChangeUserPermissionsForm(request.POST, instance=acl)

        if form.is_valid:
            form.save()
            url = reverse('tardis.tardis_portal.views.control_panel')
            return HttpResponseRedirect(url)

    else:
        form = ChangeUserPermissionsForm(instance=acl)
        c = Context({'form': form,
                     'header':
                         "Change User Permissions for '%s'" % user.username})

    return HttpResponse(render_response_index(request,
                            'tardis_portal/form_template.html', c))


@never_cache
@authz.experiment_ownership_required
def change_group_permissions(request, experiment_id, group_id):

    try:
        group = Group.objects.get(pk=group_id)
    except Group.DoesNotExist:
        return return_response_error(request)

    try:
        experiment = Experiment.objects.get(pk=experiment_id)
    except Experiment.DoesNotExist:
        return return_response_error(request)

    try:
        acl = ExperimentACL.objects.get(
            experiment=experiment,
            pluginId=django_group,
            entityId=str(group.id),
            aclOwnershipType=ExperimentACL.OWNER_OWNED)
    except ExperimentACL.DoesNotExist:
        return return_response_error(request)

    if request.method == 'POST':
        form = ChangeGroupPermissionsForm(request.POST)

        if form.is_valid():
            acl.canRead = form.cleaned_data['canRead']
            acl.canWrite = form.cleaned_data['canWrite']
            acl.canDelete = form.cleaned_data['canDelete']
            acl.effectiveDate = form.cleaned_data['effectiveDate']
            acl.expiryDate = form.cleaned_data['expiryDate']
            acl.save()
            return HttpResponseRedirect('/experiment/control_panel/')

    else:
        form = ChangeGroupPermissionsForm(
            initial={'canRead': acl.canRead,
                     'canWrite': acl.canWrite,
                     'canDelete': acl.canDelete,
                     'effectiveDate': acl.effectiveDate,
                     'expiryDate': acl.expiryDate})

    c = Context({'form': form,
                 'header': "Change Group Permissions for '%s'" % group.name})

    return HttpResponse(render_response_index(request,
                            'tardis_portal/form_template.html', c))


@never_cache
@transaction.commit_manually
@authz.experiment_ownership_required
def add_experiment_access_group(request, experiment_id, groupname):

    create = False
    canRead = False
    canWrite = False
    canDelete = False
    authMethod = localdb_auth_key
    admin = None

    if 'canRead' in request.GET:
        if request.GET['canRead'] == 'true':
            canRead = True

    if 'canWrite' in request.GET:
        if request.GET['canWrite'] == 'true':
            canWrite = True

#    if 'canDelete' in request.GET:
#        if request.GET['canDelete'] == 'true':
#            canDelete = True

    if 'admin' in request.GET:
        admin = request.GET['admin']

    if 'create' in request.GET:
        if request.GET['create'] == 'true':
            create = True

    try:
        experiment = Experiment.objects.get(pk=experiment_id)
    except Experiment.DoesNotExist:
        transaction.rollback()
        return HttpResponse('Experiment (id=%d) does not exist' %
                            (experiment_id))

    if create:
        try:
            group = Group(name=groupname)
            group.save()
        except:
            transaction.rollback()
            return HttpResponse('Could not create group %s ' \
            '(It is likely that it already exists)' % (groupname))
    else:
        try:
            group = Group.objects.get(name=groupname)
        except Group.DoesNotExist:
            transaction.rollback()
            return HttpResponse('Group %s does not exist' % (groupname))

    acl = ExperimentACL.objects.filter(
        experiment=experiment,
        pluginId=django_group,
        entityId=str(group.id),
        aclOwnershipType=ExperimentACL.OWNER_OWNED)

    if acl.count() > 0:
        # An ACL already exists for this experiment/group.
        transaction.rollback()
        return HttpResponse('Could not create group %s ' \
            '(It is likely that it already exists)' % (groupname))

    acl = ExperimentACL(experiment=experiment,
                        pluginId=django_group,
                        entityId=str(group.id),
                        canRead=canRead,
                        canWrite=canWrite,
                        canDelete=canDelete,
                        aclOwnershipType=ExperimentACL.OWNER_OWNED)
    acl.save()

    adminuser = None
    if admin:
        if admin == settings.TOKEN_USERNAME:
            transaction.rollback()
            return HttpResponse('User %s does not exist' % (settings.TOKEN_USERNAME))
        try:
            authMethod = request.GET['authMethod']
            if authMethod == localdb_auth_key:
                adminuser = User.objects.get(username=admin)
            else:
                adminuser = UserAuthentication.objects.get(username=admin,
                    authenticationMethod=authMethod).userProfile.user

        except User.DoesNotExist:
            transaction.rollback()
            return HttpResponse('User %s does not exist' % (admin))
        except UserAuthentication.DoesNotExist:
            transaction.rollback()
            return HttpResponse('User %s does not exist' % (admin))

        # create admin for this group and add it to the group
        groupadmin = GroupAdmin(user=adminuser, group=group)
        groupadmin.save()

        adminuser.groups.add(group)
        adminuser.save()

    # add the current user as admin as well for newly created groups
    if create and not request.user == adminuser:
        user = request.user

        groupadmin = GroupAdmin(user=user, group=group)
        groupadmin.save()

        user.groups.add(group)
        user.save()

    transaction.commit()
    c = Context({'group': group,
                 'experiment_id': experiment_id})
    return HttpResponse(render_response_index(request,
        'tardis_portal/ajax/add_group_result.html', c))
    transaction.commit()
    return response


@never_cache
@authz.experiment_ownership_required
def remove_experiment_access_group(request, experiment_id, group_id):

    try:
        group = Group.objects.get(pk=group_id)
    except Group.DoesNotExist:
        return HttpResponse('Group does not exist')

    try:
        experiment = Experiment.objects.get(pk=experiment_id)
    except Experiment.DoesNotExist:
        return HttpResponse('Experiment does not exist')

    acl = ExperimentACL.objects.filter(
        experiment=experiment,
        pluginId=django_group,
        entityId=str(group.id),
        aclOwnershipType=ExperimentACL.OWNER_OWNED)

    if acl.count() == 1:
        acl[0].delete()
        return HttpResponse('OK')
    elif acl.count() == 0:
        return HttpResponse('No ACL available.'
                            'It is likely the group doesnt have access to'
                            'this experiment.')
    else:
        return HttpResponse('Multiple ACLs found')

    return HttpResponse('')


def stats(request):

    # stats
    public_datafiles = 0
    #public_datafiles = Dataset_File.objects.filter()
    public_experiments = Experiment.objects.filter()

    size = 0
#    for df in public_datafiles:
#        try:
#            size = size + long(df.size)
#        except:
#            pass

    public_datafile_size = size

    # using count() is more efficient than using len() on a query set
    c = Context({'public_datafiles': public_datafiles,
                'public_experiments': public_experiments.count(),
                'public_datafile_size': public_datafile_size})
    return HttpResponse(render_response_index(request,
                        'tardis_portal/stats.html', c))


def import_params(request):
    if request.method == 'POST':  # If the form has been submitted...

        # A form bound to the POST data
        form = ImportParamsForm(request.POST, request.FILES)
        if form.is_valid():  # All validation rules pass

            params = request.FILES['params']
            username = form.cleaned_data['username']
            password = form.cleaned_data['password']

            from django.contrib.auth import authenticate
            user = authenticate(username=username, password=password)
            if user is not None:
                if not user.is_active or not user.is_staff:
                    return return_response_error(request)
            else:
                return return_response_error(request)

            i = 0
            for line in params:
                if i == 0:
                    prefix = line
                    logger.debug(prefix)
                elif i == 1:
                    schema = line
                    logger.debug(schema)

                    try:
                        Schema.objects.get(namespace=schema)
                        return HttpResponse('Schema already exists.')
                    except Schema.DoesNotExist:
                        schema_db = Schema(namespace=schema)
                        # TODO: add the extra info that the Schema instance
                        #       needs
                        schema_db.save()
                else:
                    part = line.split('^')
                    if len(part) == 4:

                        is_numeric = False
                        if part[3].strip(' \n\r') == 'True':
                            is_numeric = True
                        if is_numeric:
                            pn = ParameterName(schema=schema_db,
                                               name=part[0], full_name=part[1],
                                               units=part[2],
                                               data_type=ParameterName.NUMERIC)
                        else:

                            pn = ParameterName(schema=schema_db,
                                               name=part[0], full_name=part[1],
                                               units=part[2],
                                               data_type=ParameterName.STRING)
                        pn.save()

                i = i + 1

            return HttpResponse('OK')
    else:
        form = ImportParamsForm()

    c = Context({'form': form, 'header': 'Import Parameters'})
    return HttpResponse(render_response_index(request,
                        'tardis_portal/form_template.html', c))


def upload_complete(request,
                    template_name='tardis_portal/upload_complete.html'):
    """
    The ajax-loaded result of a file being uploaded

    :param request: a HTTP Request instance
    :type request: :class:`django.http.HttpRequest`
    :param template_name: the path of the template to render
    :type template_name: string
    :rtype: :class:`django.http.HttpResponse`
    """

    c = Context({
        'numberOfFiles': request.POST['filesUploaded'],
        'bytes': request.POST['allBytesLoaded'],
        'speed': request.POST['speed'],
        'errorCount': request.POST['errorCount'],
        })
    return render_to_response(template_name, c)


@authz.upload_auth
@authz.dataset_write_permissions_required
def upload(request, dataset_id):
    """
    Uploads a datafile to the store and datafile metadata

    :param request: a HTTP Request instance
    :type request: :class:`django.http.HttpRequest`
    :param dataset_id: the dataset_id
    :type dataset_id: integer
    :returns: boolean true if successful
    :rtype: bool
    """

    dataset = Dataset.objects.get(id=dataset_id)

    logger.debug('called upload')
    if request.method == 'POST':
        logger.debug('got POST')
        if request.FILES:

            uploaded_file_post = request.FILES['Filedata']

            filepath = write_uploaded_file_to_dataset(dataset,
                    uploaded_file_post)

            add_datafile_to_dataset(dataset, filepath,
                                    uploaded_file_post.size)

    return HttpResponse('True')

@authz.dataset_write_permissions_required
def upload_files(request, dataset_id,
                 template_name='tardis_portal/ajax/upload_files.html'):
    """
    Creates an Uploadify 'create files' button with a dataset
    destination. `A workaround for a JQuery Dialog conflict\
    <http://www.uploadify.com/forums/discussion/3348/
        uploadify-in-jquery-ui-dialog-modal-causes-double-queue-item/p1>`_

    :param request: a HTTP Request instance
    :type request: :class:`django.http.HttpRequest`
    :param template_name: the path of the template to render
    :param dataset_id: the dataset_id
    :type dataset_id: integer
    :returns: A view containing an Uploadify *create files* button
    """
    if 'message' in request.GET:
        message = request.GET['message']
    else:
        message = "Upload Files to Dataset"
    url = reverse('tardis.tardis_portal.views.upload_complete')
    c = Context({'upload_complete_url': url,
                 'dataset_id': dataset_id,
                 'message': message,
                 'session_id': request.session.session_key
                 })
    return render_to_response(template_name, c)


@login_required
def edit_experiment_par(request, parameterset_id):
    parameterset = ExperimentParameterSet.objects.get(id=parameterset_id)
    if authz.has_write_permissions(request, parameterset.experiment.id):
        return edit_parameters(request, parameterset, otype="experiment")
    else:
        return return_response_error(request)


@login_required
def edit_dataset_par(request, parameterset_id):
    parameterset = DatasetParameterSet.objects.get(id=parameterset_id)
    if authz.has_write_permissions(request,
                                   parameterset.dataset.experiment.id):
        return edit_parameters(request, parameterset, otype="dataset")
    else:
        return return_response_error(request)


@login_required
def edit_datafile_par(request, parameterset_id):
    parameterset = DatafileParameterSet.objects.get(id=parameterset_id)
    if authz.has_write_permissions(request,
                            parameterset.dataset_file.dataset.experiment.id):
        return edit_parameters(request, parameterset, otype="datafile")
    else:
        return return_response_error(request)


def edit_parameters(request, parameterset, otype):

    parameternames = ParameterName.objects.filter(
        schema__namespace=parameterset.schema.namespace)
    success = False
    valid = True

    if request.method == 'POST':

        class DynamicForm(create_parameterset_edit_form(
            parameterset, request=request)):
            pass

        form = DynamicForm(request.POST)

        if form.is_valid():
            save_datafile_edit_form(parameterset, request)

            success = True
        else:
            valid = False

    else:

        class DynamicForm(create_parameterset_edit_form(
            parameterset)):
            pass

        form = DynamicForm()

    c = Context({
        'schema': parameterset.schema,
        'form': form,
        'parameternames': parameternames,
        'type': otype,
        'success': success,
        'parameterset_id': parameterset.id,
        'valid': valid,
    })

    return HttpResponse(render_response_index(request,
                        'tardis_portal/ajax/parameteredit.html', c))


@login_required
def add_datafile_par(request, datafile_id):
    parentObject = Dataset_File.objects.get(id=datafile_id)
    if authz.has_write_permissions(request,
                                   parentObject.dataset.experiment.id):
        return add_par(request, parentObject, otype="datafile",
                stype=Schema.DATAFILE)
    else:
        return return_response_error(request)


@login_required
def add_dataset_par(request, dataset_id):
    parentObject = Dataset.objects.get(id=dataset_id)
    if authz.has_write_permissions(request, parentObject.experiment.id):
        return add_par(request, parentObject, otype="dataset",
                stype=Schema.DATASET)
    else:
        return return_response_error(request)


@login_required
def add_experiment_par(request, experiment_id):
    parentObject = Experiment.objects.get(id=experiment_id)
    if authz.has_write_permissions(request, parentObject.id):
        return add_par(request, parentObject, otype="experiment",
                stype=Schema.EXPERIMENT)
    else:
        return return_response_error(request)


def add_par(request, parentObject, otype, stype):
<<<<<<< HEAD

    all_schema = Schema.objects.filter(type=stype)
=======
        
    all_schema = Schema.objects.filter(type=stype, immutable=False)
>>>>>>> 4f65bc5b

    if 'schema_id' in request.GET:
        schema_id = request.GET['schema_id']
    else:
        schema_id = all_schema[0].id

    schema = Schema.objects.get(id=schema_id)

    parameternames = ParameterName.objects.filter(
        schema__namespace=schema.namespace)

    success = False
    valid = True

    if request.method == 'POST':

        class DynamicForm(create_datafile_add_form(
            schema.namespace, parentObject, request=request)):
            pass

        form = DynamicForm(request.POST)

        if form.is_valid():
            save_datafile_add_form(schema.namespace, parentObject, request)

            success = True
        else:
            valid = False

    else:

        class DynamicForm(create_datafile_add_form(
            schema.namespace, parentObject)):
            pass

        form = DynamicForm()

    c = Context({
        'schema': schema,
        'form': form,
        'parameternames': parameternames,
        'type': otype,
        'success': success,
        'valid': valid,
        'parentObject': parentObject,
        'all_schema': all_schema,
        'schema_id': schema.id,
    })

    return HttpResponse(render_response_index(request,
                        'tardis_portal/ajax/parameteradd.html', c))

class ExperimentSearchView(SearchView):
    def __name__(self):
        return "ExperimentSearchView"

    def extra_context(self):
        extra = super(ExperimentSearchView, self).extra_context()
        # Results may contain Experiments, Datasets and Dataset_Files.
        # Group them into experiments, noting whether or not the search
        # hits were in the Dataset(s) or Dataset_File(s)
        results = self.results
<<<<<<< HEAD

        experiments = {}
=======
        facets =  results.facet_counts()
        if facets:
            experiment_facets = facets['fields']['experiment_id_stored']
            experiment_ids = [ int(f[0]) for f in experiment_facets if int(f[1]) > 0 ]
        else:
            experiment_ids = []


>>>>>>> 4f65bc5b
        access_list = []

        if self.request.user.is_authenticated():
            access_list.extend([e.pk for e in authz.get_accessible_experiments(self.request)])

        access_list.extend([e.pk for e in Experiment.objects.filter(public=True)])

<<<<<<< HEAD
        for r in results:
            i = int(r.experiment_id_stored)

            if i not in access_list:
                continue

            if i not in experiments.keys():
                experiments[i]= {}
                experiments[i]['sr'] = r
                experiments[i]['dataset_hit'] = False
                experiments[i]['dataset_file_hit'] = False
                experiments[i]['experiment_hit'] =False

            if r.model == Experiment:
                experiments[i]['experiment_hit'] = True
            elif r.model == Dataset:
                experiments[i]['dataset_hit'] = True
            elif r.model == Dataset_File:
                experiments[i]['dataset_file_hit'] = True

        extra['experiments'] = experiments
=======
        ids = list(set(experiment_ids) & set(access_list))
        experiments = Experiment.objects.filter(pk__in=ids).order_by('-update_time')

        results = []
        for e in experiments:
            result = {}
            result['sr'] = e
            result['dataset_hit'] = False 
            result['dataset_file_hit'] = False
            result['experiment_hit'] = False
            results.append(result)

        extra['experiments'] = results 
>>>>>>> 4f65bc5b
        return extra

    # override SearchView's method in order to
    # return a ResponseContext
    def create_response(self):
        import re
        (paginator, page) = self.build_page()
<<<<<<< HEAD

        # Remove unnecessary whitespace and replace necessary whitespace with '+'
        # TODO this should just be done in the form clean...
        query = re.sub('\s*?:\s*', ':', self.query).replace(' ','+')
        query = SearchQueryString(query)
        context = {
                'query': query,
=======
       
        # Remove unnecessary whitespace
        # TODO this should just be done in the form clean...
        query = SearchQueryString(self.query) 
        context = {
                'search_query': query,
>>>>>>> 4f65bc5b
                'form': self.form,
                'page': page,
                'paginator' : paginator,
                }
        context.update(self.extra_context())
   
        return render_response_index(self.request, self.template, context)


@login_required
def single_search(request):
    search_query = FacetFixedSearchQuery(backend=HighlightSearchBackend())
    sqs = SearchQuerySet(query=search_query)
    sqs.highlight()

    return ExperimentSearchView(
            template = 'search/search.html',
            searchqueryset=sqs,
            form_class=RawSearchForm,
            ).__call__(request)


@never_cache
@authz.experiment_ownership_required
def publish_experiment(request, experiment_id):
    """
    Make the experiment open to public access.
    Sets off a chain of PublishProvider modules for
    extra publish functionality.

    :param request: a HTTP Request instance
    :type request: :class:`django.http.HttpRequest`
    :param experiment_id: the ID of the experiment to be published
    :type experiment_id: string

    """
    import os

    experiment = Experiment.objects.get(id=experiment_id)
    username = request.user.username

    if request.method == 'POST':  # If the form has been submitted...

        legal = True
        success = True
        messages = []

        context_dict = {}
        context_dict['publish_result'] = "submitted"

        passed_ands = False

        opt_out_ands = False
        if 'ands_register' in request.POST:
            opt_out_ands = True

        has_ands_registered = True
<<<<<<< HEAD
        if 'monash_ands' in getTardisApps():
=======
        if 'monash_ands' in settings.TARDIS_APPS:
>>>>>>> 4f65bc5b
            from tardis.apps.monash_ands.MonashANDSService\
                import MonashANDSService

            monashandsService = MonashANDSService(experiment_id)

            has_ands_registered = monashandsService.has_registration_record()

        passed_ands = has_ands_registered or opt_out_ands

        if passed_ands == False:
            success = False
            messages.append('You must opt out of ANDS registration, or' + \
                ' register with ANDS')

        if  not 'legal' in request.POST:
            logger.debug('Legal agreement for exp: ' + experiment_id +
            ' not accepted.')
            legal = False

        if legal and success:
            experiment.public = True
            experiment.save()

        # set dictionary to legal status and publish success result
        context_dict['legal'] = legal
        context_dict['success'] = success
        context_dict['messages'] = messages

    else:

        has_ands_registered = True

<<<<<<< HEAD
        if 'monash_ands' in getTardisApps():
=======
        if 'monash_ands' in settings.TARDIS_APPS:
>>>>>>> 4f65bc5b
            from tardis.apps.monash_ands.MonashANDSService\
                import MonashANDSService

            monashandsService = MonashANDSService(experiment_id)

            if not monashandsService.has_registration_record():
                has_ands_registered = False

        TARDIS_ROOT = os.path.abspath(\
        os.path.join(os.path.dirname(__file__)))

        legalpath = os.path.join(TARDIS_ROOT,
                      "legal.txt")

        # if legal file isn't found then we can't proceed
        try:
            legalfile = open(legalpath, 'r')
        except IOError:
            logger.error('legal.txt not found. Publication halted.')
            return return_response_error(request)

        legaltext = legalfile.read()
        legalfile.close()

        cch = CreativeCommonsHandler(experiment_id=experiment_id, create=False)

        context_dict = \
        {'username': username,
        'experiment': experiment,
        'legaltext': legaltext,
        'has_cc_license': cch.has_cc_license(),
        'has_ands_registered': has_ands_registered,
        }

    c = Context(context_dict)
    return HttpResponse(render_response_index(request,
                        'tardis_portal/publish_experiment.html', c))


@authz.experiment_ownership_required
def choose_license(request, experiment_id):
    experiment = Experiment.objects.get(id=experiment_id)
    context_dict = {'submit': False,
        'experiment': experiment}
    if request.method == 'POST':
        cch = CreativeCommonsHandler(experiment_id=experiment_id)
        cch.save_license(request)
        context_dict['submit'] = True

    c = Context(context_dict)
    return HttpResponse(render_response_index(request,
                        'tardis_portal/choose_license.html', c))


@require_POST
@authz.experiment_ownership_required
def create_token(request, experiment_id):
    experiment = Experiment.objects.get(id=experiment_id)
    token = Token(experiment=experiment, user=request.user)
    token.save_with_random_token()
    logger.info('created token: %s' % token)
    return HttpResponse('{"success": true}', mimetype='application/json');


@require_POST
def token_delete(request, token_id):
    token = Token.objects.get(id=token_id)
    if authz.has_experiment_ownership(request, token.experiment_id):
        token.delete()
        return HttpResponse('{"success": true}', mimetype='application/json');


def token_login(request, token):
    django_logout(request)

    from tardis.tardis_portal.auth import login, token_auth
    logger.debug('token login')

    user = token_auth.authenticate(request, token)
    if not user:
        return return_response_error(request)
    login(request, user)
    experiment = Experiment.objects.get(token__token=token)
<<<<<<< HEAD
    return HttpResponseRedirect(experiment.get_absolute_url())
=======
    return HttpResponseRedirect(experiment.get_absolute_url())

@authz.experiment_access_required
def view_rifcs(request, experiment_id):
    """View the rif-cs of an existing experiment.

    :param request: a HTTP Request instance
    :type request: :class:`django.http.HttpRequest`
    :param experiment_id: the ID of the experiment to be viewed
    :type experiment_id: string
    :rtype: :class:`django.http.HttpResponse`

    """
    try:
        experiment = Experiment.safe.get(request, experiment_id)
    except PermissionDenied:
        return return_response_error(request)
    except Experiment.DoesNotExist:
        return return_response_not_found(request)
    
    try:
        rifcs_provs = settings.RIFCS_PROVIDERS   
    except AttributeError:
        rifcs_provs = ()
           
    from tardis.tardis_portal.publish.publishservice import PublishService
    pservice = PublishService(rifcs_provs, experiment)
    context = pservice.get_context()
    if context is None:
        # return error page or something
        return return_response_error(request)
    
    template = pservice.get_template()
    return HttpResponse(render_response_index(request,
                        template, context), mimetype="text/xml")

>>>>>>> 4f65bc5b
<|MERGE_RESOLUTION|>--- conflicted
+++ resolved
@@ -89,18 +89,13 @@
     return_response_error_message, render_response_search
 from tardis.tardis_portal.metsparser import parseMets
 from tardis.tardis_portal.creativecommonshandler import CreativeCommonsHandler
-<<<<<<< HEAD
-=======
 from tardis.tardis_portal.hacks import oracle_dbops_hack
->>>>>>> 4f65bc5b
 
 from haystack.views import SearchView
 from haystack.query import SearchQuerySet
 from tardis.tardis_portal.search_query import FacetFixedSearchQuery
 from tardis.tardis_portal.forms import RawSearchForm
 from tardis.tardis_portal.search_backend import HighlightSearchBackend
-from django.contrib.auth import logout as django_logout
-
 from django.contrib.auth import logout as django_logout
 
 logger = logging.getLogger(__name__)
@@ -321,22 +316,13 @@
     if 'error' in request.POST:
         c['error'] = request.POST['error']
     if 'query' in request.GET:
-<<<<<<< HEAD
-        c['query'] = SearchQueryString(request.GET['query'])
-
-    if  'search' in request.GET:
-        c['search'] = request.GET['search']
-
-=======
         c['search_query'] = SearchQueryString(request.GET['query'])
     if  'search' in request.GET:
         c['search'] = request.GET['search']
->>>>>>> 4f65bc5b
     if  'load' in request.GET:
         c['load'] = request.GET['load']
-
+        
     import sys
-
     appnames = []
     appurls = []
     for app in getTardisApps():
@@ -426,21 +412,12 @@
     return HttpResponse(render_response_index(request,
                         'tardis_portal/ajax/experiment_description.html', c))
 #
-<<<<<<< HEAD
-# Class to manage switching between space separated search queries and
-=======
 # Class to manage switching between space separated search queries and 
->>>>>>> 4f65bc5b
 # '+' separated search queries (for addition to urls
 #
 # TODO This would probably be better handled with filters
 #
 class SearchQueryString():
-<<<<<<< HEAD
-
-    def __init__(self, query_string):
-        self.query_terms = query_string.split()
-=======
     
     def __init__(self, query_string):
         import re
@@ -450,7 +427,6 @@
         # create a list of terms which can be easily joined by
         # spaces or pluses
         self.query_terms = stripped_query.split()
->>>>>>> 4f65bc5b
 
     def __unicode__(self):
         return ' '.join(self.query_terms)
@@ -464,7 +440,7 @@
 @never_cache
 @authz.experiment_access_required
 def experiment_datasets(request, experiment_id):
-
+    
     """View a listing of dataset of an existing experiment as ajax loaded tab.
 
     :param request: a HTTP Request instance
@@ -490,45 +466,10 @@
         return return_response_not_found(request)
 
     c['experiment'] = experiment
-<<<<<<< HEAD
-
-    #TODO Single search should use sessions as well
-=======
->>>>>>> 4f65bc5b
     if 'query' in request.GET:
         
         # We've been passed a query to get back highlighted results.
         # Only pass back matching datafiles
-<<<<<<< HEAD
-        sqs = SearchQuerySet()
-
-        query = SearchQueryString(request.GET['query'])
-
-        #raw_search doesn't chain...
-        results = sqs.raw_search(query.query_string())
-
-        matching_datasets = [d.object for d in results if
-                d.model_name == 'dataset' and
-                d.experiment_id_stored == int(experiment_id)
-                ]
-
-        matching_dataset_files = [d for d in results if
-                d.model_name == 'dataset_file' and
-                d.experiment_id_stored == int(experiment_id)
-                ]
-
-        matching_dataset_file_pks = [dsf.object.dataset for dsf in matching_dataset_files]
-        matching_file_datasets = list(set([dsf.object.dataset for dsf in matching_dataset_files]))
-
-        c['highlighted_datasets'] = [ds.pk for ds in matching_datasets]
-        c['file_matched_datasets'] = [ds.pk for ds in matching_file_datasets]
-        c['highlighted_dataset_files'] = matching_dataset_file_pks
-
-        c['query'] = query
-
-        # replace '+'s with spaces
-    elif 'datafileResults' in request.session and 'search' in request.GET:
-=======
         # 
         search_query = FacetFixedSearchQuery(backend=HighlightSearchBackend())
         sqs = SearchQuerySet(query=search_query)
@@ -545,7 +486,6 @@
     
         # replace '+'s with spaces
     elif 'datafileResults' in request.session and 'search' in request.GET: 
->>>>>>> 4f65bc5b
         c['highlighted_datasets'] = None
         c['highlighted_dataset_files'] = [r.pk for r in request.session['datafileResults']]
         c['file_matched_datasets'] = \
@@ -1032,11 +972,7 @@
 
     # pagination was removed by someone in the interface but not here.
     # need to fix.
-<<<<<<< HEAD
-    pgresults = 500
-=======
     pgresults = 100
->>>>>>> 4f65bc5b
     # if request.mobile:
     #     pgresults = 30
     # else:
@@ -1065,25 +1001,7 @@
 
         has_write_permissions = \
             authz.has_write_permissions(request, experiment_id)
-<<<<<<< HEAD
-
-    if 'query' in request.GET:
-        query =  SearchQueryString(request.GET['query'])
-        # replaces '+'s with spaces
-
-        sqs = SearchQuerySet()
-        results = sqs.raw_search(query.query_string())
-        highlighted_dsf_pks = [int(r.pk) for r in results if r.model_name == 'dataset_file' and r.dataset_id_stored == int(dataset_id)]
-
-    elif 'datafileResults' in request.session and 'search' in request.GET:
-        highlighted_dsf_pks = [r.pk for r in request.session['datafileResults']]
-
-    else:
-        highlighted_dsf_pks = []
-
-=======
     
->>>>>>> 4f65bc5b
     immutable = Dataset.objects.get(id=dataset_id).immutable
 
     params = urlencode(params)   
@@ -1141,18 +1059,6 @@
     # remove information from previous searches from session
     if 'datafileResults' in request.session:
         del request.session['datafileResults']
-<<<<<<< HEAD
-
-    results = {}
-    for e in experiments:
-        results[e.pk] = (
-            {'sr' : e,
-             'dataset_hit' : False,
-             'dataset_file_hit' : False,
-             'experiment_hit' : True,
-            }
-         )
-=======
     
     results = []
     for e in experiments:
@@ -1162,7 +1068,6 @@
         result['dataset_file_hit'] = False
         result['experiment_hit'] = True
         results.append(result)
->>>>>>> 4f65bc5b
     c = Context({'header': 'Search Experiment',
                  'experiments': results,
                  'bodyclass': bodyclass})
@@ -1673,23 +1578,6 @@
     else:
         experiments = {}
 
-<<<<<<< HEAD
-    # get experiments associated with datafiles
-    if datafile_results:
-        experiment_pks = list(set(datafile_results.values_list('dataset__experiment', flat=True)))
-        experiments = Experiment.safe.in_bulk(experiment_pks)
-    else:
-        experiments = {}
-
-    results = {}
-    for key, e in experiments.items():
-        results[key]=\
-            {'sr' : e,
-             'dataset_hit' : False,
-             'dataset_file_hit' : True,
-             'experiment_hit' : False,
-            }
-=======
     results = []
     for key, e in experiments.items():
         result = {}
@@ -1699,7 +1587,6 @@
         result['experiment_hit'] = False
         results.append(result)
     
->>>>>>> 4f65bc5b
     c = Context({
         'experiments': results,
         'datafiles': datafile_results,
@@ -1785,25 +1672,6 @@
     return HttpResponse(grouplist)
 
 def retrieve_field_list(request):
-<<<<<<< HEAD
-
-    from  tardis.tardis_portal.search_indexes import ExperimentIndex
-    from tardis.tardis_portal.search_indexes import DatasetIndex
-    from tardis.tardis_portal.search_indexes import DatasetFileIndex
-
-    # Get all of the fields in the indexes
-    allFields = ExperimentIndex.fields.items() + \
-             DatasetIndex.fields.items() + \
-             DatasetFileIndex.fields.items()
-
-    users = User.objects.all()
-
-    usernames = [u.username + ':username' for u in users]
-
-    # Collect all of the indexed (searchable) fields, except
-    # for the main search document ('text')
-    searchableFields = ([key + ':search_field' for key,f in allFields if f.indexed == True and key is not 'text' ])
-=======
     
     from tardis.tardis_portal.search_indexes import DatasetFileIndex
 
@@ -1820,7 +1688,6 @@
     # Collect all of the indexed (searchable) fields, except
     # for the main search document ('text')
     searchableFields = ([key + ':search_field' for key,f in allFields if f.indexed == True and key != 'text' ])
->>>>>>> 4f65bc5b
 
     auto_list = usernames + searchableFields
 
@@ -1895,11 +1762,7 @@
 
 
 @never_cache
-<<<<<<< HEAD
-@permission_required('tardis_portal.change_group')
-=======
 @permission_required('auth.change_group')
->>>>>>> 4f65bc5b
 @login_required()
 def manage_groups(request):
 
@@ -2282,10 +2145,9 @@
         user.groups.add(group)
         user.save()
 
-    transaction.commit()
     c = Context({'group': group,
                  'experiment_id': experiment_id})
-    return HttpResponse(render_response_index(request,
+    response = HttpResponse(render_response_index(request,
         'tardis_portal/ajax/add_group_result.html', c))
     transaction.commit()
     return response
@@ -2601,13 +2463,8 @@
 
 
 def add_par(request, parentObject, otype, stype):
-<<<<<<< HEAD
-
-    all_schema = Schema.objects.filter(type=stype)
-=======
         
     all_schema = Schema.objects.filter(type=stype, immutable=False)
->>>>>>> 4f65bc5b
 
     if 'schema_id' in request.GET:
         schema_id = request.GET['schema_id']
@@ -2663,17 +2520,13 @@
 class ExperimentSearchView(SearchView):
     def __name__(self):
         return "ExperimentSearchView"
-
+    
     def extra_context(self):
         extra = super(ExperimentSearchView, self).extra_context()
         # Results may contain Experiments, Datasets and Dataset_Files.
         # Group them into experiments, noting whether or not the search
         # hits were in the Dataset(s) or Dataset_File(s)
         results = self.results
-<<<<<<< HEAD
-
-        experiments = {}
-=======
         facets =  results.facet_counts()
         if facets:
             experiment_facets = facets['fields']['experiment_id_stored']
@@ -2682,7 +2535,6 @@
             experiment_ids = []
 
 
->>>>>>> 4f65bc5b
         access_list = []
 
         if self.request.user.is_authenticated():
@@ -2690,29 +2542,6 @@
 
         access_list.extend([e.pk for e in Experiment.objects.filter(public=True)])
 
-<<<<<<< HEAD
-        for r in results:
-            i = int(r.experiment_id_stored)
-
-            if i not in access_list:
-                continue
-
-            if i not in experiments.keys():
-                experiments[i]= {}
-                experiments[i]['sr'] = r
-                experiments[i]['dataset_hit'] = False
-                experiments[i]['dataset_file_hit'] = False
-                experiments[i]['experiment_hit'] =False
-
-            if r.model == Experiment:
-                experiments[i]['experiment_hit'] = True
-            elif r.model == Dataset:
-                experiments[i]['dataset_hit'] = True
-            elif r.model == Dataset_File:
-                experiments[i]['dataset_file_hit'] = True
-
-        extra['experiments'] = experiments
-=======
         ids = list(set(experiment_ids) & set(access_list))
         experiments = Experiment.objects.filter(pk__in=ids).order_by('-update_time')
 
@@ -2726,30 +2555,18 @@
             results.append(result)
 
         extra['experiments'] = results 
->>>>>>> 4f65bc5b
         return extra
 
     # override SearchView's method in order to
     # return a ResponseContext
     def create_response(self):
-        import re
         (paginator, page) = self.build_page()
-<<<<<<< HEAD
-
-        # Remove unnecessary whitespace and replace necessary whitespace with '+'
-        # TODO this should just be done in the form clean...
-        query = re.sub('\s*?:\s*', ':', self.query).replace(' ','+')
-        query = SearchQueryString(query)
-        context = {
-                'query': query,
-=======
        
         # Remove unnecessary whitespace
         # TODO this should just be done in the form clean...
         query = SearchQueryString(self.query) 
         context = {
                 'search_query': query,
->>>>>>> 4f65bc5b
                 'form': self.form,
                 'page': page,
                 'paginator' : paginator,
@@ -2807,11 +2624,7 @@
             opt_out_ands = True
 
         has_ands_registered = True
-<<<<<<< HEAD
         if 'monash_ands' in getTardisApps():
-=======
-        if 'monash_ands' in settings.TARDIS_APPS:
->>>>>>> 4f65bc5b
             from tardis.apps.monash_ands.MonashANDSService\
                 import MonashANDSService
 
@@ -2844,11 +2657,7 @@
 
         has_ands_registered = True
 
-<<<<<<< HEAD
         if 'monash_ands' in getTardisApps():
-=======
-        if 'monash_ands' in settings.TARDIS_APPS:
->>>>>>> 4f65bc5b
             from tardis.apps.monash_ands.MonashANDSService\
                 import MonashANDSService
 
@@ -2932,9 +2741,6 @@
         return return_response_error(request)
     login(request, user)
     experiment = Experiment.objects.get(token__token=token)
-<<<<<<< HEAD
-    return HttpResponseRedirect(experiment.get_absolute_url())
-=======
     return HttpResponseRedirect(experiment.get_absolute_url())
 
 @authz.experiment_access_required
@@ -2971,4 +2777,3 @@
     return HttpResponse(render_response_index(request,
                         template, context), mimetype="text/xml")
 
->>>>>>> 4f65bc5b
