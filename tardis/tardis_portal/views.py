# -*- coding: utf-8 -*-
#
# Copyright (c) 2010-2011, Monash e-Research Centre
#   (Monash University, Australia)
# Copyright (c) 2010-2011, VeRSI Consortium
#   (Victorian eResearch Strategic Initiative, Australia)
# All rights reserved.
# Redistribution and use in source and binary forms, with or without
# modification, are permitted provided that the following conditions are met:
#
#    *  Redistributions of source code must retain the above copyright
#       notice, this list of conditions and the following disclaimer.
#    *  Redistributions in binary form must reproduce the above copyright
#       notice, this list of conditions and the following disclaimer in the
#       documentation and/or other materials provided with the distribution.
#    *  Neither the name of the VeRSI, the VeRSI Consortium members, nor the
#       names of its contributors may be used to endorse or promote products
#       derived from this software without specific prior written permission.
#
# THIS SOFTWARE IS PROVIDED BY THE REGENTS AND CONTRIBUTORS ``AS IS'' AND ANY
# EXPRESS OR IMPLIED WARRANTIES, INCLUDING, BUT NOT LIMITED TO, THE IMPLIED
# WARRANTIES OF MERCHANTABILITY AND FITNESS FOR A PARTICULAR PURPOSE ARE
# DISCLAIMED. IN NO EVENT SHALL THE REGENTS AND CONTRIBUTORS BE LIABLE FOR ANY
# DIRECT, INDIRECT, INCIDENTAL, SPECIAL, EXEMPLARY, OR CONSEQUENTIAL DAMAGES
# (INCLUDING, BUT NOT LIMITED TO, PROCUREMENT OF SUBSTITUTE GOODS OR SERVICES;
# LOSS OF USE, DATA, OR PROFITS; OR BUSINESS INTERRUPTION) HOWEVER CAUSED AND
# ON ANY THEORY OF LIABILITY, WHETHER IN CONTRACT, STRICT LIABILITY, OR TORT
# (INCLUDING NEGLIGENCE OR OTHERWISE) ARISING IN ANY WAY OUT OF THE USE OF THIS
# SOFTWARE, EVEN IF ADVISED OF THE POSSIBILITY OF SUCH DAMAGE.
#
"""
views.py

.. moduleauthor:: Steve Androulakis <steve.androulakis@monash.edu>
.. moduleauthor:: Gerson Galang <gerson.galang@versi.edu.au>
.. moduleauthor:: Ulrich Felzmaann <ulrich.felzmann@versi.edu.au>

"""

from base64 import b64decode
import urllib2
from urllib import urlencode, urlopen
from os import path

import logging

from django.template import Context
from django.conf import settings
from django.db import transaction
from django.shortcuts import render_to_response
from django.contrib.auth.models import User, Group, AnonymousUser
from django.http import HttpResponseRedirect, HttpResponse
from django.contrib.auth.decorators import login_required
from django.core.urlresolvers import reverse
from django.core.paginator import Paginator, InvalidPage, EmptyPage
from django.core.exceptions import PermissionDenied

from tardis.tardis_portal.ProcessExperiment import ProcessExperiment
from tardis.tardis_portal.forms import ExperimentForm, \
    createSearchDatafileForm, createSearchDatafileSelectionForm, \
    LoginForm, RegisterExperimentForm, createSearchExperimentForm, \
    ChangeGroupPermissionsForm, ChangeUserPermissionsForm, \
    ImportParamsForm, create_parameterset_edit_form, \
    save_datafile_edit_form, create_datafile_add_form,\
    save_datafile_add_form

from tardis.tardis_portal.errors import UnsupportedSearchQueryTypeError
from tardis.tardis_portal.staging import add_datafile_to_dataset,\
    staging_traverse, write_uploaded_file_to_dataset
from tardis.tardis_portal.models import Experiment, ExperimentParameter, \
    DatafileParameter, DatasetParameter, ExperimentACL, Dataset_File, \
    DatafileParameterSet, ParameterName, GroupAdmin, Schema, \
    Dataset, ExperimentParameterSet, DatasetParameterSet, \
    UserProfile, UserAuthentication

from tardis.tardis_portal import constants
from tardis.tardis_portal.auth import ldap_auth
from tardis.tardis_portal.auth.localdb_auth import django_user, django_group
from tardis.tardis_portal.auth.localdb_auth import auth_key as localdb_auth_key
from tardis.tardis_portal.auth import decorators as authz
from tardis.tardis_portal.auth import auth_service
from tardis.tardis_portal.shortcuts import render_response_index, \
    return_response_error, return_response_not_found, \
    return_response_error_message, render_response_search
from tardis.tardis_portal.MultiPartForm import MultiPartForm
from tardis.tardis_portal.metsparser import parseMets


<<<<<<< HEAD
def getNewSearchDatafileSelectionForm(initial=None):
    DatafileSelectionForm = createSearchDatafileSelectionForm(initial)
=======
logger = logging.getLogger(__name__)


def getNewSearchDatafileSelectionForm():
    DatafileSelectionForm = createSearchDatafileSelectionForm()
>>>>>>> 0a12c88b
    return DatafileSelectionForm()


def logout(request):
    if 'datafileResults' in request.session:
        del request.session['datafileResults']

    c = Context({})
    return HttpResponse(render_response_index(request,
                        'tardis_portal/index.html', c))


def index(request):
    status = ''
    c = Context({'status': status})
    return HttpResponse(render_response_index(request,
                        'tardis_portal/index.html', c))


def site_settings(request):

    if request.method == 'POST':
        if 'username' in request.POST and 'password' in request.POST:

            username = request.POST['username']
            password = request.POST['password']

            user = auth_service.authenticate(username=username,
                                             password=password)
            if user is not None:
                if user.is_staff:

                    x509 = open(settings.GRID_PROXY_FILE, 'r')

                    c = Context({'baseurl': request.build_absolute_uri('/'),
                        'proxy': x509.read(), 'filestorepath':
                        settings.FILE_STORE_PATH})
                    return HttpResponse(render_response_index(request,
                            'tardis_portal/site_settings.xml', c),
                            mimetype='application/xml')

    return return_response_error(request)


def load_image(request, experiment_id, parameter):
    from os.path import abspath, join
    file_path = abspath(join(settings.FILE_STORE_PATH,
                             str(experiment_id),
                             parameter.string_value))

    from django.core.servers.basehttp import FileWrapper
    wrapper = FileWrapper(file(file_path))
    return HttpResponse(wrapper, mimetype=parameter.name.units)


def load_experiment_image(request, parameter_id):
    parameter = ExperimentParameter.objects.get(pk=parameter_id)
    experiment_id = parameter.parameterset.experiment.id
    if authz.has_experiment_access(request, experiment_id):
        return load_image(request, experiment_id, parameter)
    else:
        return return_response_error(request)


def load_dataset_image(request, parameter_id):
    parameter = DatafileParameter.objects.get(pk=parameter_id)
    dataset = parameter.parameterset.dataset
    experiment_id = dataset.experiment.id
    if  authz.has_dataset_access(request, dataset.id):
        return load_image(request, experiment_id, parameter)
    else:
        return return_response_error(request)


def load_datafile_image(request, parameter_id):
    parameter = DatafileParameter.objects.get(pk=parameter_id)
    dataset_file = parameter.parameterset.dataset_file
    experiment_id = dataset_file.dataset.experiment.id
    if authz.has_datafile_access(request, dataset_file.id):
        return load_image(request, experiment_id, parameter)
    else:
        return return_response_error(request)


@authz.experiment_access_required
def display_experiment_image(
    request, experiment_id, parameterset_id, parameter_name):

    # TODO handle not exist

    if not authz.has_experiment_access(request, experiment_id):
        return return_response_error(request)

    image = ExperimentParameter.objects.get(name__name=parameter_name,
                                            parameterset=parameterset_id)

    return HttpResponse(b64decode(image.string_value), mimetype='image/jpeg')


@authz.dataset_access_required
def display_dataset_image(
    request, dataset_id, parameterset_id, parameter_name):

    # TODO handle not exist

    if not authz.has_dataset_access(request, dataset_id):
        return return_response_error(request)

    image = DatasetParameter.objects.get(name__name=parameter_name,
                                         parameterset=parameterset_id)

    return HttpResponse(b64decode(image.string_value), mimetype='image/jpeg')


@authz.datafile_access_required
def display_datafile_image(
    request, dataset_file_id, parameterset_id, parameter_name):

    # TODO handle not exist

    if not authz.has_datafile_access(request, dataset_file_id):
        return return_response_error(request)

    image = DatafileParameter.objects.get(name__name=parameter_name,
                                          parameterset=parameterset_id)

    return HttpResponse(b64decode(image.string_value), mimetype='image/jpeg')


def about(request):

    c = Context({'subtitle': 'About',
                 'about_pressed': True,
                 'nav': [{'name': 'About', 'link': '/about/'}]})
    return HttpResponse(render_response_index(request,
                        'tardis_portal/about.html', c))


def partners(request):

    c = Context({})
    return HttpResponse(render_response_index(request,
                        'tardis_portal/partners.html', c))


def experiment_index(request):

    experiments = None

    if request.user.is_authenticated():
        experiments = authz.get_accessible_experiments(request)
        if experiments:
            experiments = experiments.order_by('-update_time')

    public_experiments = Experiment.objects.filter(public=True)
    if public_experiments:
        public_experiments = public_experiments.order_by('-update_time')

    c = Context({
        'experiments': experiments,
        'public_experiments': public_experiments,
        'subtitle': 'Experiment Index',
        'bodyclass': 'list',
        'nav': [{'name': 'Data', 'link': '/experiment/view/'}],
        'next': '/experiment/view/',
        'data_pressed': True})

    return HttpResponse(render_response_search(request,
                        'tardis_portal/experiment_index.html', c))


@authz.experiment_access_required
def view_experiment(request, experiment_id):
    """View an existing experiment.

    :param request: a HTTP Request instance
    :type request: :class:`django.http.HttpRequest`
    :param experiment_id: the ID of the experiment to be edited
    :type experiment_id: string
    :rtype: :class:`django.http.HttpResponse`

    """
    c = Context({})

    try:
        experiment = Experiment.safe.get(request, experiment_id)
    except PermissionDenied:
        return return_response_error(request)
    except Experiment.DoesNotExist:
        return return_response_not_found(request)

    c['experiment'] = experiment
    c['has_write_permissions'] = \
        authz.has_write_permissions(request, experiment_id)
    c['subtitle'] = experiment.title
    c['nav'] = [{'name': 'Data', 'link': '/experiment/view/'},
                {'name': experiment.title,
                 'link': experiment.get_absolute_url()}]

    if 'status' in request.GET:
        c['status'] = request.GET['status']
    if 'error' in request.GET:
        c['error'] = request.GET['error']

    return HttpResponse(render_response_index(request,
                        'tardis_portal/view_experiment.html', c))


@authz.experiment_access_required
def experiment_description(request, experiment_id):
    """View an existing experiment's description. To be loaded via ajax.

    :param request: a HTTP Request instance
    :type request: :class:`django.http.HttpRequest`
    :param experiment_id: the ID of the experiment to be edited
    :type experiment_id: string
    :rtype: :class:`django.http.HttpResponse`

    """
    c = Context({})

    try:
        experiment = Experiment.safe.get(request, experiment_id)
    except PermissionDenied:
        return return_response_error(request)
    except Experiment.DoesNotExist:
        return return_response_not_found(request)

    c['experiment'] = experiment
    c['subtitle'] = experiment.title
    c['nav'] = [{'name': 'Data', 'link': '/experiment/view/'},
                {'name': experiment.title,
                 'link': experiment.get_absolute_url()}]

    c['authors'] = experiment.author_experiment_set.all()

    c['datafiles'] = \
        Dataset_File.objects.filter(dataset__experiment=experiment_id)

    acl = ExperimentACL.objects.filter(pluginId=django_user,
                                       experiment=experiment,
                                       isOwner=True)

    # TODO: resolve usernames through UserProvider!
    c['owners'] = [User.objects.get(pk=str(a.entityId)) for a in acl]

    # calculate the sum of the datafile sizes
    size = 0
    for df in c['datafiles']:
        try:
            size = size + long(df.size)
        except:
            pass
    c['size'] = size

    c['has_write_permissions'] = \
        authz.has_write_permissions(request, experiment_id)

    c['protocol'] = []
    download_urls = experiment.get_download_urls()
    for key, value in download_urls.iteritems():
        c['protocol'] += [[key, value]]

    if 'status' in request.GET:
        c['status'] = request.GET['status']
    if 'error' in request.GET:
        c['error'] = request.GET['error']

    return HttpResponse(render_response_index(request,
                        'tardis_portal/ajax/experiment_description.html', c))


@authz.experiment_access_required
def experiment_datasets(request, experiment_id):
    """View a listing of dataset of an existing experiment as ajax loaded tab.

    :param request: a HTTP Request instance
    :type request: :class:`django.http.HttpRequest`
    :param experiment_id: the ID of the experiment to be edited
    :type experiment_id: string
    :param template_name: the path of the template to render
    :type template_name: string
    :rtype: :class:`django.http.HttpResponse`

    """
    c = Context({'upload_complete_url':
                     reverse('tardis.tardis_portal.views.upload_complete'),
                 'searchDatafileSelectionForm':
                     getNewSearchDatafileSelectionForm(),
                 })

    try:
        experiment = Experiment.safe.get(request, experiment_id)
    except PermissionDenied:
        return return_response_error(request)
    except Experiment.DoesNotExist:
        return return_response_not_found(request)

    c['experiment'] = experiment
    c['datafiles'] = \
        Dataset_File.objects.filter(dataset__experiment=experiment_id)

    c['has_write_permissions'] = \
        authz.has_write_permissions(request, experiment_id)

    c['protocol'] = []
    download_urls = experiment.get_download_urls()
    for key, value in download_urls.iteritems():
        c['protocol'] += [[key, value]]

    if 'status' in request.GET:
        c['status'] = request.GET['status']
    if 'error' in request.GET:
        c['error'] = request.GET['error']

    return HttpResponse(render_response_index(request,
                        'tardis_portal/ajax/experiment_datasets.html', c))


@authz.dataset_access_required
def retrieve_dataset_metadata(request, dataset_id):
    dataset = Dataset.objects.get(pk=dataset_id)
    c = Context({'dataset': dataset, })
    return HttpResponse(render_response_index(request,
                        'tardis_portal/ajax/dataset_metadata.html', c))


@authz.experiment_access_required
def retrieve_experiment_metadata(request, experiment_id):
    experiment = Experiment.objects.get(pk=experiment_id)
    c = Context({'experiment': experiment, })
    return HttpResponse(render_response_index(request,
                        'tardis_portal/ajax/experiment_metadata.html', c))


@login_required
def create_experiment(request,
                      template_name='tardis_portal/create_experiment.html'):

    """Create a new experiment view.

    :param request: a HTTP Request instance
    :type request: :class:`django.http.HttpRequest`
    :param template_name: the path of the template to render
    :type template_name: string
    :rtype: :class:`django.http.HttpResponse`

    """

    c = Context({
        'subtitle': 'Create Experiment',
        'directory_listing': staging_traverse(),
        'user_id': request.user.id,
        })

    if request.method == 'POST':
        form = ExperimentForm(request.POST, request.FILES)
        if form.is_valid():
            full_experiment = form.save(commit=False)

            # group/owner assignment stuff, soon to be replaced

            experiment = full_experiment['experiment']
            experiment.created_by = request.user
            for df in full_experiment['dataset_files']:
                if not df.url.startswith(path.sep):
                    df.url = path.join(settings.STAGING_PATH,
                                       df.url)
            full_experiment.save_m2m()

            # add defaul ACL
            acl = ExperimentACL(experiment=experiment,
                                pluginId=django_user,
                                entityId=str(request.user.id),
                                canRead=True,
                                canWrite=True,
                                canDelete=True,
                                isOwner=True,
                                aclOwnershipType=ExperimentACL.OWNER_OWNED)
            acl.save()

            params = urlencode({'status': "Experiment Saved."})
            return HttpResponseRedirect(
                '?'.join([experiment.get_absolute_url(), params]))

        c['status'] = "Errors exist in form."
        c["error"] = 'true'

    else:
        form = ExperimentForm(extra=1)

    c['form'] = form
    return HttpResponse(render_response_index(request, template_name, c))


@authz.experiment_access_required
def metsexport_experiment(request, experiment_id):

    from os.path import basename
    from django.core.servers.basehttp import FileWrapper
    from tardis.tardis_portal.metsexporter import exporter
    filename = exporter.export(experiment_id)
    response = HttpResponse(FileWrapper(file(filename)),
                            mimetype='application')
    response['Content-Disposition'] = \
        'attachment; filename="%s"' % basename(filename)
    return response


@login_required
@authz.write_permissions_required
def edit_experiment(request, experiment_id,
                      template="tardis_portal/create_experiment.html"):
    """Edit an existing experiment.

    :param request: a HTTP Request instance
    :type request: :class:`django.http.HttpRequest`
    :param experiment_id: the ID of the experiment to be edited
    :type experiment_id: string
    :param template_name: the path of the template to render
    :type template_name: string
    :rtype: :class:`django.http.HttpResponse`

    """
    experiment = Experiment.objects.get(id=experiment_id)

    c = Context({'subtitle': 'Edit Experiment',
                 'user_id': request.user.id,
              })

    if request.method == 'POST':
        form = ExperimentForm(request.POST, request.FILES,
                              instance=experiment, extra=0)
        if form.is_valid():
            full_experiment = form.save(commit=False)

            experiment = full_experiment['experiment']
            experiment.created_by = request.user
            for df in full_experiment['dataset_files']:
                if not df.url.startswith(path.sep):
                    df.url = path.join(settings.STAGING_PATH, df.url)
            full_experiment.save_m2m()

            params = urlencode({'status': "Experiment Saved."})
            return HttpResponseRedirect(
                '?'.join([experiment.get_absolute_url(),
                          params]))

        c['status'] = "Errors exist in form."
        c["error"] = 'true'
    else:
        form = ExperimentForm(instance=experiment, extra=0)

    c['directory_listing'] = staging_traverse()
    c['form'] = form

    return HttpResponse(render_response_index(request,
                        template, c))


# todo complete....
def login(request):
    from tardis.tardis_portal.auth import login, auth_service

    if type(request.user) is not AnonymousUser:
        # redirect the user to the home page if he is trying to go to the
        # login page
        return HttpResponseRedirect('/')

    # TODO: put me in SETTINGS
    if 'username' in request.POST and \
            'password' in request.POST:
        authMethod = request.POST['authMethod']

        if 'next' not in request.GET:
            next = '/'
        else:
            next = request.GET['next']

        user = auth_service.authenticate(
            authMethod=authMethod, request=request)

        if user:
            user.backend = 'django.contrib.auth.backends.ModelBackend'
            login(request, user)
            return HttpResponseRedirect(next)

        c = Context({'status': "Sorry, username and password don't match.",
                     'error': True,
                     'loginForm': LoginForm()})
        return return_response_error_message(
            request, 'tardis_portal/login.html', c)

    c = Context({'loginForm': LoginForm()})

    return HttpResponse(render_response_index(request,
                        'tardis_portal/login.html', c))


@login_required()
def manage_auth_methods(request):
    '''Manage the user's authentication methods using AJAX.'''
    from tardis.tardis_portal.auth.authentication import add_auth_method, \
        merge_auth_method, remove_auth_method, edit_auth_method, \
        list_auth_methods

    if request.method == 'POST':
        operation = request.POST['operation']
        if operation == 'addAuth':
            return add_auth_method(request)
        elif operation == 'mergeAuth':
            return merge_auth_method(request)
        elif operation == 'removeAuth':
            return remove_auth_method(request)
        else:
            return edit_auth_method(request)
    else:
        # if GET, we'll just give the initial list of auth methods for the user
        return list_auth_methods(request)


def register_experiment_ws_xmldata_internal(request):
    logger.debug('def register_experiment_ws_xmldata_internal')
    if request.method == 'POST':

        username = request.POST['username']
        password = request.POST['password']
        filename = request.POST['filename']
        eid = request.POST['eid']

        from django.contrib.auth import authenticate
        user = authenticate(username=username, password=password)
        if user is not None:
            if not user.is_active:
                return return_response_error(request)
        else:
            return return_response_error(request)

        _registerExperimentDocument(filename=filename,
                created_by=user, expid=eid)

        response = HttpResponse('Finished cataloging: %s' % eid,
                                status=200)
        response['Location'] = request.build_absolute_uri(
            '/experiment/view/' + str(eid))

        return response


# TODO removed username from arguments
def _registerExperimentDocument(filename, created_by, expid=None,
                                owners=[], username=None):
    '''
    Register the experiment document and return the experiment id.

    :param filename: path of the document to parse (METS or notMETS)
    :type filename: string
    :param created_by: a User instance
    :type created_by: :py:class:`django.contrib.auth.models.User`
    :param expid: the experiment ID to use
    :type expid: int
    :param owners: a list of owners
    :type owner: list
    :param username: **UNUSED**
    :rtype: int

    '''

    f = open(filename)
    firstline = f.readline()
    f.close()

    if firstline.startswith('<experiment'):
        logger.debug('processing simple xml')
        processExperiment = ProcessExperiment()
        eid = processExperiment.process_simple(filename, created_by, expid)

    else:
        logger.debug('processing METS')
        eid = parseMets(filename, created_by, expid)

    # for each PI
    for owner in owners:
        if owner:
            # TODO: enable LDAP module here!

            # try get user from email
            # if settings.LDAP_ENABLE:
            #     u = ldap_auth.get_or_create_user_ldap(owner)
            # else:
                # print "owner", owner
            u = User.objects.get(username=owner)

            # if exist, create ACL
            if u:
                logger.debug('registering owner: ' + owner)
                e = Experiment.objects.get(pk=eid)

                acl = ExperimentACL(experiment=e,
                                    pluginId=django_user,
                                    entityId=str(u.id),
                                    canRead=True,
                                    canWrite=True,
                                    canDelete=True,
                                    isOwner=True,
                                    aclOwnershipType=ExperimentACL.OWNER_OWNED)
                acl.save()

    return eid


# web service
def register_experiment_ws_xmldata(request):
    import threading

    status = ''
    if request.method == 'POST':  # If the form has been submitted...

        # A form bound to the POST data
        form = RegisterExperimentForm(request.POST, request.FILES)
        if form.is_valid():  # All validation rules pass

            xmldata = request.FILES['xmldata']
            username = form.cleaned_data['username']
            password = form.cleaned_data['password']
            originid = form.cleaned_data['originid']

            from_url = None
            if 'form_url' in request.POST:
                from_url = request.POST['from_url']

            from django.contrib.auth import authenticate
            user = authenticate(username=username, password=password)
            if user:
                if not user.is_active:
                    return return_response_error(request)
            else:
                return return_response_error(request)

            e = Experiment(
                title='Placeholder Title',
                approved=True,
                created_by=user,
                )
            e.save()

            eid = e.id

            # TODO: this entire function needs a fancy class with functions for
            # each part..
            from os import makedirs, system
            from os.path import exists, join
            dir = join(settings.FILE_STORE_PATH, str(eid))
            if not exists(dir):
                makedirs(dir)
                system('chmod g+w ' + dir)

            filename = dir + '/METS.xml'
            file = open(filename, 'wb+')
            for chunk in xmldata.chunks():
                file.write(chunk)
            file.close()

            class RegisterThread(threading.Thread):

                @transaction.commit_on_success
                def run(self):
                    logger.info('=== processing experiment %s: START' % eid)
                    owners = request.POST.getlist('experiment_owner')
                    try:
                        _registerExperimentDocument(filename=filename,
                                                    created_by=user,
                                                    expid=eid,
                                                    owners=owners,
                                                    username=username)
                        logger.info('=== processing experiment %s: DONE' % eid)
                    except:
                        e.delete()
                        logger.exception('=== processing experiment %s: FAILED!' % eid)
            RegisterThread().start()

            if from_url:

                class FileTransferThread(threading.Thread):

                    def run(self):
                        # todo remove hard coded u/p for sync transfer....
                        logger.debug('started transfer thread')
                        file_transfer_url = from_url + '/file_transfer/'
                        data = urlencode({
                            'originid': str(originid),
                            'eid': str(eid),
                            'site_settings_url': request.build_absolute_uri(
                                    '/site-settings.xml/'),
                            'username': str('synchrotron'),
                            'password': str('tardis'),
                            })
                        urlopen(file_transfer_url, data)

                logger.debug('Sending file request')
                FileTransferThread().start()

            logger.debug('returning response from main call')
            response = HttpResponse(str(eid), status=200)
            response['Location'] = request.build_absolute_uri(
                '/experiment/view/' + str(eid))
            return response
    else:
        form = RegisterExperimentForm()  # An unbound form

    c = Context({
        'form': form,
        'status': status,
        'subtitle': 'Register Experiment',
        'searchDatafileSelectionForm': getNewSearchDatafileSelectionForm()})
    return HttpResponse(render_response_index(request,
                        'tardis_portal/register_experiment.html', c))


@authz.datafile_access_required
def retrieve_parameters(request, dataset_file_id):

    parametersets = DatafileParameterSet.objects.all()
    parametersets = parametersets.filter(dataset_file__pk=dataset_file_id)

    c = Context({'parametersets': parametersets})

    return HttpResponse(render_response_index(request,
                        'tardis_portal/ajax/parameters.html', c))


@authz.dataset_access_required
def retrieve_datafile_list(request, dataset_id):

    dataset_results = \
        Dataset_File.objects.filter(
        dataset__pk=dataset_id).order_by('filename')

    filename_search = None

    if 'filename' in request.GET and len(request.GET['filename']):
        filename_search = request.GET['filename']
        dataset_results = \
            dataset_results.filter(url__icontains=filename_search)

    # pagination was removed by someone in the interface but not here.
    # need to fix.
    pgresults = 10000
    # if request.mobile:
    #     pgresults = 30
    # else:
    #     pgresults = 25

    paginator = Paginator(dataset_results, pgresults)

    try:
        page = int(request.GET.get('page', '1'))
    except ValueError:
        page = 1

    # If page request (9999) is out of range, deliver last page of results.

    try:
        dataset = paginator.page(page)
    except (EmptyPage, InvalidPage):
        dataset = paginator.page(paginator.num_pages)

    is_owner = False

    if request.user.is_authenticated():
        experiment_id = Experiment.objects.get(dataset__id=dataset_id).id
        is_owner = authz.has_experiment_ownership(request, experiment_id)

    c = Context({
        'dataset': dataset,
        'paginator': paginator,
        'dataset_id': dataset_id,
        'filename_search': filename_search,
        'is_owner': is_owner,
        })
    return HttpResponse(render_response_index(request,
                        'tardis_portal/ajax/datafile_list.html', c))


@login_required()
def control_panel(request):

    experiments = Experiment.safe.owned(request)
    if experiments:
        experiments = experiments.order_by('title')

    c = Context({'experiments': experiments,
                 'subtitle': 'Experiment Control Panel'})

    return HttpResponse(render_response_index(request,
                        'tardis_portal/control_panel.html', c))


def search_experiment(request):
    """Either show the search experiment form or the result of the search
    experiment query.

    """

    if len(request.GET) == 0:
        return __forwardToSearchExperimentFormPage(request)

    form = __getSearchExperimentForm(request)
    experiments = __processExperimentParameters(request, form)

    # check if the submitted form is valid
    if experiments is not None:
        bodyclass = 'list'
    else:
        return __forwardToSearchExperimentFormPage(request)

    c = Context({'header': 'Search Experiment',
                 'experiments': experiments,
                 'bodyclass': bodyclass})

    url = 'tardis_portal/search_experiment_results.html'
    return HttpResponse(render_response_search(request, url, c))


def search_quick(request):
    get = False
    experiments = Experiment.objects.all().order_by('title')

    if 'results' in request.GET:
        get = True
        if 'quicksearch' in request.GET \
            and len(request.GET['quicksearch']) > 0:
            experiments = \
                experiments.filter(
                title__icontains=request.GET['quicksearch']) | \
                experiments.filter(
                institution_name__icontains=request.GET['quicksearch']) | \
                experiments.filter(
                author_experiment__author__name__icontains=request.GET[
                'quicksearch']) | \
                experiments.filter(
                pdbid__pdbid__icontains=request.GET['quicksearch'])

            experiments = experiments.distinct()

            logger.debug(experiments)

    c = Context({'submitted': get, 'experiments': experiments,
                'subtitle': 'Search Experiments'})
    return HttpResponse(render_response_index(request,
                        'tardis_portal/search_experiment.html', c))


def __getFilteredDatafiles(request, searchQueryType, searchFilterData):
    """Filter the list of datafiles for the provided searchQueryType using the
    cleaned up searchFilterData.

    Arguments:
    request -- the HTTP request
    searchQueryType -- the type of query, 'mx' or 'saxs'
    searchFilterData -- the cleaned up search form data

    Returns:
    A list of datafiles as a result of the query or None if the provided search
      request is invalid

    """

    datafile_results = authz.get_accessible_datafiles_for_user(request)
    logger.info('__getFilteredDatafiles: searchFilterData {0}'.format(searchFilterData))

    # there's no need to do any filtering if we didn't find any
    # datafiles that the user has access to
    if not datafile_results:
        logger.info("""__getFilteredDatafiles: user {0} doesn\'t have
                    access to any experiments""".format(request.user))
        return datafile_results

    datafile_results = \
        datafile_results.filter(
datafileparameterset__datafileparameter__name__schema__namespace__in=Schema.getNamespaces(
        Schema.DATAFILE, searchQueryType)).distinct()

    # if filename is searchable which i think will always be the case...
    if searchFilterData['filename'] != '':
        datafile_results = \
            datafile_results.filter(
            filename__icontains=searchFilterData['filename'])
    # TODO: might need to cache the result of this later on

    # get all the datafile parameters for the given schema
    parameters = [p for p in
        ParameterName.objects.filter(
        schema__namespace__in=Schema.getNamespaces(Schema.DATAFILE,
        searchQueryType))]

    datafile_results = __filterParameters(parameters, datafile_results,
            searchFilterData, 'datafileparameterset__datafileparameter')

    # get all the dataset parameters for given schema
    parameters = [p for p in
        ParameterName.objects.filter(
        schema__namespace__in=Schema.getNamespaces(Schema.DATASET,
        searchQueryType))]

    datafile_results = __filterParameters(parameters, datafile_results,
            searchFilterData, 'dataset__datasetparameterset__datasetparameter')

    # let's sort it in the end

    if datafile_results:
        datafile_results = datafile_results.order_by('filename')
    logger.debug("results: {0}".format(datafile_results))
    return datafile_results


def __getFilteredExperiments(request, searchFilterData):
    """Filter the list of experiments using the cleaned up searchFilterData.

    Arguments:
    request -- the HTTP request
    searchFilterData -- the cleaned up search experiment form data

    Returns:
    A list of experiments as a result of the query or None if the provided
      search request is invalid

    """

    experiments = authz.get_accessible_experiments(request)

    if experiments is None:
        return []

    # search for the default experiment fields
    if searchFilterData['title'] != '':
        experiments = \
            experiments.filter(title__icontains=searchFilterData['title'])

    if searchFilterData['description'] != '':
        experiments = \
            experiments.filter(
            description__icontains=searchFilterData['description'])

    if searchFilterData['institutionName'] != '':
        experiments = \
            experiments.filter(
            institution_name__icontains=searchFilterData['institutionName'])

    if searchFilterData['creator'] != '':
        experiments = \
            experiments.filter(
            author_experiment__author__icontains=searchFilterData['creator'])

    date = searchFilterData['date']
    if not date == None:
        experiments = \
            experiments.filter(start_time__lt=date, end_time__gt=date)

    # initialise the extra experiment parameters
    parameters = []

    # get all the experiment parameters
    for experimentSchema in Schema.getNamespaces(Schema.EXPERIMENT):
        parameters += ParameterName.objects.filter(
            schema__namespace__exact=experimentSchema)

    experiments = __filterParameters(parameters, experiments,
            searchFilterData, 'experimentparameterset__experimentparameter')

    # let's sort it in the end
    if experiments:
        experiments = experiments.order_by('title')

    return experiments


def __filterParameters(parameters, datafile_results,
                       searchFilterData, paramType):
    """Go through each parameter and apply it as a filter (together with its
    specified comparator) on the provided list of datafiles.

    :param parameters: list of ParameterNames model
    :type parameters: list containing
       :py:class:`tardis.tardis_portal.models.ParameterNames`
    :param datafile_results: list of datafile to apply the filter
    :param searchFilterData: the cleaned up search form data
    :param paramType: either ``datafile`` or ``dataset``
    :type paramType: :py:class:`tardis.tardis_portal.models.Dataset` or
       :py:class:`tardis.tardis_portal.models.Dataset_File`

    :returns: A list of datafiles as a result of the query or None if the
      provided search request is invalid

    """

    for parameter in parameters:
        kwargs = {paramType + '__name__name__icontains': parameter.name}
        try:

            # if parameter is a string...
            if not parameter.data_type == ParameterName.NUMERIC:
                if searchFilterData[parameter.name] != '':
                    # let's check if this is a field that's specified to be
                    # displayed as a dropdown menu in the form
                    if parameter.choices != '':
                        if searchFilterData[parameter.name] != '-':
                            kwargs[paramType + '__string_value__iexact'] = \
                                searchFilterData[parameter.name]
                    else:
                        if parameter.comparison_type == \
                                ParameterName.EXACT_VALUE_COMPARISON:
                            kwargs[paramType + '__string_value__iexact'] = \
                                searchFilterData[parameter.name]
                        elif parameter.comparison_type == \
                                ParameterName.CONTAINS_COMPARISON:
                            # we'll implement exact comparison as 'icontains'
                            # for now
                            kwargs[paramType + '__string_value__icontains'] = \
                                searchFilterData[parameter.name]
                        else:
                            # if comparison_type on a string is a comparison
                            # type that can only be applied to a numeric value,
                            # we'll default to just using 'icontains'
                            # comparison
                            kwargs[paramType + '__string_value__icontains'] = \
                                searchFilterData[parameter.name]
                else:
                    pass
            else:  # parameter.isNumeric():
                if parameter.comparison_type == \
                        ParameterName.RANGE_COMPARISON:
                    fromParam = searchFilterData[parameter.name + 'From']
                    toParam = searchFilterData[parameter.name + 'To']
                    if fromParam is None and toParam is None:
                        pass
                    else:
                        # if parameters are provided and we want to do a range
                        # comparison
                        # note that we're using '1' as the lower range as using
                        # '0' in the filter would return all the data
                        # TODO: investigate on why the oddness above is
                        #       happening
                        # TODO: we should probably move the static value here
                        #       to the constants module
                        kwargs[paramType + '__numerical_value__range'] = \
                            (fromParam is None and
                             constants.FORM_RANGE_LOWEST_NUM or fromParam,
                             toParam is not None and toParam or
                             constants.FORM_RANGE_HIGHEST_NUM)

                elif searchFilterData[parameter.name] is not None:

                    # if parameter is an number and we want to handle other
                    # type of number comparisons
                    if parameter.comparison_type == \
                            ParameterName.EXACT_VALUE_COMPARISON:
                        kwargs[paramType + '__numerical_value__exact'] = \
                            searchFilterData[parameter.name]

                    # TODO: is this really how not equal should be declared?
                    # elif parameter.comparison_type ==
                    #       ParameterName.NOT_EQUAL_COMPARISON:
                    #   datafile_results = \
                    #       datafile_results.filter(
                    #  datafileparameter__name__name__icontains=parameter.name)
                    #       .filter(
                    #  ~Q(datafileparameter__numerical_value=searchFilterData[
                    #       parameter.name]))

                    elif parameter.comparison_type == \
                            ParameterName.GREATER_THAN_COMPARISON:
                        kwargs[paramType + '__numerical_value__gt'] = \
                            searchFilterData[parameter.name]
                    elif parameter.comparison_type == \
                            ParameterName.GREATER_THAN_EQUAL_COMPARISON:
                        kwargs[paramType + '__numerical_value__gte'] = \
                            searchFilterData[parameter.name]
                    elif parameter.comparison_type == \
                            ParameterName.LESS_THAN_COMPARISON:
                        kwargs[paramType + '__numerical_value__lt'] = \
                            searchFilterData[parameter.name]
                    elif parameter.comparison_type == \
                            ParameterName.LESS_THAN_EQUAL_COMPARISON:
                        kwargs[paramType + '__numerical_value__lte'] = \
                            searchFilterData[parameter.name]
                    else:
                        # if comparison_type on a numeric is a comparison type
                        # that can only be applied to a string value, we'll
                        # default to just using 'exact' comparison
                        kwargs[paramType + '__numerical_value__exact'] = \
                            searchFilterData[parameter.name]
                else:
                    # ignore...
                    pass

            # we will only update datafile_results if we have an additional
            # filter (based on the 'passed' condition) in addition to the
            # initial value of kwargs
            if len(kwargs) > 1:
                logger.debug(kwargs)
                datafile_results = datafile_results.filter(**kwargs)
        except KeyError:
            pass

    return datafile_results


def __forwardToSearchDatafileFormPage(request, searchQueryType,
        searchForm=None):
    """Forward to the search data file form page."""

    url = 'tardis_portal/search_datafile_form.html'
    if not searchForm:
        #if searchQueryType == 'saxs':
        SearchDatafileForm = createSearchDatafileForm(searchQueryType)
        searchForm = SearchDatafileForm()
        #else:
        #    # TODO: what do we need to do if the user didn't provide a page to
        #            display?
        #    pass

    # TODO: remove this later on when we have a more generic search form
    if searchQueryType == 'mx':
        url = 'tardis_portal/search_datafile_form_mx.html'

    from itertools import groupby

    # sort the fields in the form as it will make grouping the related fields
    # together in the next step easier
    sortedSearchForm = sorted(searchForm, lambda x, y: cmp(x.name, y.name))

    # modifiedSearchForm will be used to customise how the range type of fields
    # will be displayed. range type of fields will be displayed side by side.
    modifiedSearchForm = [list(g) for k, g in groupby(
        sortedSearchForm, lambda x: x.name.rsplit('To')[0].rsplit('From')[0])]

    # the searchForm will be used by custom written templates whereas the
    # modifiedSearchForm will be used by the 'generic template' that the
    # dynamic search datafiles form uses.
    c = Context({'header': 'Search Datafile',
                 'searchForm': searchForm,
                 'modifiedSearchForm': modifiedSearchForm})
    return HttpResponse(render_response_search(request, url, c))


def __forwardToSearchExperimentFormPage(request):
    """Forward to the search experiment form page."""

    searchForm = __getSearchExperimentForm(request)

    c = Context({'searchForm': searchForm})
    url = 'tardis_portal/search_experiment_form.html'
    return HttpResponse(render_response_search(request, url, c))


def __getSearchDatafileForm(request, searchQueryType):
    """Create the search datafile form based on the HTTP GET request.

    :param request: a HTTP Request instance
    :type request: :class:`django.http.HttpRequest`
    :param searchQueryType: The search query type: 'mx' or 'saxs'
    :raises:
       :py:class:`tardis.tardis_portal.errors.UnsupportedSearchQueryTypeError`
       is the provided searchQueryType is not supported.
    :returns: The supported search datafile form

    """

    try:
        SearchDatafileForm = createSearchDatafileForm(searchQueryType)
        form = SearchDatafileForm(request.GET)
        return form
    except UnsupportedSearchQueryTypeError, e:
        raise e


def __getSearchExperimentForm(request):
    """Create the search experiment form.

    :param request: a HTTP Request instance
    :type request: :class:`django.http.HttpRequest`
    :returns: The search experiment form.

    """

    SearchExperimentForm = createSearchExperimentForm()
    form = SearchExperimentForm(request.GET)
    return form


def __processDatafileParameters(request, searchQueryType, form):
    """Validate the provided datafile search request and return search results.

    :param request: a HTTP Request instance
    :type request: :class:`django.http.HttpRequest`
    :param searchQueryType: The search query type
    :param form: The search form to use
    :raises:
       :py:class:`tardis.tardis_portal.errors.SearchQueryTypeUnprovidedError`
       if searchQueryType is not in the HTTP GET request
    :raises:
       :py:class:`tardis.tardis_portal.errors.UnsupportedSearchQueryTypeError`
       is the provided searchQueryType is not supported
    :returns: A list of datafiles as a result of the query or None if the
       provided search request is invalid.
    :rtype: list of :py:class:`tardis.tardis_portal.models.Dataset_Files` or
       None

    """

    if form.is_valid():

        datafile_results = __getFilteredDatafiles(request,
            searchQueryType, form.cleaned_data)

        # let's cache the query with all the filters in the session so
        # we won't have to keep running the query all the time it is needed
        # by the paginator
        request.session['datafileResults'] = datafile_results
        return datafile_results
    else:
        return None


def __processExperimentParameters(request, form):
    """Validate the provided experiment search request and return search
    results.

    :param request: a HTTP Request instance
    :type request: :class:`django.http.HttpRequest`
    :param form: The search form to use
    :returns: A list of experiments as a result of the query or None if the
      provided search request is invalid.

    """

    if form.is_valid():
        experiments = __getFilteredExperiments(request, form.cleaned_data)
        # let's cache the query with all the filters in the session so
        # we won't have to keep running the query all the time it is needed
        # by the paginator
        request.session['experiments'] = experiments
        return experiments
    else:
        return None


def search_datafile(request):
    """Either show the search datafile form or the result of the search
    datafile query.

    """
    
    if 'type' in request.GET:
        searchQueryType = request.GET.get('type')
    else:
        # for now we'll default to MX if nothing is provided
        # TODO: should we forward the page to experiment search page if
        #       nothing is provided in the future?
        searchQueryType = 'mx'
    logger.info('search_datafile: searchQueryType {0}'.format(searchQueryType))
    # TODO: check if going to /search/datafile will flag an error in unit test
    bodyclass = None

    if 'page' not in request.GET and 'type' in request.GET and \
            len(request.GET) > 1:
        # display the 1st page of the results

        form = __getSearchDatafileForm(request, searchQueryType)
        datafile_results = __processDatafileParameters(
            request, searchQueryType, form)
        if datafile_results is not None:
            bodyclass = 'list'
        else:
            return __forwardToSearchDatafileFormPage(
                request, searchQueryType, form)

    else:
        if 'page' in request.GET:
            # succeeding pages of pagination
            if 'datafileResults' in request.session:
                datafile_results = request.session['datafileResults']
            else:
                form = __getSearchDatafileForm(request, searchQueryType)
                datafile_results = __processDatafileParameters(request,
                    searchQueryType, form)
                if datafile_results is not None:
                    bodyclass = 'list'
                else:
                    return __forwardToSearchDatafileFormPage(request,
                        searchQueryType, form)
        else:
            # display the form
            if 'datafileResults' in request.session:
                del request.session['datafileResults']
            return __forwardToSearchDatafileFormPage(request, searchQueryType)

    # process the files to be displayed by the paginator...
    paginator = Paginator(datafile_results,
                          constants.DATAFILE_RESULTS_PER_PAGE)

    try:
        page = int(request.GET.get('page', '1'))
    except ValueError:
        page = 1

    # If page request (9999) is out of :range, deliver last page of results.
    try:
        datafiles = paginator.page(page)
    except (EmptyPage, InvalidPage):
        datafiles = paginator.page(paginator.num_pages)

    import re
    cleanedUpQueryString = re.sub('&page=\d+', '',
        request.META['QUERY_STRING'])

    c = Context({
        'datafiles': datafiles,
        'paginator': paginator,
        'query_string': cleanedUpQueryString,
        'subtitle': 'Search Datafiles',
        'nav': [{'name': 'Search Datafile', 'link': '/search/datafile/'}],
        'bodyclass': bodyclass,
        'search_pressed': True,
        'searchDatafileSelectionForm': getNewSearchDatafileSelectionForm()})
    url = 'tardis_portal/search_datafile_results.html'
    return HttpResponse(render_response_index(request, url, c))


@login_required()
def retrieve_user_list(request):
    authMethod = request.GET['authMethod']

    if authMethod == localdb_auth_key:
        users = [userProfile.user for userProfile in
                 UserProfile.objects.filter(isDjangoAccount=True)]
        users = sorted(users, key=lambda user: user.username)
    else:
        users = [userAuth for userAuth in
                 UserAuthentication.objects.filter(
                     authenticationMethod=authMethod)
                 if userAuth.userProfile.isDjangoAccount == False]
        if users:
            users = sorted(users, key=lambda userAuth: userAuth.username)
        else:
            users = User.objects.none()
    # print users
    userlist = ' '.join([str(u) for u in users])
    return HttpResponse(userlist)


@login_required()
def retrieve_group_list(request):

    grouplist = ' ~ '.join(map(str, Group.objects.all().order_by('name')))
    return HttpResponse(grouplist)


@authz.experiment_ownership_required
def retrieve_access_list_user(request, experiment_id):

    from tardis.tardis_portal.forms import AddUserPermissionsForm
    users = Experiment.safe.users(request, experiment_id)

    c = Context({'users': users, 'experiment_id': experiment_id,
                 'addUserPermissionsForm': AddUserPermissionsForm()})
    return HttpResponse(render_response_index(request,
                        'tardis_portal/ajax/access_list_user.html', c))


@authz.experiment_ownership_required
def retrieve_access_list_group(request, experiment_id):

    from tardis.tardis_portal.forms import AddGroupPermissionsForm

    user_owned_groups = Experiment.safe.user_owned_groups(request,
                                                          experiment_id)
    system_owned_groups = Experiment.safe.system_owned_groups(request,
                                                            experiment_id)

    c = Context({'user_owned_groups': user_owned_groups,
                 'system_owned_groups': system_owned_groups,
                 'experiment_id': experiment_id,
                 'addGroupPermissionsForm': AddGroupPermissionsForm()})
    return HttpResponse(render_response_index(request,
                        'tardis_portal/ajax/access_list_group.html', c))


@authz.experiment_ownership_required
def retrieve_access_list_external(request, experiment_id):

    groups = Experiment.safe.external_users(request, experiment_id)
    c = Context({'groups': groups, 'experiment_id': experiment_id})
    return HttpResponse(render_response_index(request,
                        'tardis_portal/ajax/access_list_external.html', c))


@authz.group_ownership_required
def retrieve_group_userlist(request, group_id):

    from tardis.tardis_portal.forms import ManageGroupPermissionsForm
    users = User.objects.filter(groups__id=group_id)
    c = Context({'users': users, 'group_id': group_id,
                 'manageGroupPermissionsForm': ManageGroupPermissionsForm()})
    return HttpResponse(render_response_index(request,
                        'tardis_portal/ajax/group_user_list.html', c))


@login_required()
def manage_groups(request):

    groups = Group.objects.filter(groupadmin__user=request.user)
    c = Context({'groups': groups})
    return HttpResponse(render_response_index(request,
                        'tardis_portal/manage_group_members.html', c))


@authz.group_ownership_required
def add_user_to_group(request, group_id, username):

    authMethod = localdb_auth_key
    isAdmin = False

    if 'isAdmin' in request.GET:
        if request.GET['isAdmin'] == 'true':
            isAdmin = True

    try:
        authMethod = request.GET['authMethod']
        if authMethod == localdb_auth_key:
            user = User.objects.get(username=username)
        else:
            user = UserAuthentication.objects.get(username=username,
                authenticationMethod=authMethod).userProfile.user
    except User.DoesNotExist:
        return return_response_error(request)
    except UserAuthentication.DoesNotExist:
        return return_response_error(request)

    try:
        group = Group.objects.get(pk=group_id)
    except Group.DoesNotExist:
        return HttpResponse('Group does not exist.')

    if user.groups.filter(name=group.name).count() > 0:
        return HttpResponse('User %s is already member of that group.'
                            % username)

    user.groups.add(group)
    user.save()

    if isAdmin:
        groupadmin = GroupAdmin(user=user, group=group)
        groupadmin.save()

    c = Context({'user': user, 'group_id': group_id, 'isAdmin': isAdmin})
    return HttpResponse(render_response_index(request,
         'tardis_portal/ajax/add_user_to_group_result.html', c))


@authz.group_ownership_required
def remove_user_from_group(request, group_id, username):

    try:
        user = User.objects.get(username=username)
    except User.DoesNotExist:
        return HttpResponse('User %s does not exist.' % username)
    try:
        group = Group.objects.get(pk=group_id)
    except Group.DoesNotExist:
        return HttpResponse('Group does not exist.')

    if user.groups.filter(name=group.name).count() == 0:
        return HttpResponse('User %s is not member of that group.'
                            % username)

    if request.user == user:
        return HttpResponse('You cannot remove yourself from that group.')

    user.groups.remove(group)
    user.save()

    try:
        groupadmin = GroupAdmin.objects.filter(user=user, group=group)
        groupadmin.delete()
    except GroupAdmin.DoesNotExist:
        pass

    return HttpResponse('OK')


@transaction.commit_on_success
@authz.experiment_ownership_required
def add_experiment_access_user(request, experiment_id, username):

    canRead = False
    canWrite = False
    canDelete = False

    if 'canRead' in request.GET:
        if request.GET['canRead'] == 'true':
            canRead = True

    if 'canWrite' in request.GET:
        if request.GET['canWrite'] == 'true':
            canWrite = True

    if 'canDelete' in request.GET:
        if request.GET['canDelete'] == 'true':
            canDelete = True

    try:
        authMethod = request.GET['authMethod']
        if authMethod == localdb_auth_key:
            user = User.objects.get(username=username)
        else:
            user = UserAuthentication.objects.get(username=username,
                authenticationMethod=authMethod).userProfile.user
    except User.DoesNotExist:
        return HttpResponse('User %s does not exist.' % (username))
    except UserAuthentication.DoesNotExist:
        return HttpResponse('User %s does not exist' % (username))

    try:
        experiment = Experiment.objects.get(pk=experiment_id)
    except Experiment.DoesNotExist:
        return HttpResponse('Experiment (id=%d) does not exist.' % (experiment.id))

    acl = ExperimentACL.objects.filter(
        experiment=experiment,
        pluginId=django_user,
        entityId=str(user.id),
        aclOwnershipType=ExperimentACL.OWNER_OWNED)

    if acl.count() == 0:
        acl = ExperimentACL(experiment=experiment,
                            pluginId=django_user,
                            entityId=str(user.id),
                            canRead=canRead,
                            canWrite=canWrite,
                            canDelete=canDelete,
                            aclOwnershipType=ExperimentACL.OWNER_OWNED)

        acl.save()
        c = Context({'authMethod': authMethod,
                     'user': user,
                     'username': username,
                     'experiment_id': experiment_id})

        return HttpResponse(render_response_index(request,
            'tardis_portal/ajax/add_user_result.html', c))

    return HttpResponse('User already has experiment access.')


@authz.experiment_ownership_required
def remove_experiment_access_user(request, experiment_id, username):
    try:
        user = User.objects.get(username=username)
    except User.DoesNotExist:
        return HttpResponse('User %s does not exist' % username)

    try:
        experiment = Experiment.objects.get(pk=experiment_id)
    except Experiment.DoesNotExist:
        return HttpResponse('Experiment does not exist')

    acl = ExperimentACL.objects.filter(
        experiment=experiment,
        pluginId=django_user,
        entityId=str(user.id),
        aclOwnershipType=ExperimentACL.OWNER_OWNED)

    if acl.count() == 1:
        if int(acl[0].entityId) == request.user.id:
            return HttpResponse('Cannot remove your own user access.')

        acl[0].delete()
        return HttpResponse('OK')
    elif acl.count() == 0:
        return HttpResponse(
            'The user %s does not have access to this experiment.' % username)
    else:
        return HttpResponse('Multiple ACLs found')


@authz.experiment_ownership_required
def change_user_permissions(request, experiment_id, username):

    try:
        user = User.objects.get(username=username)
    except User.DoesNotExist:
        return return_response_error(request)

    try:
        experiment = Experiment.objects.get(pk=experiment_id)
    except Experiment.DoesNotExist:
        return return_response_error(request)

    try:
        acl = ExperimentACL.objects.get(
            experiment=experiment,
            pluginId=django_user,
            entityId=str(user.id),
            aclOwnershipType=ExperimentACL.OWNER_OWNED)
    except ExperimentACL.DoesNotExist:
        return return_response_error(request)

    if request.method == 'POST':
        form = ChangeUserPermissionsForm(request.POST, instance=acl)

        if form.is_valid:
            form.save()
            url = reverse('tardis.tardis_portal.views.control_panel')
            return HttpResponseRedirect(url)

    else:
        form = ChangeUserPermissionsForm(instance=acl)
        c = Context({'form': form,
                     'header':
                         "Change User Permissions for '%s'" % user.username})

    return HttpResponse(render_response_index(request,
                            'tardis_portal/form_template.html', c))


@authz.experiment_ownership_required
def change_group_permissions(request, experiment_id, group_id):

    try:
        group = Group.objects.get(pk=group_id)
    except Group.DoesNotExist:
        return return_response_error(request)

    try:
        experiment = Experiment.objects.get(pk=experiment_id)
    except Experiment.DoesNotExist:
        return return_response_error(request)

    try:
        acl = ExperimentACL.objects.get(
            experiment=experiment,
            pluginId=django_group,
            entityId=str(group.id),
            aclOwnershipType=ExperimentACL.OWNER_OWNED)
    except ExperimentACL.DoesNotExist:
        return return_response_error(request)

    if request.method == 'POST':
        form = ChangeGroupPermissionsForm(request.POST)

        if form.is_valid():
            acl.canRead = form.cleaned_data['canRead']
            acl.canWrite = form.cleaned_data['canWrite']
            acl.canDelete = form.cleaned_data['canDelete']
            acl.effectiveDate = form.cleaned_data['effectiveDate']
            acl.expiryDate = form.cleaned_data['expiryDate']
            acl.save()
            return HttpResponseRedirect('/experiment/control_panel/')

    else:
        form = ChangeGroupPermissionsForm(
            initial={'canRead': acl.canRead,
                     'canWrite': acl.canWrite,
                     'canDelete': acl.canDelete,
                     'effectiveDate': acl.effectiveDate,
                     'expiryDate': acl.expiryDate})

    c = Context({'form': form,
                 'header': "Change Group Permissions for '%s'" % group.name})

    return HttpResponse(render_response_index(request,
                            'tardis_portal/form_template.html', c))


@authz.experiment_ownership_required
def add_experiment_access_group(request, experiment_id, groupname):

    create = False
    canRead = False
    canWrite = False
    canDelete = False
    authMethod = localdb_auth_key
    admin = None

    if 'canRead' in request.GET:
        if request.GET['canRead'] == 'true':
            canRead = True

    if 'canWrite' in request.GET:
        if request.GET['canWrite'] == 'true':
            canWrite = True

    if 'canDelete' in request.GET:
        if request.GET['canDelete'] == 'true':
            canDelete = True

    if 'admin' in request.GET:
        admin = request.GET['admin']

    if 'create' in request.GET:
        if request.GET['create'] == 'true':
            create = True

    try:
        experiment = Experiment.objects.get(pk=experiment_id)
    except Experiment.DoesNotExist:
        return HttpResponse('Experiment (id=%d) does not exist' % (experiment_id))

    # TODO: enable transaction management here...
    if create:
        try:
            group = Group(name=groupname)
            group.save()
        except:
            return HttpResponse('Could not create group %s ' \
            '(It is likely that it already exists)' % (groupname))
    else:
        try:
            group = Group.objects.get(name=groupname)
        except Group.DoesNotExist:
            return HttpResponse('Group %s does not exist' % (groupname))

    acl = ExperimentACL.objects.filter(
        experiment=experiment,
        pluginId=django_group,
        entityId=str(group.id),
        aclOwnershipType=ExperimentACL.OWNER_OWNED)

    if acl.count() > 0:
        # an acl role already exists
        # todo: not sure why this was the only error condition
        # that returns an error
        return return_response_error(request)

    acl = ExperimentACL(experiment=experiment,
                        pluginId=django_group,
                        entityId=str(group.id),
                        canRead=canRead,
                        canWrite=canWrite,
                        canDelete=canDelete,
                        aclOwnershipType=ExperimentACL.OWNER_OWNED)
    acl.save()

    # todo if the admin specified doesnt exist then the 'add group + add user'
    # workflow bails halfway through. This seems to add a group which wont be
    # displayed in the manage groups view but does appear in the admin
    # page. Is this the desired behaviour?
    adminuser = None
    if admin:
        try:
            authMethod = request.GET['authMethod']
            if authMethod == localdb_auth_key:
                adminuser = User.objects.get(username=admin)
            else:
                adminuser = UserAuthentication.objects.get(username=admin,
                    authenticationMethod=authMethod).userProfile.user

        except User.DoesNotExist:
            return HttpResponse('User %s does not exist' % (admin))
        except UserAuthentication.DoesNotExist:
            return HttpResponse('User %s does not exist' % (admin))
        except UserAuthentication.DoesNotExist:
            return return_response_error(request)

        # create admin for this group and add it to the group
        groupadmin = GroupAdmin(user=adminuser, group=group)
        groupadmin.save()

        adminuser.groups.add(group)
        adminuser.save()

    # add the current user as admin as well for newly created groups
    if create and not request.user == adminuser:
        user = request.user

        groupadmin = GroupAdmin(user=user, group=group)
        groupadmin.save()

        user.groups.add(group)
        user.save()

    c = Context({'group': group,
                 'experiment_id': experiment_id})

    return HttpResponse(render_response_index(request,
        'tardis_portal/ajax/add_group_result.html', c))


@authz.experiment_ownership_required
def remove_experiment_access_group(request, experiment_id, group_id):

    try:
        group = Group.objects.get(pk=group_id)
    except Group.DoesNotExist:
        return HttpResponse('Group does not exist')

    try:
        experiment = Experiment.objects.get(pk=experiment_id)
    except Experiment.DoesNotExist:
        return HttpResponse('Experiment does not exist')

    acl = ExperimentACL.objects.filter(
        experiment=experiment,
        pluginId=django_group,
        entityId=str(group.id),
        aclOwnershipType=ExperimentACL.OWNER_OWNED)

    if acl.count() == 1:
        acl[0].delete()
        return HttpResponse('OK')
    elif acl.count() == 0:
        return HttpResponse('No ACL available.'
                            'It is likely the group doesnt have access to this experiment.')
    else:
        return HttpResponse('Multiple ACLs found')

    return HttpResponse('')


@authz.experiment_ownership_required
def publish_experiment(request, experiment_id):

    experiment = Experiment.objects.get(id=experiment_id)

    if not experiment.public:
        filename = settings.FILE_STORE_PATH + '/' + experiment_id + \
            '/METS.XML'

        mpform = MultiPartForm()
        mpform.add_field('username', settings.TARDIS_USERNAME)
        mpform.add_field('password', settings.TARDIS_PASSWORD)
        mpform.add_field('url', request.build_absolute_uri('/'))
        mpform.add_field('mytardis_id', experiment_id)

        f = open(filename, 'r')

        # Add a fake file

        mpform.add_file('xmldata', 'METS.xml', fileHandle=f)

        logger.debug('about to send register request to site')

        # Build the request

        requestmp = urllib2.Request(settings.TARDIS_REGISTER_URL)
        requestmp.add_header('User-agent',
                             'PyMOTW (http://www.doughellmann.com/PyMOTW/)')
        body = str(mpform)
        requestmp.add_header('Content-type', mpform.get_content_type())
        requestmp.add_header('Content-length', len(body))
        requestmp.add_data(body)

        logger.debug('OUTGOING DATA:')
        logger.debug(requestmp.get_data())

        logger.debug('SERVER RESPONSE:')
        logger.debug(urllib2.urlopen(requestmp).read())

        experiment.public = True
        experiment.save()

        c = Context({})
        return HttpResponse(render_response_index(request,
                            'tardis_portal/index.html', c))
    else:
        return return_response_error(request)


def stats(request):

    # stats

    public_datafiles = Dataset_File.objects.filter()
    public_experiments = Experiment.objects.filter()

    size = 0
    for df in public_datafiles:
        try:
            size = size + long(df.size)
        except:
            pass

    public_datafile_size = size

    # using count() is more efficient than using len() on a query set
    c = Context({'public_datafiles': public_datafiles.count(),
                'public_experiments': public_experiments.count(),
                'public_datafile_size': public_datafile_size})
    return HttpResponse(render_response_index(request,
                        'tardis_portal/stats.html', c))


def import_params(request):
    if request.method == 'POST':  # If the form has been submitted...

        # A form bound to the POST data
        form = ImportParamsForm(request.POST, request.FILES)
        if form.is_valid():  # All validation rules pass

            params = request.FILES['params']
            username = form.cleaned_data['username']
            password = form.cleaned_data['password']

            from django.contrib.auth import authenticate
            user = authenticate(username=username, password=password)
            if user is not None:
                if not user.is_active or not user.is_staff:
                    return return_response_error(request)
            else:
                return return_response_error(request)

            i = 0
            for line in params:
                if i == 0:
                    prefix = line
                    logger.debug(prefix)
                elif i == 1:
                    schema = line
                    logger.debug(schema)

                    try:
                        Schema.objects.get(namespace=schema)
                        return HttpResponse('Schema already exists.')
                    except Schema.DoesNotExist:
                        schema_db = Schema(namespace=schema)
                        # TODO: add the extra info that the Schema instance
                        #       needs
                        schema_db.save()
                else:
                    part = line.split('^')
                    if len(part) == 4:

                        is_numeric = False
                        if part[3].strip(' \n\r') == 'True':
                            is_numeric = True
                        if is_numeric:
                            pn = ParameterName(schema=schema_db,
                                               name=part[0], full_name=part[1],
                                               units=part[2],
                                               data_type=ParameterName.NUMERIC)
                        else:

                            pn = ParameterName(schema=schema_db,
                                               name=part[0], full_name=part[1],
                                               units=part[2],
                                               data_type=ParameterName.STRING)
                        pn.save()

                i = i + 1

            return HttpResponse('OK')
    else:
        form = ImportParamsForm()

    c = Context({'form': form, 'header': 'Import Parameters'})
    return HttpResponse(render_response_index(request,
                        'tardis_portal/form_template.html', c))


def upload_complete(request,
                    template_name='tardis_portal/upload_complete.html'):
    """
    The ajax-loaded result of a file being uploaded

    :param request: a HTTP Request instance
    :type request: :class:`django.http.HttpRequest`
    :param template_name: the path of the template to render
    :type template_name: string
    :rtype: :class:`django.http.HttpResponse`
    """

    c = Context({
        'numberOfFiles': request.POST['filesUploaded'],
        'bytes': request.POST['allBytesLoaded'],
        'speed': request.POST['speed'],
        'errorCount': request.POST['errorCount'],
        })
    return render_to_response(template_name, c)


def upload(request, dataset_id, *args, **kwargs):
    """
    Uploads a datafile to the store and datafile metadata

    :param request: a HTTP Request instance
    :type request: :class:`django.http.HttpRequest`
    :param dataset_id: the dataset_id
    :type dataset_id: integer
    :returns: boolean true if successful
    :rtype: bool
    """

    dataset = Dataset.objects.get(id=dataset_id)

    logger.debug('called upload')
    if request.method == 'POST':
        logger.debug('got POST')
        if request.FILES:

            uploaded_file_post = request.FILES['Filedata']

            #print 'about to write uploaded file'
            filepath = write_uploaded_file_to_dataset(dataset,
                    uploaded_file_post)
            #print filepath

            add_datafile_to_dataset(dataset, filepath,
                                    uploaded_file_post.size)
            #print 'added datafile to dataset'

    return HttpResponse('True')


def upload_files(request, dataset_id,
                 template_name='tardis_portal/ajax/upload_files.html'):
    """
    Creates an Uploadify 'create files' button with a dataset
    destination. `A workaround for a JQuery Dialog conflict\
    <http://www.uploadify.com/forums/discussion/3348/uploadify-in-jquery-ui-dialog-modal-causes-double-queue-item/p1>`_

    :param request: a HTTP Request instance
    :type request: :class:`django.http.HttpRequest`
    :param template_name: the path of the template to render
    :param dataset_id: the dataset_id
    :type dataset_id: integer
    :returns: A view containing an Uploadify *create files* button
    """
    url = reverse('tardis.tardis_portal.views.upload_complete')
    c = Context({'upload_complete_url': url, 'dataset_id': dataset_id})
    return render_to_response(template_name, c)


@login_required
def edit_experiment_par(request, parameterset_id):
    parameterset = ExperimentParameterSet.objects.get(id=parameterset_id)
    if authz.has_write_permissions(request, parameterset.experiment.id):
        return edit_parameters(request, parameterset, otype="experiment")
    else:
        return return_response_error(request)


@login_required
def edit_dataset_par(request, parameterset_id):
    parameterset = DatasetParameterSet.objects.get(id=parameterset_id)
    if authz.has_write_permissions(request, parameterset.dataset.experiment.id):
        return edit_parameters(request, parameterset, otype="dataset")
    else:
        return return_response_error(request)


@login_required
def edit_datafile_par(request, parameterset_id):
    parameterset = DatafileParameterSet.objects.get(id=parameterset_id)
    if authz.has_write_permissions(request, parameterset.datafile.dataset.experiment.id):
        return edit_parameters(request, parameterset, otype="datafile")
    else:
        return return_response_error(request)


def edit_parameters(request, parameterset, otype):

    parameternames = ParameterName.objects.filter(
        schema__namespace=parameterset.schema.namespace)
    success = False
    valid = True

    if request.method == 'POST':

        class DynamicForm(create_parameterset_edit_form(
            parameterset, request=request)):
            pass

        form = DynamicForm(request.POST)

        if form.is_valid():
            save_datafile_edit_form(parameterset, request)

            success = True
        else:
            valid = False

    else:

        class DynamicForm(create_parameterset_edit_form(
            parameterset)):
            pass

        form = DynamicForm()

    c = Context({
        'schema': parameterset.schema.namespace,
        'form': form,
        'parameternames': parameternames,
        'type': otype,
        'success': success,
        'parameterset_id': parameterset.id,
        'valid': valid,
    })

    return HttpResponse(render_response_index(request,
                        'tardis_portal/ajax/parameteredit.html', c))


@login_required
def add_datafile_par(request, datafile_id):
    parentObject = Dataset_File.objects.get(id=datafile_id)
    if authz.has_write_permissions(request, parentObject.dataset.experiment.id):
        return add_par(request, parentObject, otype="datafile")
    else:
        return return_response_error(request)


@login_required
def add_dataset_par(request, dataset_id):
    parentObject = Dataset.objects.get(id=dataset_id)
    if authz.has_write_permissions(request, parentObject.experiment.id):
        return add_par(request, parentObject, otype="dataset")
    else:
        return return_response_error(request)


@login_required
def add_experiment_par(request, experiment_id):
    parentObject = Experiment.objects.get(id=experiment_id)
    if authz.has_write_permissions(request, parentObject.id):
        return add_par(request, parentObject, otype="experiment")
    else:
        return return_response_error(request)


def add_par(request, parentObject, otype):

    all_schema = Schema.objects.all()

    if 'schema_id' in request.GET:
        schema_id = request.GET['schema_id']
    else:
        schema_id = all_schema[0].id

    schema = Schema.objects.get(id=schema_id)

    parameternames = ParameterName.objects.filter(
        schema__namespace=schema.namespace)

    success = False
    valid = True

    if request.method == 'POST':

        class DynamicForm(create_datafile_add_form(
            schema.namespace, parentObject, request=request)):
            pass

        form = DynamicForm(request.POST)

        if form.is_valid():
            save_datafile_add_form(schema.namespace, parentObject, request)

            success = True
        else:
            valid = False

    else:

        class DynamicForm(create_datafile_add_form(
            schema.namespace, parentObject)):
            pass

        form = DynamicForm()

    c = Context({
        'schema': schema,
        'form': form,
        'parameternames': parameternames,
        'type': otype,
        'success': success,
        'valid': valid,
        'parentObject': parentObject,
        'all_schema': all_schema,
        'schema_id': schema.id,
    })

    return HttpResponse(render_response_index(request,
                        'tardis_portal/ajax/parameteradd.html', c))<|MERGE_RESOLUTION|>--- conflicted
+++ resolved
@@ -74,7 +74,6 @@
     UserProfile, UserAuthentication
 
 from tardis.tardis_portal import constants
-from tardis.tardis_portal.auth import ldap_auth
 from tardis.tardis_portal.auth.localdb_auth import django_user, django_group
 from tardis.tardis_portal.auth.localdb_auth import auth_key as localdb_auth_key
 from tardis.tardis_portal.auth import decorators as authz
@@ -86,16 +85,11 @@
 from tardis.tardis_portal.metsparser import parseMets
 
 
-<<<<<<< HEAD
+logger = logging.getLogger(__name__)
+
+
 def getNewSearchDatafileSelectionForm(initial=None):
     DatafileSelectionForm = createSearchDatafileSelectionForm(initial)
-=======
-logger = logging.getLogger(__name__)
-
-
-def getNewSearchDatafileSelectionForm():
-    DatafileSelectionForm = createSearchDatafileSelectionForm()
->>>>>>> 0a12c88b
     return DatafileSelectionForm()
 
 
@@ -124,7 +118,8 @@
             password = request.POST['password']
 
             user = auth_service.authenticate(username=username,
-                                             password=password)
+                                             password=password,
+                                             authMethod=localdb_auth_key)
             if user is not None:
                 if user.is_staff:
 
@@ -1349,7 +1344,7 @@
     datafile query.
 
     """
-    
+
     if 'type' in request.GET:
         searchQueryType = request.GET.get('type')
     else:
