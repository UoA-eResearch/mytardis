--- conflicted
+++ resolved
@@ -1,4 +1,4 @@
-# -*- coding utf-8 -*-
+# -*- coding: utf-8 -*-
 #
 # Copyright (c) 2010-2011, Monash e-Research Centre
 #   (Monash University, Australia)
@@ -57,14 +57,10 @@
     createSearchDatafileForm, createSearchDatafileSelectionForm, \
     LoginForm, RegisterExperimentForm, createSearchExperimentForm, \
     ChangeGroupPermissionsForm, ChangeUserPermissionsForm, \
-<<<<<<< HEAD
-    ImportParamsForm
-=======
     ImportParamsForm, create_parameterset_edit_form, \
     save_datafile_edit_form, create_datafile_add_form,\
     save_datafile_add_form
 
->>>>>>> 6fcbaea1
 from tardis.tardis_portal.errors import UnsupportedSearchQueryTypeError
 from tardis.tardis_portal.logger import logger
 from tardis.tardis_portal.staging import add_datafile_to_dataset,\
@@ -72,13 +68,9 @@
 from tardis.tardis_portal.models import Experiment, ExperimentParameter, \
     DatafileParameter, DatasetParameter, ExperimentACL, Dataset_File, \
     DatafileParameterSet, ParameterName, GroupAdmin, Schema, \
-<<<<<<< HEAD
-    Dataset, UserProfile, UserAuthentication
-=======
     Dataset, ExperimentParameterSet, DatasetParameterSet, \
     UserProfile, UserAuthentication
 
->>>>>>> 6fcbaea1
 from tardis.tardis_portal import constants
 from tardis.tardis_portal.auth import ldap_auth
 from tardis.tardis_portal.auth.localdb_auth import django_user, django_group
@@ -429,6 +421,7 @@
 @login_required
 def create_experiment(request,
                       template_name='tardis_portal/create_experiment.html'):
+
     """Create a new experiment view.
 
     :param request: a HTTP Request instance
@@ -678,11 +671,7 @@
             if settings.LDAP_ENABLE:
                 u = ldap_auth.get_or_create_user_ldap(owner)
             else:
-<<<<<<< HEAD
                 # print "owner", owner
-=======
-                print "owner", owner
->>>>>>> 6fcbaea1
                 u = User.objects.get(username=owner)
 
             # if exist, create ACL
@@ -1430,11 +1419,7 @@
 def retrieve_user_list(request):
     authMethod = request.GET['authMethod']
 
-<<<<<<< HEAD
     if authMethod == localdb_auth_key:
-=======
-    if authMethod == 'localdb':
->>>>>>> 6fcbaea1
         users = [userProfile.user for userProfile in
                  UserProfile.objects.filter(isDjangoAccount=True)]
         users = sorted(users, key=lambda user: user.username)
@@ -1447,15 +1432,9 @@
             users = sorted(users, key=lambda userAuth: userAuth.username)
         else:
             users = User.objects.none()
-<<<<<<< HEAD
     # print users
     userlist = ' '.join([str(u) for u in users])
     return HttpResponse(userlist)
-=======
-    c = Context({'users': users})
-    return HttpResponse(render_response_index(request,
-                        'tardis_portal/ajax/user_list.html', c))
->>>>>>> 6fcbaea1
 
 
 @login_required()
@@ -1527,11 +1506,7 @@
 @authz.group_ownership_required
 def add_user_to_group(request, group_id, username):
 
-<<<<<<< HEAD
     authMethod = localdb_auth_key
-=======
-    authMethod = 'localdb'
->>>>>>> 6fcbaea1
     isAdmin = False
 
     if 'isAdmin' in request.GET:
@@ -1540,12 +1515,7 @@
 
     try:
         authMethod = request.GET['authMethod']
-<<<<<<< HEAD
         if authMethod == localdb_auth_key:
-=======
-        if authMethod == 'localdb':
-            username = 'localdb_' + username
->>>>>>> 6fcbaea1
             user = User.objects.get(username=username)
         else:
             user = UserAuthentication.objects.get(username=username,
@@ -1610,13 +1580,7 @@
 @transaction.commit_on_success
 @authz.experiment_ownership_required
 def add_experiment_access_user(request, experiment_id, username):
-<<<<<<< HEAD
-
-    authMethod = localdb_auth_key
-
-=======
-    authMethod = 'localdb'
->>>>>>> 6fcbaea1
+
     canRead = False
     canWrite = False
     canDelete = False
@@ -1635,26 +1599,15 @@
 
     try:
         authMethod = request.GET['authMethod']
-<<<<<<< HEAD
         if authMethod == localdb_auth_key:
-=======
-        if authMethod == 'localdb':
-            username = 'localdb_' + username
->>>>>>> 6fcbaea1
             user = User.objects.get(username=username)
         else:
             user = UserAuthentication.objects.get(username=username,
                 authenticationMethod=authMethod).userProfile.user
     except User.DoesNotExist:
-<<<<<<< HEAD
         return HttpResponse('User %s does not exist.' % (username))
     except UserAuthentication.DoesNotExist:
         return HttpResponse('User %s does not exist' % (username))
-=======
-        return return_response_error(request)
-    except UserAuthentication.DoesNotExist:
-        return return_response_error(request)
->>>>>>> 6fcbaea1
 
     try:
         experiment = Experiment.objects.get(pk=experiment_id)
@@ -1675,15 +1628,13 @@
                             canWrite=canWrite,
                             canDelete=canDelete,
                             aclOwnershipType=ExperimentACL.OWNER_OWNED)
+
         acl.save()
-<<<<<<< HEAD
         c = Context({'authMethod': authMethod,
                      'user': user,
                      'username': username,
                      'experiment_id': experiment_id})
-=======
-        c = Context({'authMethod': authMethod, 'user': user, 'experiment_id': experiment_id})
->>>>>>> 6fcbaea1
+
         return HttpResponse(render_response_index(request,
             'tardis_portal/ajax/add_user_result.html', c))
 
@@ -1817,11 +1768,7 @@
     canRead = False
     canWrite = False
     canDelete = False
-<<<<<<< HEAD
     authMethod = localdb_auth_key
-=======
-    authMethod = 'localdb'
->>>>>>> 6fcbaea1
     admin = None
 
     if 'canRead' in request.GET:
@@ -1891,7 +1838,6 @@
     if admin:
         try:
             authMethod = request.GET['authMethod']
-<<<<<<< HEAD
             if authMethod == localdb_auth_key:
                 adminuser = User.objects.get(username=admin)
             else:
@@ -1902,18 +1848,8 @@
             return HttpResponse('User %s does not exist' % (admin))
         except UserAuthentication.DoesNotExist:
             return HttpResponse('User %s does not exist' % (admin))
-=======
-            if authMethod == 'localdb':
-                username = 'localdb_' + admin.strip()
-                adminuser = User.objects.get(username=username)
-            else:
-                adminuser = UserAuthentication.objects.get(username=admin,
-                    authenticationMethod=authMethod).userProfile.user
-        except User.DoesNotExist:
-            return return_response_error(request)
         except UserAuthentication.DoesNotExist:
             return return_response_error(request)
->>>>>>> 6fcbaea1
 
         # create admin for this group and add it to the group
         groupadmin = GroupAdmin(user=adminuser, group=group)
@@ -2180,35 +2116,40 @@
     """
     url = reverse('tardis.tardis_portal.views.upload_complete')
     c = Context({'upload_complete_url': url, 'dataset_id': dataset_id})
-<<<<<<< HEAD
     return render_to_response(template_name, c)
-=======
-    return render_to_response(template_name, c)
-
-
+
+
+@login_required
 def edit_experiment_par(request, parameterset_id):
     parameterset = ExperimentParameterSet.objects.get(id=parameterset_id)
-
-    return edit_parameters(request, parameterset, otype="experiment")
-
-
+    if authz.has_write_permissions(request, parameterset.experiment.id):
+        return edit_parameters(request, parameterset, otype="experiment")
+    else:
+        return return_response_error(request)
+
+
+@login_required
 def edit_dataset_par(request, parameterset_id):
     parameterset = DatasetParameterSet.objects.get(id=parameterset_id)
-
-    return edit_parameters(request, parameterset, otype="dataset")
-
-
+    if authz.has_write_permissions(request, parameterset.dataset.experiment.id):
+        return edit_parameters(request, parameterset, otype="dataset")
+    else:
+        return return_response_error(request)
+
+
+@login_required
 def edit_datafile_par(request, parameterset_id):
     parameterset = DatafileParameterSet.objects.get(id=parameterset_id)
-
-    return edit_parameters(request, parameterset, otype="datafile")
+    if authz.has_write_permissions(request, parameterset.datafile.dataset.experiment.id):
+        return edit_parameters(request, parameterset, otype="datafile")
+    else:
+        return return_response_error(request)
 
 
 def edit_parameters(request, parameterset, otype):
 
     parameternames = ParameterName.objects.filter(
         schema__namespace=parameterset.schema.namespace)
-
     success = False
     valid = True
 
@@ -2248,6 +2189,34 @@
     return HttpResponse(render_response_index(request,
                         'tardis_portal/ajax/parameteredit.html', c))
 
+
+@login_required
+def add_datafile_par(request, datafile_id):
+    parentObject = Dataset_File.objects.get(id=datafile_id)
+    if authz.has_write_permissions(request, parentObject.dataset.experiment.id):
+        return add_par(request, parentObject, otype="datafile")
+    else:
+        return return_response_error(request)
+
+
+@login_required
+def add_dataset_par(request, dataset_id):
+    parentObject = Dataset.objects.get(id=dataset_id)
+    if authz.has_write_permissions(request, parentObject.experiment.id):
+        return add_par(request, parentObject, otype="dataset")
+    else:
+        return return_response_error(request)
+
+
+@login_required
+def add_experiment_par(request, experiment_id):
+    parentObject = Experiment.objects.get(id=experiment_id)
+    if authz.has_write_permissions(request, parentObject.id):
+        return add_par(request, parentObject, otype="experiment")
+    else:
+        return return_response_error(request)
+
+
 def add_par(request, parentObject, otype):
 
     all_schema = Schema.objects.all()
@@ -2268,13 +2237,13 @@
     if request.method == 'POST':
 
         class DynamicForm(create_datafile_add_form(
-            schema, parentObject, request=request)):
+            schema.namespace, parentObject, request=request)):
             pass
 
         form = DynamicForm(request.POST)
 
         if form.is_valid():
-            save_datafile_add_form(schema, parentObject, request)
+            save_datafile_add_form(schema.namespace, parentObject, request)
 
             success = True
         else:
@@ -2283,7 +2252,7 @@
     else:
 
         class DynamicForm(create_datafile_add_form(
-            schema, parentObject)):
+            schema.namespace, parentObject)):
             pass
 
         form = DynamicForm()
@@ -2301,20 +2270,4 @@
     })
 
     return HttpResponse(render_response_index(request,
-                        'tardis_portal/ajax/parameteradd.html', c))
-
-def add_datafile_par(request, datafile_id):
-    parentObject = Dataset_File.objects.get(id=datafile_id)
-
-    return add_par(request, parentObject, otype="datafile")
-
-def add_dataset_par(request, dataset_id):
-    parentObject = Dataset.objects.get(id=dataset_id)
-
-    return add_par(request, parentObject, otype="dataset")
-
-def add_experiment_par(request, experiment_id):
-    parentObject = Experiment.objects.get(id=experiment_id)
-
-    return add_par(request, parentObject, otype="experiment")
->>>>>>> 6fcbaea1
+                        'tardis_portal/ajax/parameteradd.html', c))