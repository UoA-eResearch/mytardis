# -*- coding utf-8 -*-
#
# Copyright (c) 2010-2011, Monash e-Research Centre
#   (Monash University, Australia)
# Copyright (c) 2010-2011, VeRSI Consortium
#   (Victorian eResearch Strategic Initiative, Australia)
# All rights reserved.
# Redistribution and use in source and binary forms, with or without
# modification, are permitted provided that the following conditions are met:
#
#    *  Redistributions of source code must retain the above copyright
#       notice, this list of conditions and the following disclaimer.
#    *  Redistributions in binary form must reproduce the above copyright
#       notice, this list of conditions and the following disclaimer in the
#       documentation and/or other materials provided with the distribution.
#    *  Neither the name of the VeRSI, the VeRSI Consortium members, nor the
#       names of its contributors may be used to endorse or promote products
#       derived from this software without specific prior written permission.
#
# THIS SOFTWARE IS PROVIDED BY THE REGENTS AND CONTRIBUTORS ``AS IS'' AND ANY
# EXPRESS OR IMPLIED WARRANTIES, INCLUDING, BUT NOT LIMITED TO, THE IMPLIED
# WARRANTIES OF MERCHANTABILITY AND FITNESS FOR A PARTICULAR PURPOSE ARE
# DISCLAIMED. IN NO EVENT SHALL THE REGENTS AND CONTRIBUTORS BE LIABLE FOR ANY
# DIRECT, INDIRECT, INCIDENTAL, SPECIAL, EXEMPLARY, OR CONSEQUENTIAL DAMAGES
# (INCLUDING, BUT NOT LIMITED TO, PROCUREMENT OF SUBSTITUTE GOODS OR SERVICES;
# LOSS OF USE, DATA, OR PROFITS; OR BUSINESS INTERRUPTION) HOWEVER CAUSED AND
# ON ANY THEORY OF LIABILITY, WHETHER IN CONTRACT, STRICT LIABILITY, OR TORT
# (INCLUDING NEGLIGENCE OR OTHERWISE) ARISING IN ANY WAY OUT OF THE USE OF THIS
# SOFTWARE, EVEN IF ADVISED OF THE POSSIBILITY OF SUCH DAMAGE.
#
"""
views.py

.. moduleauthor:: Steve Androulakis <steve.androulakis@monash.edu>
.. moduleauthor:: Gerson Galang <gerson.galang@versi.edu.au>

"""

from base64 import b64decode
import urllib2
from urllib import urlencode, urlopen

from django.template import Context
from django.conf import settings
from django.db import transaction
from django.shortcuts import render_to_response
from django.contrib.auth.models import User, Group, AnonymousUser
from django.http import HttpResponseRedirect, HttpResponse
from django.contrib.auth.decorators import login_required
from django.core.urlresolvers import reverse
from django.core.paginator import Paginator, InvalidPage, EmptyPage
from django.core.exceptions import PermissionDenied

from tardis.tardis_portal import ProcessExperiment
from tardis.tardis_portal.forms import ExperimentForm, \
    createSearchDatafileForm, createSearchDatafileSelectionForm, \
    LoginForm, RegisterExperimentForm, createSearchExperimentForm, \
    ChangeGroupPermissionsForm, ChangeUserPermissionsForm, \
    ImportParamsForm
from tardis.tardis_portal.errors import UnsupportedSearchQueryTypeError
from tardis.tardis_portal.logger import logger
from tardis.tardis_portal.staging import add_datafile_to_dataset,\
    staging_traverse, stage_files, StagingHook, write_uploaded_file_to_dataset
from tardis.tardis_portal.models import Experiment, ExperimentParameter, \
    DatafileParameter, DatasetParameter, ExperimentACL, Dataset_File, \
<<<<<<< HEAD
    DatafileParameterSet, XML_data, ParameterName, GroupAdmin, Schema, \
    Dataset, Equipment, UserProfile, UserAuthentication
=======
    DatafileParameterSet, ParameterName, GroupAdmin, Schema, \
    Dataset
>>>>>>> 2616f4cd
from tardis.tardis_portal import constants
from tardis.tardis_portal.auth import ldap_auth
from tardis.tardis_portal.auth.localdb_auth import django_user, django_group
from tardis.tardis_portal.auth import decorators as authz
from tardis.tardis_portal.auth import auth_service
from tardis.tardis_portal.shortcuts import render_response_index, \
    return_response_error, return_response_not_found, \
    return_response_error_message, render_response_search
from tardis.tardis_portal.MultiPartForm import MultiPartForm
from tardis.tardis_portal.metsparser import parseMets


def getNewSearchDatafileSelectionForm():
    DatafileSelectionForm = createSearchDatafileSelectionForm()
    return DatafileSelectionForm()


def logout(request):
    if 'datafileResults' in request.session:
        del request.session['datafileResults']

    c = Context({})
    return HttpResponse(render_response_index(request,
                        'tardis_portal/index.html', c))


def index(request):

    status = ''
    c = Context({'status': status,
                 'searchDatafileSelectionForm':
                     getNewSearchDatafileSelectionForm()})
    return HttpResponse(render_response_index(request,
                        'tardis_portal/index.html', c))


def site_settings(request):

    if request.method == 'POST':
        if 'username' in request.POST and 'password' in request.POST:

            username = request.POST['username']
            password = request.POST['password']

            user = auth_service.authenticate(username=username,
                                             password=password)
            if user is not None:
                if user.is_staff:

                    x509 = open(settings.GRID_PROXY_FILE, 'r')

                    c = Context({'baseurl': request.build_absolute_uri('/'),
                        'proxy': x509.read(), 'filestorepath':
                        settings.FILE_STORE_PATH})
                    return HttpResponse(render_response_index(request,
                            'tardis_portal/site_settings.xml', c),
                            mimetype='application/xml')

    return return_response_error(request)


def load_image(request, experiment_id, parameter):
    from os.path import abspath, join
    file_path = abspath(join(settings.FILE_STORE_PATH,
                             str(experiment_id),
                             parameter.string_value))

    from django.core.servers.basehttp import FileWrapper
    wrapper = FileWrapper(file(file_path))
    return HttpResponse(wrapper, mimetype=parameter.name.units)


def load_experiment_image(request, parameter_id):
    parameter = ExperimentParameter.objects.get(pk=parameter_id)
    experiment_id = parameter.parameterset.experiment.id
    if authz.has_experiment_access(request, experiment_id):
        return load_image(request, experiment_id, parameter)
    else:
        return return_response_error(request)


def load_dataset_image(request, parameter_id):
    parameter = DatafileParameter.objects.get(pk=parameter_id)
    dataset = parameter.parameterset.dataset
    experiment_id = dataset.experiment.id
    if  authz.has_dataset_access(request, dataset.id):
        return load_image(request, experiment_id, parameter)
    else:
        return return_response_error(request)


def load_datafile_image(request, parameter_id):
    parameter = DatafileParameter.objects.get(pk=parameter_id)
    dataset_file = parameter.parameterset.dataset_file
    experiment_id = dataset_file.dataset.experiment.id
    if authz.has_datafile_access(request, dataset_file.id):
        return load_image(request, experiment_id, parameter)
    else:
        return return_response_error(request)


@authz.experiment_access_required
def display_experiment_image(
    request, experiment_id, parameterset_id, parameter_name):

    # TODO handle not exist

    if not authz.has_experiment_access(request, experiment_id):
        return return_response_error(request)

    image = ExperimentParameter.objects.get(name__name=parameter_name,
                                            parameterset=parameterset_id)

    return HttpResponse(b64decode(image.string_value), mimetype='image/jpeg')


@authz.dataset_access_required
def display_dataset_image(
    request, dataset_id, parameterset_id, parameter_name):

    # TODO handle not exist

    if not authz.has_dataset_access(request, dataset_id):
        return return_response_error(request)

    image = DatasetParameter.objects.get(name__name=parameter_name,
                                         parameterset=parameterset_id)

    return HttpResponse(b64decode(image.string_value), mimetype='image/jpeg')


@authz.datafile_access_required
def display_datafile_image(
    request, dataset_file_id, parameterset_id, parameter_name):

    # TODO handle not exist

    if not authz.has_datafile_access(request, dataset_file_id):
        return return_response_error(request)

    image = DatafileParameter.objects.get(name__name=parameter_name,
                                          parameterset=parameterset_id)

    return HttpResponse(b64decode(image.string_value), mimetype='image/jpeg')


def about(request):

    c = Context({'subtitle': 'About',
                 'about_pressed': True,
                 'nav': [{'name': 'About', 'link': '/about/'}],
                 'searchDatafileSelectionForm':
                     getNewSearchDatafileSelectionForm()})
    return HttpResponse(render_response_index(request,
                        'tardis_portal/about.html', c))


def partners(request):

    c = Context({})
    return HttpResponse(render_response_index(request,
                        'tardis_portal/partners.html', c))


def experiment_index(request):

    experiments = None

    if request.user.is_authenticated():
        experiments = authz.get_accessible_experiments(request)
        if experiments:
            experiments = experiments.order_by('-update_time')

    public_experiments = Experiment.objects.filter(public=True)
    if public_experiments:
        public_experiments = public_experiments.order_by('-update_time')

    c = Context({
        'experiments': experiments,
        'public_experiments': public_experiments,
        'subtitle': 'Experiment Index',
        'bodyclass': 'list',
        'nav': [{'name': 'Data', 'link': '/experiment/view/'}],
        'next': '/experiment/view/',
        'data_pressed': True})

    return HttpResponse(render_response_search(request,
                        'tardis_portal/experiment_index.html', c))


@authz.experiment_access_required
def view_experiment(request, experiment_id):
    """View an existing experiment.

    :param request: a HTTP Request instance
    :type request: :class:`django.http.HttpRequest`
    :param experiment_id: the ID of the experiment to be edited
    :type experiment_id: string
    :param template_name: the path of the template to render
    :type template_name: string
    :rtype: :class:`django.http.HttpResponse`

    """
    c = Context({})

    try:
        experiment = Experiment.safe.get(request, experiment_id)
    except PermissionDenied:
        return return_response_error(request)
    except Experiment.DoesNotExist:
        return return_response_not_found(request)

    c['experiment'] = experiment
    c['subtitle'] = experiment.title
    c['nav'] = [{'name': 'Data', 'link': '/experiment/view/'},
                {'name': experiment.title,
                 'link': experiment.get_absolute_url()}]

    if 'status' in request.GET:
        c['status'] = request.GET['status']
    if 'error' in request.GET:
        c['error'] = request.GET['error']

    return HttpResponse(render_response_index(request,
                        'tardis_portal/view_experiment.html', c))


@authz.experiment_access_required
def experiment_description(request, experiment_id):
    """View an existing experiment's description. To be loaded via ajax.

    :param request: a HTTP Request instance
    :type request: :class:`django.http.HttpRequest`
    :param experiment_id: the ID of the experiment to be edited
    :type experiment_id: string
    :rtype: :class:`django.http.HttpResponse`

    """
    c = Context({})

    try:
        experiment = Experiment.safe.get(request, experiment_id)
    except PermissionDenied:
        return return_response_error(request)
    except Experiment.DoesNotExist:
        return return_response_not_found(request)

    c['experiment'] = experiment
    c['subtitle'] = experiment.title
    c['nav'] = [{'name': 'Data', 'link': '/experiment/view/'},
                {'name': experiment.title,
                 'link': experiment.get_absolute_url()}]

    c['authors'] = experiment.author_experiment_set.all()

    c['datafiles'] = \
        Dataset_File.objects.filter(dataset__experiment=experiment_id)

    acl = ExperimentACL.objects.filter(pluginId=django_user,
                                       experiment=experiment,
                                       isOwner=True)

    # TODO: resolve usernames through UserProvider!
    c['owners'] = [User.objects.get(pk=str(a.entityId)) for a in acl]

    # calculate the sum of the datafile sizes
    size = 0
    for df in c['datafiles']:
        try:
            size = size + long(df.size)
        except:
            pass
    c['size'] = size

    c['protocols'] = [df['protocol'] for df in
                      c['datafiles'].values('protocol').distinct()]

    if 'status' in request.GET:
        c['status'] = request.GET['status']
    if 'error' in request.GET:
        c['error'] = request.GET['error']

    return HttpResponse(render_response_index(request,
                        'tardis_portal/ajax/experiment_description.html', c))


@authz.experiment_access_required
def experiment_datasets(request, experiment_id):
    """View a listing of dataset of an existing experiment as ajax loaded tab.

    :param request: a HTTP Request instance
    :type request: :class:`django.http.HttpRequest`
    :param experiment_id: the ID of the experiment to be edited
    :type experiment_id: string
    :param template_name: the path of the template to render
    :type template_name: string
    :rtype: :class:`django.http.HttpResponse`

    """
    c = Context({'upload_complete_url':
                     reverse('tardis.tardis_portal.views.upload_complete'),
                 'searchDatafileSelectionForm':
                     getNewSearchDatafileSelectionForm(),
                 })

    try:
        experiment = Experiment.safe.get(request, experiment_id)
    except PermissionDenied:
        return return_response_error(request)
    except Experiment.DoesNotExist:
        return return_response_not_found(request)

    c['experiment'] = experiment
    c['datafiles'] = \
        Dataset_File.objects.filter(dataset__experiment=experiment_id)

    c['protocols'] = [df['protocol'] for df in
                      c['datafiles'].values('protocol').distinct()]

    if 'status' in request.GET:
        c['status'] = request.GET['status']
    if 'error' in request.GET:
        c['error'] = request.GET['error']

    return HttpResponse(render_response_index(request,
                        'tardis_portal/ajax/experiment_datasets.html', c))


@authz.dataset_access_required
def retrieve_dataset_metadata(request, dataset_id):
    dataset = Dataset.objects.get(pk=dataset_id)
    c = Context({'dataset': dataset, })
    return HttpResponse(render_response_index(request,
                        'tardis_portal/ajax/dataset_metadata.html', c))


@login_required
def create_experiment(request,
                      template_name='tardis_portal/create_experiment.html'):
    """Create a new experiment view.

    :param request: a HTTP Request instance
    :type request: :class:`django.http.HttpRequest`
    :param template_name: the path of the template to render
    :type template_name: string
    :rtype: :class:`django.http.HttpResponse`

    """

    c = Context({
        'subtitle': 'Create Experiment',
        'directory_listing': staging_traverse(),
        'user_id': request.user.id,
        })

    if request.method == 'POST':
        form = ExperimentForm(request.POST, request.FILES)
        if form.is_valid():
            full_experiment = form.save(commit=False)

            # group/owner assignment stuff, soon to be replaced

            experiment = full_experiment['experiment']
            experiment.created_by = request.user
            full_experiment.save_m2m()

            # add defaul ACL
            acl = ExperimentACL(experiment=experiment,
                                pluginId=django_user,
                                entityId=str(request.user.id),
                                canRead=True,
                                canWrite=True,
                                canDelete=True,
                                isOwner=True,
                                aclOwnershipType=ExperimentACL.OWNER_OWNED)
            acl.save()

            stage_files(full_experiment['dataset_files'], experiment.id)
            params = urlencode({'status': "Experiment Saved."})
            return HttpResponseRedirect(
                '?'.join([experiment.get_absolute_url(), params]))

        c['status'] = "Errors exist in form."
        c["error"] = 'true'

    else:
        form = ExperimentForm(extra=1)

    c['form'] = form

    return HttpResponse(render_response_index(request, template_name, c))


@login_required
@authz.write_permissions_required
def edit_experiment(request, experiment_id,
                      template="tardis_portal/create_experiment.html"):
    """Edit an existing experiment.

    :param request: a HTTP Request instance
    :type request: :class:`django.http.HttpRequest`
    :param experiment_id: the ID of the experiment to be edited
    :type experiment_id: string
    :param template_name: the path of the template to render
    :type template_name: string
    :rtype: :class:`django.http.HttpResponse`

    """
    experiment = Experiment.objects.get(id=experiment_id)

    c = Context({'subtitle': 'Edit Experiment',
                 'user_id': request.user.id,
              })

    if request.method == 'POST':
        staging = StagingHook(None, experiment_id)
        form = ExperimentForm(request.POST, request.FILES,
                              instance=experiment, extra=0,
                              datafile_post_save_cb=staging)
        if form.is_valid():
            form.save()
            params = urlencode({'status': "Experiment Saved."})
            return HttpResponseRedirect(
                '?'.join([experiment.get_absolute_url(),
                          params]))

        c['status'] = "Errors exist in form."
        c["error"] = 'true'
    else:
        form = ExperimentForm(instance=experiment, extra=0)

    c['directory_listing'] = staging_traverse()
    c['form'] = form

    return HttpResponse(render_response_index(request,
                        template, c))


# todo complete....
def login(request):
    from tardis.tardis_portal.auth import login, auth_service

    if type(request.user) is not AnonymousUser:
        # redirect the user to the home page if he is trying to go to the
        # login page
        return HttpResponseRedirect('/')

    # TODO: put me in SETTINGS
    if 'username' in request.POST and \
            'password' in request.POST:
        authMethod = request.POST['authMethod']

        if 'next' not in request.GET:
            next = '/'
        else:
            next = request.GET['next']

        user = auth_service.authenticate(
            authMethod=authMethod, request=request)

        if user:
            user.backend = 'django.contrib.auth.backends.ModelBackend'
            login(request, user)
            return HttpResponseRedirect(next)

        c = Context({'status': "Sorry, username and password don't match.",
                     'error': True,
                     'loginForm': LoginForm()})
        return return_response_error_message(
            request, 'tardis_portal/login.html', c)

    c = Context({'loginForm': LoginForm()})

    return HttpResponse(render_response_index(request,
                        'tardis_portal/login.html', c))


@login_required()
def manage_auth_methods(request):
    '''Manage the user's authentication methods using AJAX.'''
    from tardis.tardis_portal.auth.authentication import add_auth_method, \
        merge_auth_method, remove_auth_method, edit_auth_method, \
        list_auth_methods

    if request.method == 'POST':
        operation = request.POST['operation']
        if operation == 'addAuth':
            return add_auth_method(request)
        elif operation == 'mergeAuth':
            return merge_auth_method(request)
        elif operation == 'removeAuth':
            return remove_auth_method(request)
        else:
            return edit_auth_method(request)
    else:
        # if GET, we'll just give the initial list of auth methods for the user
        return list_auth_methods(request)


def register_experiment_ws_xmldata_internal(request):
    logger.debug('def register_experiment_ws_xmldata_internal')
    if request.method == 'POST':

        username = request.POST['username']
        password = request.POST['password']
        filename = request.POST['filename']
        eid = request.POST['eid']

        from django.contrib.auth import authenticate
        user = authenticate(username=username, password=password)
        if user is not None:
            if not user.is_active:
                return return_response_error(request)
        else:
            return return_response_error(request)

        _registerExperimentDocument(filename=filename,
                created_by=user, expid=eid)

        response = HttpResponse('Finished cataloging: %s' % eid,
                                status=200)
        response['Location'] = request.build_absolute_uri(
            '/experiment/view/' + str(eid))

        return response


# TODO removed username from arguments
def _registerExperimentDocument(filename, created_by, expid=None,
                                owners=[], username=None):
    '''
    Register the experiment document and return the experiment id.

    :param filename: path of the document to parse (METS or notMETS)
    :type filename: string
    :param created_by: a User instance
    :type created_by: :py:class:`django.contrib.auth.models.User`
    :param expid: the experiment ID to use
    :type expid: int
    :param owners: a list of owners
    :type owner: list
    :param username: **UNUSED**
    :rtype: int

    '''

    f = open(filename)
    firstline = f.readline()
    f.close()

    if firstline.startswith('<experiment'):
        logger.debug('processing simple xml')
        processExperiment = ProcessExperiment()
        eid = processExperiment.process_simple(filename, created_by, expid)

    else:
        logger.debug('processing METS')
        eid = parseMets(filename, created_by, expid)

    # for each PI
    for owner in owners:
        if owner:
            # try get user from email
            if settings.LDAP_ENABLE:
                u = ldap_auth.get_or_create_user_ldap(owner)
            else:
                u = User.objects.get(username=owner)

            # if exist, create ACL
            if u:
                logger.debug('registering owner: ' + owner)
                e = Experiment.objects.get(pk=eid)

                acl = ExperimentACL(experiment=e,
                                    pluginId=django_user,
                                    entityId=str(u.id),
                                    canRead=True,
                                    canWrite=True,
                                    canDelete=True,
                                    isOwner=True,
                                    aclOwnershipType=ExperimentACL.OWNER_OWNED)
                acl.save()

    return eid


# web service
@transaction.commit_manually
def register_experiment_ws_xmldata(request):
    import threading

    status = ''
    if request.method == 'POST':  # If the form has been submitted...

        # A form bound to the POST data
        form = RegisterExperimentForm(request.POST, request.FILES)
        if form.is_valid():  # All validation rules pass

            xmldata = request.FILES['xmldata']
            username = form.cleaned_data['username']
            password = form.cleaned_data['password']
            experiment_owner = form.cleaned_data['experiment_owner']
            originid = form.cleaned_data['originid']

            from_url = None
            if 'form_url' in request.POST:
                from_url = request.POST['from_url']

            from django.contrib.auth import authenticate
            user = authenticate(username=username, password=password)
            if user:
                if not user.is_active:
                    return return_response_error(request)
            else:
                return return_response_error(request)

            e = Experiment(
                title='Placeholder Title',
                approved=True,
                created_by=user,
                )
            e.save()
            transaction.commit()

            eid = e.id

            # TODO: this entire function needs a fancy class with functions for
            # each part..
            from os import makedirs, system
            from os.path import exists, join
            dir = join(settings.FILE_STORE_PATH, str(eid))
            if not exists(dir):
                makedirs(dir)
                system('chmod g+w ' + dir)

            filename = dir + '/METS.xml'
            file = open(filename, 'wb+')
            for chunk in xmldata.chunks():
                file.write(chunk)
            file.close()

            class RegisterThread(threading.Thread):

                @transaction.commit_manually
                def run(self):
                    logger.info('=== processing experiment %s: START' % eid)
                    owners = request.POST.getlist('experiment_owner')
                    try:
                        _registerExperimentDocument(filename=filename,
                                                    created_by=user,
                                                    expid=eid,
                                                    owners=owners,
                                                    username=username)
                        transaction.commit()
                        logger.info('=== processing experiment %s: DONE' % eid)
                    except:
                        transaction.rollback()
                        logger.exception('=== processing experiment %s: FAILED!' % eid)
            RegisterThread().start()

            if from_url:

                class FileTransferThread(threading.Thread):

                    def run(self):
                        # todo remove hard coded u/p for sync transfer....
                        logger.debug('started transfer thread')
                        file_transfer_url = from_url + '/file_transfer/'
                        data = urlencode({
                            'originid': str(originid),
                            'eid': str(eid),
                            'site_settings_url': request.build_absolute_uri(
                                    '/site-settings.xml/'),
                            'username': str('synchrotron'),
                            'password': str('tardis'),
                            })
                        urlopen(file_transfer_url, data)

                logger.debug('Sending file request')
                FileTransferThread().start()

            logger.debug('returning response from main call')
            response = HttpResponse(str(eid), status=200)
            response['Location'] = request.build_absolute_uri(
                '/experiment/view/' + str(eid))
            return response
    else:
        form = RegisterExperimentForm()  # An unbound form

    c = Context({
        'form': form,
        'status': status,
        'subtitle': 'Register Experiment',
        'searchDatafileSelectionForm': getNewSearchDatafileSelectionForm()})
    return HttpResponse(render_response_index(request,
                        'tardis_portal/register_experiment.html', c))


@authz.datafile_access_required
def retrieve_parameters(request, dataset_file_id):

    parametersets = DatafileParameterSet.objects.all()
    parametersets = parametersets.filter(dataset_file__pk=dataset_file_id)

    c = Context({'parametersets': parametersets})

    return HttpResponse(render_response_index(request,
                        'tardis_portal/ajax/parameters.html', c))


@authz.dataset_access_required
def retrieve_datafile_list(request, dataset_id):

    dataset_results = \
        Dataset_File.objects.filter(
        dataset__pk=dataset_id).order_by('filename')

    filename_search = None

    if 'filename' in request.GET and len(request.GET['filename']):
        filename_search = request.GET['filename']
        dataset_results = \
            dataset_results.filter(url__icontains=filename_search)

    pgresults = 500
    if request.mobile:
        pgresults = 30
    else:
        pgresults = 500

    paginator = Paginator(dataset_results, pgresults)

    try:
        page = int(request.GET.get('page', '1'))
    except ValueError:
        page = 1

    # If page request (9999) is out of range, deliver last page of results.

    try:
        dataset = paginator.page(page)
    except (EmptyPage, InvalidPage):
        dataset = paginator.page(paginator.num_pages)

    is_owner = False

    if request.user.is_authenticated():
        experiment_id = Experiment.objects.get(dataset__id=dataset_id).id
        is_owner = authz.has_experiment_ownership(request, experiment_id)

    c = Context({
        'dataset': dataset,
        'paginator': paginator,
        'dataset_id': dataset_id,
        'filename_search': filename_search,
        'is_owner': is_owner,
        })
    return HttpResponse(render_response_index(request,
                        'tardis_portal/ajax/datafile_list.html', c))


@login_required()
def control_panel(request):

    experiments = Experiment.safe.owned(request)
    if experiments:
        experiments = experiments.order_by('title')

    c = Context({'experiments': experiments,
                 'subtitle': 'Experiment Control Panel'})

    return HttpResponse(render_response_index(request,
                        'tardis_portal/control_panel.html', c))


def search_experiment(request):
    """Either show the search experiment form or the result of the search
    experiment query.

    """

    if len(request.GET) == 0:
        return __forwardToSearchExperimentFormPage(request)

    form = __getSearchExperimentForm(request)
    experiments = __processExperimentParameters(request, form)

    # check if the submitted form is valid
    if experiments is not None:
        bodyclass = 'list'
    else:
        return __forwardToSearchExperimentFormPage(request)

    c = Context({'header': 'Search Experiment',
                 'experiments': experiments,
                 'bodyclass': bodyclass})

    url = 'tardis_portal/search_experiment_results.html'
    return HttpResponse(render_response_search(request, url, c))


def search_quick(request):
    get = False
    experiments = Experiment.objects.all().order_by('title')

    if 'results' in request.GET:
        get = True
        if 'quicksearch' in request.GET \
            and len(request.GET['quicksearch']) > 0:
            experiments = \
                experiments.filter(
                title__icontains=request.GET['quicksearch']) | \
                experiments.filter(
                institution_name__icontains=request.GET['quicksearch']) | \
                experiments.filter(
                author_experiment__author__name__icontains=request.GET[
                'quicksearch']) | \
                experiments.filter(
                pdbid__pdbid__icontains=request.GET['quicksearch'])

            experiments = experiments.distinct()

            logger.debug(experiments)

    c = Context({'submitted': get, 'experiments': experiments,
                'subtitle': 'Search Experiments'})
    return HttpResponse(render_response_index(request,
                        'tardis_portal/search_experiment.html', c))


def __getFilteredDatafiles(request, searchQueryType, searchFilterData):
    """Filter the list of datafiles for the provided searchQueryType using the
    cleaned up searchFilterData.

    Arguments:
    request -- the HTTP request
    searchQueryType -- the type of query, 'mx' or 'saxs'
    searchFilterData -- the cleaned up search form data

    Returns:
    A list of datafiles as a result of the query or None if the provided search
      request is invalid

    """

    datafile_results = authz.get_accessible_datafiles_for_user(request)
    logger.info('__getFilteredDatafiles: searchFilterData {0}'.format(searchFilterData))

    # there's no need to do any filtering if we didn't find any
    # datafiles that the user has access to
    if not datafile_results:
        logger.info("__getFilteredDatafiles: user ",
                    "{0} doesn\'t".format(request.user),
                    "access to any experiments")
        return datafile_results

    datafile_results = \
        datafile_results.filter(
datafileparameterset__datafileparameter__name__schema__namespace__in=Schema.getNamespaces(
        Schema.DATAFILE, searchQueryType)).distinct()

    # if filename is searchable which i think will always be the case...
    if searchFilterData['filename'] != '':
        datafile_results = \
            datafile_results.filter(
            filename__icontains=searchFilterData['filename'])
    # TODO: might need to cache the result of this later on

    # get all the datafile parameters for the given schema
    parameters = [p for p in
        ParameterName.objects.filter(
        schema__namespace__in=Schema.getNamespaces(Schema.DATAFILE,
        searchQueryType))]

    datafile_results = __filterParameters(parameters, datafile_results,
            searchFilterData, 'datafileparameterset__datafileparameter')

    # get all the dataset parameters for given schema
    parameters = [p for p in
        ParameterName.objects.filter(
        schema__namespace__in=Schema.getNamespaces(Schema.DATASET,
        searchQueryType))]

    datafile_results = __filterParameters(parameters, datafile_results,
            searchFilterData, 'dataset__datasetparameterset__datasetparameter')

    # let's sort it in the end

    if datafile_results:
        datafile_results = datafile_results.order_by('filename')
    logger.debug("results: {0}".format(datafile_results))
    return datafile_results


def __getFilteredExperiments(request, searchFilterData):
    """Filter the list of experiments using the cleaned up searchFilterData.

    Arguments:
    request -- the HTTP request
    searchFilterData -- the cleaned up search experiment form data

    Returns:
    A list of experiments as a result of the query or None if the provided
      search request is invalid

    """

    experiments = authz.get_accessible_experiments(request)

    if experiments is None:
        return []

    # search for the default experiment fields
    if searchFilterData['title'] != '':
        experiments = \
            experiments.filter(title__icontains=searchFilterData['title'])

    if searchFilterData['description'] != '':
        experiments = \
            experiments.filter(
            description__icontains=searchFilterData['description'])

    if searchFilterData['institutionName'] != '':
        experiments = \
            experiments.filter(
            institution_name__icontains=searchFilterData['institutionName'])

    if searchFilterData['creator'] != '':
        experiments = \
            experiments.filter(
<<<<<<< HEAD
        author_experiment__author__icontains=searchFilterData['creator'])
=======
            author_experiment__author__icontains=searchFilterData['creator'])
>>>>>>> 2616f4cd

    date = searchFilterData['date']
    if not date == None:
        experiments = \
            experiments.filter(start_time__lt=date, end_time__gt=date)

    # initialise the extra experiment parameters
    parameters = []

    # get all the experiment parameters
    for experimentSchema in Schema.getNamespaces(Schema.EXPERIMENT):
        parameters += ParameterName.objects.filter(
            schema__namespace__exact=experimentSchema)

    experiments = __filterParameters(parameters, experiments,
            searchFilterData, 'experimentparameterset__experimentparameter')

    # let's sort it in the end
    if experiments:
        experiments = experiments.order_by('title')

    return experiments


def __filterParameters(parameters, datafile_results,
                       searchFilterData, paramType):
    """Go through each parameter and apply it as a filter (together with its
    specified comparator) on the provided list of datafiles.

    :param parameters: list of ParameterNames model
    :type parameters: list containing
       :py:class:`tardis.tardis_portal.models.ParameterNames`
    :param datafile_results: list of datafile to apply the filter
    :param searchFilterData: the cleaned up search form data
    :param paramType: either ``datafile`` or ``dataset``
    :type paramType: :py:class:`tardis.tardis_portal.models.Dataset` or
       :py:class:`tardis.tardis_portal.models.Dataset_File`

    :returns: A list of datafiles as a result of the query or None if the
      provided search request is invalid

    """

    for parameter in parameters:
        kwargs = {paramType + '__name__name__icontains': parameter.name}
        try:

            # if parameter is a string...
            if not parameter.data_type == ParameterName.NUMERIC:
                if searchFilterData[parameter.name] != '':
                    # let's check if this is a field that's specified to be
                    # displayed as a dropdown menu in the form
                    if parameter.choices != '':
                        if searchFilterData[parameter.name] != '-':
                            kwargs[paramType + '__string_value__iexact'] = \
                                searchFilterData[parameter.name]
                    else:
                        if parameter.comparison_type == \
                                ParameterName.EXACT_VALUE_COMPARISON:
                            kwargs[paramType + '__string_value__iexact'] = \
                                searchFilterData[parameter.name]
                        elif parameter.comparison_type == \
                                ParameterName.CONTAINS_COMPARISON:
                            # we'll implement exact comparison as 'icontains'
                            # for now
                            kwargs[paramType + '__string_value__icontains'] = \
                                searchFilterData[parameter.name]
                        else:
                            # if comparison_type on a string is a comparison
                            # type that can only be applied to a numeric value,
                            # we'll default to just using 'icontains'
                            # comparison
                            kwargs[paramType + '__string_value__icontains'] = \
                                searchFilterData[parameter.name]
                else:
                    pass
            else:  # parameter.is_numeric:
                if parameter.comparison_type == \
                        ParameterName.RANGE_COMPARISON:
                    fromParam = searchFilterData[parameter.name + 'From']
                    toParam = searchFilterData[parameter.name + 'To']
                    if fromParam is None and toParam is None:
                        pass
                    else:
                        # if parameters are provided and we want to do a range
                        # comparison
                        # note that we're using '1' as the lower range as using
                        # '0' in the filter would return all the data
                        # TODO: investigate on why the oddness above is
                        #       happening
                        # TODO: we should probably move the static value here
                        #       to the constants module
                        kwargs[paramType + '__numerical_value__range'] = \
                            (fromParam is None and
                             constants.FORM_RANGE_LOWEST_NUM or fromParam,
                             toParam is not None and toParam or
                             constants.FORM_RANGE_HIGHEST_NUM)

                elif searchFilterData[parameter.name] is not None:

                    # if parameter is an number and we want to handle other
                    # type of number comparisons
                    if parameter.comparison_type == \
                            ParameterName.EXACT_VALUE_COMPARISON:
                        kwargs[paramType + '__numerical_value__exact'] = \
                            searchFilterData[parameter.name]

                    # TODO: is this really how not equal should be declared?
                    # elif parameter.comparison_type ==
                    #       ParameterName.NOT_EQUAL_COMPARISON:
                    #   datafile_results = \
                    #       datafile_results.filter(
                    #  datafileparameter__name__name__icontains=parameter.name)
                    #       .filter(
                    #  ~Q(datafileparameter__numerical_value=searchFilterData[
                    #       parameter.name]))

                    elif parameter.comparison_type == \
                            ParameterName.GREATER_THAN_COMPARISON:
                        kwargs[paramType + '__numerical_value__gt'] = \
                            searchFilterData[parameter.name]
                    elif parameter.comparison_type == \
                            ParameterName.GREATER_THAN_EQUAL_COMPARISON:
                        kwargs[paramType + '__numerical_value__gte'] = \
                            searchFilterData[parameter.name]
                    elif parameter.comparison_type == \
                            ParameterName.LESS_THAN_COMPARISON:
                        kwargs[paramType + '__numerical_value__lt'] = \
                            searchFilterData[parameter.name]
                    elif parameter.comparison_type == \
                            ParameterName.LESS_THAN_EQUAL_COMPARISON:
                        kwargs[paramType + '__numerical_value__lte'] = \
                            searchFilterData[parameter.name]
                    else:
                        # if comparison_type on a numeric is a comparison type
                        # that can only be applied to a string value, we'll
                        # default to just using 'exact' comparison
                        kwargs[paramType + '__numerical_value__exact'] = \
                            searchFilterData[parameter.name]
                else:
                    # ignore...
                    pass

            # we will only update datafile_results if we have an additional
            # filter (based on the 'passed' condition) in addition to the
            # initial value of kwargs
            if len(kwargs) > 1:
                logger.debug(kwargs)
                datafile_results = datafile_results.filter(**kwargs)
        except KeyError:
            pass

    return datafile_results


def __forwardToSearchDatafileFormPage(request, searchQueryType,
        searchForm=None):
    """Forward to the search data file form page."""

    url = 'tardis_portal/search_datafile_form.html'
    if not searchForm:
        #if searchQueryType == 'saxs':
        SearchDatafileForm = createSearchDatafileForm(searchQueryType)
        searchForm = SearchDatafileForm()
        #else:
        #    # TODO: what do we need to do if the user didn't provide a page to
        #            display?
        #    pass

    # TODO: remove this later on when we have a more generic search form
    if searchQueryType == 'mx':
        url = 'tardis_portal/search_datafile_form_mx.html'

    from itertools import groupby

    # sort the fields in the form as it will make grouping the related fields
    # together in the next step easier
    sortedSearchForm = sorted(searchForm, lambda x, y: cmp(x.name, y.name))

    # modifiedSearchForm will be used to customise how the range type of fields
    # will be displayed. range type of fields will be displayed side by side.
    modifiedSearchForm = [list(g) for k, g in groupby(
        sortedSearchForm, lambda x: x.name.rsplit('To')[0].rsplit('From')[0])]

    # the searchForm will be used by custom written templates whereas the
    # modifiedSearchForm will be used by the 'generic template' that the
    # dynamic search datafiles form uses.
    c = Context({'header': 'Search Datafile',
                 'searchForm': searchForm,
                 'modifiedSearchForm': modifiedSearchForm})
    return HttpResponse(render_response_search(request, url, c))


def __forwardToSearchExperimentFormPage(request):
    """Forward to the search experiment form page."""

    searchForm = __getSearchExperimentForm(request)

    c = Context({'searchForm': searchForm})
    url = 'tardis_portal/search_experiment_form.html'
    return HttpResponse(render_response_search(request, url, c))


def __getSearchDatafileForm(request, searchQueryType):
    """Create the search datafile form based on the HTTP GET request.

    :param request: a HTTP Request instance
    :type request: :class:`django.http.HttpRequest`
    :param searchQueryType: The search query type: 'mx' or 'saxs'
    :raises:
       :py:class:`tardis.tardis_portal.errors.UnsupportedSearchQueryTypeError`
       is the provided searchQueryType is not supported.
    :returns: The supported search datafile form

    """

    try:
        SearchDatafileForm = createSearchDatafileForm(searchQueryType)
        form = SearchDatafileForm(request.GET)
        return form
    except UnsupportedSearchQueryTypeError, e:
        raise e


def __getSearchExperimentForm(request):
    """Create the search experiment form.

    :param request: a HTTP Request instance
    :type request: :class:`django.http.HttpRequest`
    :returns: The search experiment form.

    """

    SearchExperimentForm = createSearchExperimentForm()
    form = SearchExperimentForm(request.GET)
    return form


def __processDatafileParameters(request, searchQueryType, form):
    """Validate the provided datafile search request and return search results.

    :param request: a HTTP Request instance
    :type request: :class:`django.http.HttpRequest`
    :param searchQueryType: The search query type
    :param form: The search form to use
    :raises:
       :py:class:`tardis.tardis_portal.errors.SearchQueryTypeUnprovidedError`
       if searchQueryType is not in the HTTP GET request
    :raises:
       :py:class:`tardis.tardis_portal.errors.UnsupportedSearchQueryTypeError`
       is the provided searchQueryType is not supported
    :returns: A list of datafiles as a result of the query or None if the
       provided search request is invalid.
    :rtype: list of :py:class:`tardis.tardis_portal.models.Dataset_Files` or
       None

    """

    if form.is_valid():

        datafile_results = __getFilteredDatafiles(request,
            searchQueryType, form.cleaned_data)

        # let's cache the query with all the filters in the session so
        # we won't have to keep running the query all the time it is needed
        # by the paginator
        request.session['datafileResults'] = datafile_results
        return datafile_results
    else:
        return None


def __processExperimentParameters(request, form):
    """Validate the provided experiment search request and return search
    results.

    :param request: a HTTP Request instance
    :type request: :class:`django.http.HttpRequest`
    :param form: The search form to use
    :returns: A list of experiments as a result of the query or None if the
      provided search request is invalid.

    """

    if form.is_valid():
        experiments = __getFilteredExperiments(request, form.cleaned_data)
        # let's cache the query with all the filters in the session so
        # we won't have to keep running the query all the time it is needed
        # by the paginator
        request.session['experiments'] = experiments
        return experiments
    else:
        return None


def search_datafile(request):
    """Either show the search datafile form or the result of the search
    datafile query.

    """

    if 'type' in request.GET:
        searchQueryType = request.GET.get('type')
    else:
        # for now we'll default to MX if nothing is provided
        # TODO: should we forward the page to experiment search page if
        #       nothing is provided in the future?
        searchQueryType = 'mx'
    logger.info('search_datafile: searchQueryType {0}'.format(searchQueryType))
    # TODO: check if going to /search/datafile will flag an error in unit test
    bodyclass = None

    if 'page' not in request.GET and 'type' in request.GET and \
            len(request.GET) > 1:
        # display the 1st page of the results

        form = __getSearchDatafileForm(request, searchQueryType)
        datafile_results = __processDatafileParameters(
            request, searchQueryType, form)
        if datafile_results is not None:
            bodyclass = 'list'
        else:
            return __forwardToSearchDatafileFormPage(
                request, searchQueryType, form)

    else:
        if 'page' in request.GET:
            # succeeding pages of pagination
            if 'datafileResults' in request.session:
                datafile_results = request.session['datafileResults']
            else:
                form = __getSearchDatafileForm(request, searchQueryType)
                datafile_results = __processDatafileParameters(request,
                    searchQueryType, form)
                if datafile_results is not None:
                    bodyclass = 'list'
                else:
                    return __forwardToSearchDatafileFormPage(request,
                        searchQueryType, form)
        else:
            # display the form
            if 'datafileResults' in request.session:
                del request.session['datafileResults']
            return __forwardToSearchDatafileFormPage(request, searchQueryType)

    # process the files to be displayed by the paginator...
    paginator = Paginator(datafile_results,
                          constants.DATAFILE_RESULTS_PER_PAGE)

    try:
        page = int(request.GET.get('page', '1'))
    except ValueError:
        page = 1

    # If page request (9999) is out of :range, deliver last page of results.
    try:
        datafiles = paginator.page(page)
    except (EmptyPage, InvalidPage):
        datafiles = paginator.page(paginator.num_pages)

    import re
    cleanedUpQueryString = re.sub('&page=\d+', '',
        request.META['QUERY_STRING'])

    c = Context({
        'datafiles': datafiles,
        'paginator': paginator,
        'query_string': cleanedUpQueryString,
        'subtitle': 'Search Datafiles',
        'nav': [{'name': 'Search Datafile', 'link': '/search/datafile/'}],
        'bodyclass': bodyclass,
        'search_pressed': True,
        'searchDatafileSelectionForm': getNewSearchDatafileSelectionForm()})
    url = 'tardis_portal/search_datafile_results.html'
    return HttpResponse(render_response_index(request, url, c))


@login_required()
def retrieve_user_list(request):
    authMethod = request.GET['authMethod']

    if authMethod == 'localdb':
        users = [userProfile.user for userProfile in UserProfile.objects.filter(isDjangoAccount=True)]
        users =  sorted(users, key=lambda user: user.username)
    else:
        users = [userAuth for userAuth in UserAuthentication.objects.filter(authenticationMethod=authMethod) if userAuth.userProfile.isDjangoAccount == False]
        if users:
            users =  sorted(users, key=lambda userAuth: userAuth.username)
        else:
            users = User.objects.none()
    c = Context({'users': users})
    return HttpResponse(render_response_index(request,
                        'tardis_portal/ajax/user_list.html', c))


@login_required()
def retrieve_group_list(request):

    groups = Group.objects.all().order_by('name')
    c = Context({'groups': groups})
    return HttpResponse(render_response_index(request,
                        'tardis_portal/ajax/group_list.html', c))


@authz.experiment_ownership_required
def retrieve_access_list_user(request, experiment_id):

    from tardis.tardis_portal.forms import AddUserPermissionsForm
    users = Experiment.safe.users(request, experiment_id)
    
    c = Context({'users': users, 'experiment_id': experiment_id,
                 'addUserPermissionsForm': AddUserPermissionsForm()})
    return HttpResponse(render_response_index(request,
                        'tardis_portal/ajax/access_list_user.html', c))


@authz.experiment_ownership_required
def retrieve_access_list_group(request, experiment_id):

    user_owned_groups = Experiment.safe.user_owned_groups(request,
                                                          experiment_id)
    system_owned_groups = Experiment.safe.system_owned_groups(request,
                                                            experiment_id)

    c = Context({'user_owned_groups': user_owned_groups,
                 'system_owned_groups': system_owned_groups,
                 'experiment_id': experiment_id})
    return HttpResponse(render_response_index(request,
                        'tardis_portal/ajax/access_list_group.html', c))


@authz.experiment_ownership_required
def retrieve_access_list_external(request, experiment_id):

    groups = Experiment.safe.external_users(request, experiment_id)
    c = Context({'groups': groups, 'experiment_id': experiment_id})
    return HttpResponse(render_response_index(request,
                        'tardis_portal/ajax/access_list_external.html', c))


@authz.group_ownership_required
def retrieve_group_userlist(request, group_id):

    users = User.objects.filter(groups__id=group_id)
    c = Context({'users': users, 'group_id': group_id})
    return HttpResponse(render_response_index(request,
                        'tardis_portal/ajax/group_user_list.html', c))


@login_required()
def manage_groups(request):

    groups = Group.objects.filter(groupadmin__user=request.user)
    c = Context({'groups': groups})
    return HttpResponse(render_response_index(request,
                        'tardis_portal/manage_group_members.html', c))


@authz.group_ownership_required
def add_user_to_group(request, group_id, username):

    isAdmin = False

    if 'isAdmin' in request.GET:
        if request.GET['isAdmin'] == 'true':
            isAdmin = True

    try:
        user = User.objects.get(username=username)
    except User.DoesNotExist:
        return return_response_error(request)

    try:
        group = Group.objects.get(pk=group_id)
    except Group.DoesNotExist:
        return return_response_error(request)

    if user.groups.filter(name=group.name).count() > 0:
        return return_response_error(request)

    user.groups.add(group)
    user.save()

    if isAdmin:
        groupadmin = GroupAdmin(user=user, group=group)
        groupadmin.save()

    c = Context({'user': user, 'group_id': group_id, 'isAdmin': isAdmin})
    return HttpResponse(render_response_index(request,
         'tardis_portal/ajax/add_user_to_group_result.html', c))


@authz.group_ownership_required
def remove_user_from_group(request, group_id, username):

    try:
        user = User.objects.get(username=username)
    except User.DoesNotExist:
        return return_response_error(request)

    try:
        group = Group.objects.get(pk=group_id)
    except Group.DoesNotExist:
        return return_response_error(request)

    if user.groups.filter(name=group.name).count() == 0:
        return return_response_error(request)

    user.groups.remove(group)
    user.save()

    try:
        groupadmin = GroupAdmin.objects.filter(user=user, group=group)
        groupadmin.delete()
    except GroupAdmin.DoesNotExist:
        pass

    c = Context({})
    return HttpResponse(render_response_index(request,
                        'tardis_portal/ajax/remove_member_result.html', c))


@authz.experiment_ownership_required
def add_experiment_access_user(request, experiment_id, username):
    authMethod = 'localdb'
    canRead = False
    canWrite = False
    canDelete = False
    
    if 'canRead' in request.GET:
        if request.GET['canRead'] == 'true':
            canRead = True

    if 'canWrite' in request.GET:
        if request.GET['canWrite'] == 'true':
            canWrite = True

    if 'canDelete' in request.GET:
        if request.GET['canDelete'] == 'true':
            canDelete = True
    
    try:
        authMethod = request.GET['authMethod']
        if authMethod == 'localdb':
            username = 'localdb_' + username
            user = User.objects.get(username=username)
        else:
            user = UserAuthentication.objects.get(username=username,
                authenticationMethod=authMethod).userProfile.user
    except User.DoesNotExist:
        return return_response_error(request)
    except UserAuthentication.DoesNotExist:
        return return_response_error(request)

    try:
        experiment = Experiment.objects.get(pk=experiment_id)
    except Experiment.DoesNotExist:
        return return_response_error(request)

    acl = ExperimentACL.objects.filter(
        experiment=experiment,
        pluginId=django_user,
        entityId=str(user.id),
        aclOwnershipType=ExperimentACL.OWNER_OWNED)

    if acl.count() == 0:
        acl = ExperimentACL(experiment=experiment,
                            pluginId=django_user,
                            entityId=str(user.id),
                            canRead=canRead,
                            canWrite=canWrite,
                            canDelete=canDelete,
                            aclOwnershipType=ExperimentACL.OWNER_OWNED)
        acl.save()
        c = Context({'authMethod': authMethod, 'user': user, 'experiment_id': experiment_id})
        return HttpResponse(render_response_index(request,
            'tardis_portal/ajax/add_user_result.html', c))

    return return_response_error(request)


@authz.experiment_ownership_required
def remove_experiment_access_user(request, experiment_id, username):

    try:
        user = User.objects.get(username=username)
    except User.DoesNotExist:
        return return_response_error(request)

    try:
        experiment = Experiment.objects.get(pk=experiment_id)
    except Experiment.DoesNotExist:
        return return_response_error(request)

    acl = ExperimentACL.objects.filter(
        experiment=experiment,
        pluginId=django_user,
        entityId=str(user.id),
        aclOwnershipType=ExperimentACL.OWNER_OWNED)

    if acl.count() == 1:
        acl[0].delete()
        c = Context({})
        return HttpResponse(render_response_index(request,
                'tardis_portal/ajax/remove_member_result.html', c))

    return return_response_error(request)


@authz.experiment_ownership_required
def change_user_permissions(request, experiment_id, username):

    try:
        user = User.objects.get(username=username)
    except User.DoesNotExist:
        return return_response_error(request)

    try:
        experiment = Experiment.objects.get(pk=experiment_id)
    except Experiment.DoesNotExist:
        return return_response_error(request)

    try:
        acl = ExperimentACL.objects.get(
            experiment=experiment,
            pluginId=django_user,
            entityId=str(user.id),
            aclOwnershipType=ExperimentACL.OWNER_OWNED)
    except ExperimentACL.DoesNotExist:
        return return_response_error(request)

    if request.method == 'POST':
        form = ChangeUserPermissionsForm(request.POST, instance=acl)

        if form.is_valid:
            form.save()
            return HttpResponseRedirect('/experiment/control_panel/')

    else:
        form = ChangeUserPermissionsForm(instance=acl)
        c = Context({'form': form,
                     'header':
                         "Change User Permissions for '%s'" % user.username})

    return HttpResponse(render_response_index(request,
                            'tardis_portal/form_template.html', c))


@authz.experiment_ownership_required
def change_group_permissions(request, experiment_id, group_id):

    try:
        group = Group.objects.get(pk=group_id)
    except Group.DoesNotExist:
        return return_response_error(request)

    try:
        experiment = Experiment.objects.get(pk=experiment_id)
    except Experiment.DoesNotExist:
        return return_response_error(request)

    try:
        acl = ExperimentACL.objects.get(
            experiment=experiment,
            pluginId=django_group,
            entityId=str(group.id),
            aclOwnershipType=ExperimentACL.OWNER_OWNED)
    except ExperimentACL.DoesNotExist:
        return return_response_error(request)

    if request.method == 'POST':
        form = ChangeGroupPermissionsForm(request.POST)

        if form.is_valid():
            acl.canRead = form.cleaned_data['canRead']
            acl.canWrite = form.cleaned_data['canWrite']
            acl.canDelete = form.cleaned_data['canDelete']
            acl.effectiveDate = form.cleaned_data['effectiveDate']
            acl.expiryDate = form.cleaned_data['expiryDate']
            acl.save()
            return HttpResponseRedirect('/experiment/control_panel/')

    else:
        form = ChangeGroupPermissionsForm(
            initial={'canRead': acl.canRead,
                     'canWrite': acl.canWrite,
                     'canDelete': acl.canDelete,
                     'effectiveDate': acl.effectiveDate,
                     'expiryDate': acl.expiryDate})

    c = Context({'form': form,
                 'header': "Change Group Permissions for '%s'" % group.name})

    return HttpResponse(render_response_index(request,
                            'tardis_portal/form_template.html', c))


@authz.experiment_ownership_required
def add_experiment_access_group(request, experiment_id, groupname):

    create = False
    canRead = False
    canWrite = False
    canDelete = False
    admin = ''

    if 'canRead' in request.GET:
        if request.GET['canRead'] == 'true':
            canRead = True

    if 'canWrite' in request.GET:
        if request.GET['canWrite'] == 'true':
            canWrite = True

    if 'canDelete' in request.GET:
        if request.GET['canDelete'] == 'true':
            canDelete = True

    if 'admin' in request.GET:
        admin = request.GET['admin']

    if 'create' in request.GET:
        if request.GET['create'] == 'true':
            create = True

    try:
        experiment = Experiment.objects.get(pk=experiment_id)
    except Experiment.DoesNotExist:
        return return_response_error(request)

    if create:
        try:
            group = Group(name=groupname)
            group.save()
        except:
            return return_response_error(request)
    else:
        try:
            group = Group.objects.get(name=groupname)
        except Group.DoesNotExist:
            return return_response_error(request)

        if admin and not authz.is_group_admin(request, group.id):
            return return_response_error(request)

    acl = ExperimentACL.objects.filter(
        experiment=experiment,
        pluginId=django_group,
        entityId=str(group.id),
        aclOwnershipType=ExperimentACL.OWNER_OWNED)
    if acl.count() > 0:
        # an acl role already exists
        return return_response_error(request)

    acl = ExperimentACL(experiment=experiment,
                        pluginId=django_group,
                        entityId=str(group.id),
                        canRead=canRead,
                        canWrite=canWrite,
                        canDelete=canDelete,
                        aclOwnershipType=ExperimentACL.OWNER_OWNED)
    acl.save()

    adminuser = None
    if admin:
        try:
            adminuser = User.objects.get(username=admin)
        except User.DoesNotExist:
            return return_response_error(request)

        # create admin for this group and add it to the group
        groupadmin = GroupAdmin(user=adminuser, group=group)
        groupadmin.save()

        adminuser.groups.add(group)
        adminuser.save()

    # add the current user as admin as well for newly created groups
    if create and not request.user == adminuser:
        user = request.user

        groupadmin = GroupAdmin(user=user, group=group)
        groupadmin.save()

        user.groups.add(group)
        user.save()

    c = Context({'group': group,
                 'experiment_id': experiment_id})
    return HttpResponse(render_response_index(request,
        'tardis_portal/ajax/add_group_result.html', c))


@authz.experiment_ownership_required
def remove_experiment_access_group(request, experiment_id, group_id):

    try:
        group = Group.objects.get(pk=group_id)
    except Group.DoesNotExist:
        return return_response_error(request)

    try:
        experiment = Experiment.objects.get(pk=experiment_id)
    except Experiment.DoesNotExist:
        return return_response_error(request)

    acl = ExperimentACL.objects.filter(
        experiment=experiment,
        pluginId=django_group,
        entityId=str(group.id),
        aclOwnershipType=ExperimentACL.OWNER_OWNED)

    if acl.count() == 1:
        acl[0].delete()
        c = Context({})
        return HttpResponse(render_response_index(request,
                'tardis_portal/ajax/remove_member_result.html', c))

    return return_response_error(request)


@authz.experiment_ownership_required
def publish_experiment(request, experiment_id):

    experiment = Experiment.objects.get(id=experiment_id)

    if not experiment.public:
        filename = settings.FILE_STORE_PATH + '/' + experiment_id + \
            '/METS.XML'

        mpform = MultiPartForm()
        mpform.add_field('username', settings.TARDIS_USERNAME)
        mpform.add_field('password', settings.TARDIS_PASSWORD)
        mpform.add_field('url', request.build_absolute_uri('/'))
        mpform.add_field('mytardis_id', experiment_id)

        f = open(filename, 'r')

        # Add a fake file

        mpform.add_file('xmldata', 'METS.xml', fileHandle=f)

        logger.debug('about to send register request to site')

        # Build the request

        requestmp = urllib2.Request(settings.TARDIS_REGISTER_URL)
        requestmp.add_header('User-agent',
                             'PyMOTW (http://www.doughellmann.com/PyMOTW/)')
        body = str(mpform)
        requestmp.add_header('Content-type', mpform.get_content_type())
        requestmp.add_header('Content-length', len(body))
        requestmp.add_data(body)

        logger.debug('OUTGOING DATA:')
        logger.debug(requestmp.get_data())

        logger.debug('SERVER RESPONSE:')
        logger.debug(urllib2.urlopen(requestmp).read())

        experiment.public = True
        experiment.save()

        c = Context({})
        return HttpResponse(render_response_index(request,
                            'tardis_portal/index.html', c))
    else:
        return return_response_error(request)


def stats(request):

    # stats

    public_datafiles = Dataset_File.objects.filter()
    public_experiments = Experiment.objects.filter()

    size = 0
    for df in public_datafiles:
        try:
            size = size + long(df.size)
        except:
            pass

    public_datafile_size = size

    # using count() is more efficient than using len() on a query set
    c = Context({'public_datafiles': public_datafiles.count(),
                'public_experiments': public_experiments.count(),
                'public_datafile_size': public_datafile_size})
    return HttpResponse(render_response_index(request,
                        'tardis_portal/stats.html', c))


def import_params(request):
    if request.method == 'POST':  # If the form has been submitted...

        # A form bound to the POST data
        form = ImportParamsForm(request.POST, request.FILES)
        if form.is_valid():  # All validation rules pass

            params = request.FILES['params']
            username = form.cleaned_data['username']
            password = form.cleaned_data['password']

            from django.contrib.auth import authenticate
            user = authenticate(username=username, password=password)
            if user is not None:
                if not user.is_active or not user.is_staff:
                    return return_response_error(request)
            else:
                return return_response_error(request)

            i = 0
            for line in params:
                if i == 0:
                    prefix = line
                    logger.debug(prefix)
                elif i == 1:
                    schema = line
                    logger.debug(schema)

                    try:
                        Schema.objects.get(namespace=schema)
                        return HttpResponse('Schema already exists.')
                    except Schema.DoesNotExist:
                        schema_db = Schema(namespace=schema)
                        # TODO: add the extra info that the Schema instance
                        #       needs
                        schema_db.save()
                else:
                    part = line.split('^')
                    if len(part) == 4:

                        is_numeric = False
                        if part[3].strip(' \n\r') == 'True':
                            is_numeric = True

                        pn = ParameterName(schema=schema_db,
                                name=part[0], full_name=part[1],
                                units=part[2], is_numeric=is_numeric)
                        pn.save()

                i = i + 1

            return HttpResponse('OK')
    else:
        form = ImportParamsForm()

    c = Context({'form': form, 'header': 'Import Parameters'})
    return HttpResponse(render_response_index(request,
                        'tardis_portal/form_template.html', c))


def upload_complete(request,
                    template_name='tardis_portal/upload_complete.html'):
    """
    The ajax-loaded result of a file being uploaded

    :param request: a HTTP Request instance
    :type request: :class:`django.http.HttpRequest`
    :param template_name: the path of the template to render
    :type template_name: string
    :rtype: :class:`django.http.HttpResponse`
    """

    c = Context({
        'numberOfFiles': request.POST['filesUploaded'],
        'bytes': request.POST['allBytesLoaded'],
        'speed': request.POST['speed'],
        'errorCount': request.POST['errorCount'],
        })
    return render_to_response(template_name, c)


def upload(request, dataset_id, *args, **kwargs):
    """
    Uploads a datafile to the store and datafile metadata

    :param request: a HTTP Request instance
    :type request: :class:`django.http.HttpRequest`
    :param dataset_id: the dataset_id
    :type dataset_id: integer
    :returns: boolean true if successful
    :rtype: bool
    """

    dataset = Dataset.objects.get(id=dataset_id)

    logger.debug('called upload')
    if request.method == 'POST':
        logger.debug('got POST')
        if request.FILES:

            uploaded_file_post = request.FILES['Filedata']

            print 'about to write uploaded file'
            filepath = write_uploaded_file_to_dataset(dataset,
                    uploaded_file_post)
            print filepath

            add_datafile_to_dataset(dataset, filepath,
                                    uploaded_file_post.size)
            print 'added datafile to dataset'

    return HttpResponse('True')


def upload_files(request, dataset_id,
                 template_name='tardis_portal/ajax/upload_files.html'):
    """
    Creates an Uploadify 'create files' button with a dataset
    destination. `A workaround for a JQuery Dialog conflict\
    <http://www.uploadify.com/forums/discussion/3348/uploadify-in-jquery-ui-dialog-modal-causes-double-queue-item/p1>`_

    :param request: a HTTP Request instance
    :type request: :class:`django.http.HttpRequest`
    :param template_name: the path of the template to render
    :param dataset_id: the dataset_id
    :type dataset_id: integer
    :returns: A view containing an Uploadify *create files* button
    """
    url = reverse('tardis.tardis_portal.views.upload_complete')
    c = Context({'upload_complete_url': url, 'dataset_id': dataset_id})
    return render_to_response(template_name, c)<|MERGE_RESOLUTION|>--- conflicted
+++ resolved
@@ -63,13 +63,8 @@
     staging_traverse, stage_files, StagingHook, write_uploaded_file_to_dataset
 from tardis.tardis_portal.models import Experiment, ExperimentParameter, \
     DatafileParameter, DatasetParameter, ExperimentACL, Dataset_File, \
-<<<<<<< HEAD
-    DatafileParameterSet, XML_data, ParameterName, GroupAdmin, Schema, \
-    Dataset, Equipment, UserProfile, UserAuthentication
-=======
     DatafileParameterSet, ParameterName, GroupAdmin, Schema, \
-    Dataset
->>>>>>> 2616f4cd
+    Dataset, UserProfile, UserAuthentication
 from tardis.tardis_portal import constants
 from tardis.tardis_portal.auth import ldap_auth
 from tardis.tardis_portal.auth.localdb_auth import django_user, django_group
@@ -1000,11 +995,7 @@
     if searchFilterData['creator'] != '':
         experiments = \
             experiments.filter(
-<<<<<<< HEAD
-        author_experiment__author__icontains=searchFilterData['creator'])
-=======
             author_experiment__author__icontains=searchFilterData['creator'])
->>>>>>> 2616f4cd
 
     date = searchFilterData['date']
     if not date == None:
