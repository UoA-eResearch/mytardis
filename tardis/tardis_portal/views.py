--- conflicted
+++ resolved
@@ -553,7 +553,6 @@
     if request.method == 'POST':  # If the form has been submitted...
 
         # A form bound to the POST data
-
         form = RegisterExperimentForm(request.POST, request.FILES)
         if form.is_valid():  # All validation rules pass
 
@@ -1633,18 +1632,11 @@
         if admin and not authz.is_group_admin(request, group.id):
             return return_response_error(request)
 
-<<<<<<< HEAD
     acl = ExperimentACL.objects.filter(
         experiment=experiment,
         pluginId=django_group,
         entityId=str(group.id),
         aclOwnershipType=ExperimentACL.OWNER_OWNED)
-=======
-    acl = ExperimentACL.objects.filter(experiment=experiment,
-                                       pluginId=django_group,
-                                       entityId=str(group.id),
-                                       aclOwnershipType=ExperimentACL.OWNER_OWNED)
->>>>>>> 0778e448
     if acl.count() > 0:
         # an acl role already exists
         return return_response_error(request)
