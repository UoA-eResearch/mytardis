"""
views that render full pages
"""

import logging
import re
from os import path
import inspect
import types

from django.conf import settings
from django.contrib.auth.models import User
from django.contrib.auth.decorators import login_required, permission_required
from django.contrib.sites.shortcuts import get_current_site
from django.core.exceptions import PermissionDenied, ImproperlyConfigured
from django.core.paginator import Paginator, EmptyPage, InvalidPage
from django.urls import reverse
from django.db import connection
from django.http import (HttpResponse,
                         HttpResponseForbidden,
                         JsonResponse)
from django.views.decorators.cache import cache_page
from django.views.generic.base import TemplateView, View

from ..auth import decorators as authz
from ..auth.decorators import (
    has_write
)
from ..auth.localdb_auth import django_user
from ..forms import ExperimentForm, DatasetForm, ProjectForm
from ..models import Experiment, Dataset, DataFile, ObjectACL, Project
from ..shortcuts import render_response_index, \
    return_response_error, return_response_not_found, get_experiment_referer
from ..views.utils import (
    _redirect_303, _add_protocols_and_organizations, HttpResponseSeeAlso)
from ..util import get_filesystem_safe_dataset_name

logger = logging.getLogger(__name__)


def site_routed_view(request, _default_view, _site_mappings, *args, **kwargs):
    """
    Allows a view to be overriden based on the Site (eg domain) for the current
    request. Takes a default fallback view (_default_view) and a dictionary
    mapping Django Sites (domain name or int SITE_ID) to views. If the current
    request matches a Site in the dictionary, that view is used instead of the
    default.

    The intention is to define {site: view} mappings in settings.py, and use
    this wrapper view in urls.py to allow a single URL to be routed to
    different views depending on the Site in the request.

    :param request: a HTTP request object
    :type request: :class:`django.http.HttpRequest`
    :param _default_view: The default view if no Site in _site_mappings matches
                          the current Site.
    :type _default_view: types.FunctionType | str
    :param _site_mappings: A dictionary mapping Django sites to views \
                          (sites are specified as either a domain name str or \
                           int SITE_ID).
    :type _site_mappings: dict
    :param args:
    :type args:
    :param kwargs:
    :type kwargs:

    :return: A view function
    :rtype: types.FunctionType
    """
    view = None
    if _site_mappings:
        site = get_current_site(request)
        # try to find an overriding view based on domain name or SITE_ID
        # (int)
        view = _site_mappings.get(site.domain, None) or \
            _site_mappings.get(site.id, None)
    if view:
        try:
            view_fn = _resolve_view(view)
            return view_fn(request, *args, **kwargs)
        except (ImportError, AttributeError) as e:
            logger.error('custom view import failed. using default index'
                         'view as fallback. view name: %s, error-msg: %s'
                         % (repr(view), e))
            if settings.DEBUG:
                raise e
    view_fn = _resolve_view(_default_view)
    return view_fn(request, *args, **kwargs)


def use_rapid_connect(fn):
    """
    A decorator that adds AAF Rapid Connect settings to a get_context_data
    method.

    :param fn: A get_context_data function/method.
    :type fn: types.FunctionType
    :return: A get_context_data function that adds RAPID_CONNECT_* keys to its
             output context.
    :rtype: types.FunctionType
    """
    def add_rapid_connect_settings(cxt, *args, **kwargs):
        c = fn(cxt, *args, **kwargs)
        c['RAPID_CONNECT_ENABLED'] = getattr(settings,
                                             'RAPID_CONNECT_ENABLED', False)
        if c['RAPID_CONNECT_ENABLED']:
            c['RAPID_CONNECT_LOGIN_URL'] = \
                getattr(settings, 'RAPID_CONNECT_CONFIG', {}).get(
                    'authnrequest_url',
                    None)
            if not c['RAPID_CONNECT_LOGIN_URL']:
                raise ImproperlyConfigured(
                    "RAPID_CONNECT_CONFIG['authnrequest_url'] must be "
                    "configured in settings if RAPID_CONNECT_ENABLED is True.")
        return c
    return add_rapid_connect_settings


class IndexView(TemplateView):
    template_name = 'tardis_portal/index.html'

    @use_rapid_connect
    def get_context_data(self, request, **kwargs):
        """
        Prepares the values to be passed to the default index view - a list of
        experiments, respecting authorization rules.

        :param request: a HTTP request object
        :type request: :class:`django.http.HttpRequest`
        :param dict kwargs: kwargs
        :return: A dictionary of values for the view/template.
        :rtype: dict
        """
        c = super().get_context_data(**kwargs)
        status = ''
        limit = 8
        c['status'] = status
        if request.user.is_authenticated:
            private_experiments = Experiment.safe.owned_and_shared(
                    request.user).order_by('-update_time')[:limit]
            c['private_experiments'] = private_experiments
            if len(private_experiments) > 4:
                limit = 4
        public_experiments = Experiment.objects.exclude(
                public_access=Experiment.PUBLIC_ACCESS_NONE).exclude(
                public_access=Experiment.PUBLIC_ACCESS_EMBARGO).order_by(
                '-update_time')[:limit]
        c['public_experiments'] = public_experiments
        c['exps_expand_accordion'] = 1
<<<<<<< HEAD

        private_projects = Project.safe.owned_and_shared(
                    request.user).order_by('-start_date')
        c['private_projects'] = private_projects
        c['private_projects_count'] = private_projects.count()
=======
>>>>>>> a0b788c5
        return c

    def get(self, request, *args, **kwargs):
        """
        The index view, intended to render the front page of the MyTardis site
        listing recent experiments.

        This default view can be overriden by defining a dictionary INDEX_VIEWS
        in settings which maps SITE_ID's or domain names to an alternative view
        function (similar to the DATASET_VIEWS or EXPERIMENT_VIEWS overrides).

        :param request: a HTTP request object
        :type request: :class:`django.http.HttpRequest`
        :param list args:
        :param dict kwargs:
        :return: The Django response object
        :rtype: :class:`django.http.HttpResponse`
        """
        c = self.get_context_data(request, **kwargs)
        return render_response_index(request, self.template_name, c)


class DatasetView(TemplateView):
    template_name = 'tardis_portal/view_dataset.html'
    # TODO: Can me make this a generic function like site_routed_view
    #       that will take an Experiment, Dataset or DataFile and
    #       the associated routing list from settings ?
    # eg
    # schema_routed_view(request, model_instance,
    #                    view_override_tuples, **kwargs)
    def find_custom_view_override(self, request, dataset):
        """
        Determines if any custom view overrides have been defined in
        settings.DATASET_VIEWS and returns the view function if a match
        to one the schemas for the dataset is found.
        (DATASET_VIEWS is a list of (schema_namespace, view_function) tuples).

        :param request:
        :type request:
        :param dataset:
        :type dataset:
        :return:
        :rtype:
        """
        if hasattr(settings, "DATASET_VIEWS"):
            namespaces = [ps.schema.namespace
                          for ps in dataset.getParameterSets()]
            for ns, view_fn in settings.DATASET_VIEWS:
                ns_match = next((n for n in namespaces if re.match(ns, n)),
                                None)
                if ns_match:
                    try:
                        fn = _resolve_view(view_fn)
                        return fn(request, dataset_id=dataset.id)
                    except (ImportError, AttributeError) as e:
                        logger.error(
                            'custom view import failed. view name: %s, '
                            'error-msg: %s' % (repr(view_fn), e))
                        if settings.DEBUG:
                            raise e
        return None

    def get_context_data(self, request, dataset, **kwargs):
        """
        Prepares the values to be passed to the default dataset view,
        respecting authorization rules. Returns a dict of values (the context).

        :param request: a HTTP request object
        :type request: :class:`django.http.HttpRequest`
        :param dataset: the Dataset model instance
        :type dataset: tardis.tardis_portal.models.dataset.Dataset
        :param dict kwargs:
        :return: A dictionary of values for the view/template.
        :rtype: dict
        """
        def get_datafiles_page():
            # pagination was removed by someone in the interface but not here.
            # need to fix.
            pgresults = 100
            paginator = Paginator(dataset.datafile_set.all(), pgresults)
            try:
                page = int(request.GET.get('page', '1'))
            except ValueError:
                page = 1
            # If page request is out of range (eg 9999), deliver last page of
            # results.
            try:
                return paginator.page(page)
            except (EmptyPage, InvalidPage):
                return paginator.page(paginator.num_pages)

        c = super().get_context_data(**kwargs)

        dataset_id = dataset.id
        dataset_instrument = dataset.instrument
        if dataset_instrument:
            instrument_name = dataset_instrument.name
            dataset_facility = dataset_instrument.facility
            facility_name = dataset_facility.name if dataset_facility else None
        else:
            instrument_name = None
            facility_name = None
        upload_method = getattr(settings, "UPLOAD_METHOD", False)
        max_images_in_carousel = getattr(settings, "MAX_IMAGES_IN_CAROUSEL", 0)
        if max_images_in_carousel:
            carousel_slice = ":%s" % max_images_in_carousel
        else:
            carousel_slice = ":"

        c.update(
            {'dataset': dataset,
             'datafiles': get_datafiles_page(),
             'parametersets': dataset.getParameterSets().exclude(
                     schema__hidden=True),
             'has_download_permissions': authz.has_download_access(
                 request, dataset_id, "dataset"),
             'has_sensitive_permissions': authz.has_sensitive_access(
                 request, dataset_id, "dataset"),
             'has_write_permissions': authz.has_write(request,
                                                      dataset_id, "dataset"),
             'from_instrument': instrument_name,
             'from_facility': facility_name,
             'from_experiment': get_experiment_referer(request, dataset_id),
             'other_experiments': authz.get_accessible_experiments_for_dataset(
                 request,
                 dataset_id),
             'upload_method': upload_method,
             'push_to_enabled': 'tardis.apps.push_to' in settings.INSTALLED_APPS,
             'carousel_slice': carousel_slice,
             }
        )
        # Enables UI elements for the push_to app
        if c['push_to_enabled']:
            push_to_args = {
                'dataset_id': dataset.pk
            }
            c['push_to_url'] = reverse('tardis.apps.push_to.views.initiate_push_dataset',
                                       kwargs=push_to_args)
        _add_protocols_and_organizations(request, dataset, c)
        return c

    def get(self, request, *args, **kwargs):
        """
        View an existing dataset.

        This default view can be overriden by defining a dictionary
        DATASET_VIEWS in settings.

        :param request: a HTTP request object
        :type request: :class:`django.http.HttpRequest`
        :param list args:
        :param dict kwargs:
        :return: The Django response object
        :rtype: :class:`django.http.HttpResponse`
        """
        dataset_id = kwargs.get('dataset_id', None)
        if dataset_id is None:
            return return_response_error(request)
        try:
            dataset = Dataset.safe.get(request.user, dataset_id)
        except PermissionDenied:
            return return_response_error(request)
        except Dataset.DoesNotExist:
            return return_response_not_found(request)

        view_override = self.find_custom_view_override(request, dataset)
        if view_override is not None:
            return view_override
        c = self.get_context_data(request, dataset, **kwargs)

        template_name = kwargs.get('template_name', None)
        if template_name is None:
            template_name = self.template_name
        return render_response_index(request, template_name, c)


class ProjectView(TemplateView):
    template_name = 'tardis_portal/project_details.html'
    # TODO: Can me make this a generic function like site_routed_view
    #       that will take an Experiment, Dataset or DataFile and
    #       the associated routing list from settings ?
    # eg
    # schema_routed_view(request, model_instance,
    #                    view_override_tuples, **kwargs)
    def find_custom_view_override(self, request, project):
        """
        Determines if any custom view overrides have been defined in
        settings.PROJECT_VIEWS and returns the view function if a match
        to one the schemas for the project is found.
        (DATASET_VIEWS is a list of (schema_namespace, view_function) tuples).

        :param request:
        :type request:
        :param project:
        :type project:
        :return:
        :rtype:
        """
        if hasattr(settings, "PROJECT_VIEWS"):
            namespaces = [ps.schema.namespace
                          for ps in project.getParameterSets()]
            for ns, view_fn in settings.PROJECT_VIEWS:
                ns_match = next((n for n in namespaces if re.match(ns, n)),
                                None)
                if ns_match:
                    try:
                        fn = _resolve_view(view_fn)
                        return fn(request, project_id=project.id)
                    except (ImportError, AttributeError) as e:
                        logger.error(
                            'custom view import failed. view name: %s, '
                            'error-msg: %s' % (repr(view_fn), e))
                        if settings.DEBUG:
                            raise e
        return None

    def get_context_data(self, request, project, **kwargs):
        """
        Prepares the values to be passed to the default dataset view,
        respecting authorization rules. Returns a dict of values (the context).

        :param request: a HTTP request object
        :type request: :class:`django.http.HttpRequest`
        :param project: the Project model instance
        :type project: tardis.tardis_portal.models.project.Project
        :param dict kwargs:
        :return: A dictionary of values for the view/template.
        :rtype: dict
        """

        # This might need to be more complex to account for users
        c = super().get_context_data(**kwargs)
        c['subtitle'] = project.name
        c['project'] = project
        c.update(
            {'project': project,
             'subtitle': project.name,
             }
        )
        #_add_protocols_and_organizations(request, project, c)
        return c

    def get(self, request, *args, **kwargs):
        """
        View an existing dataset.

        This default view can be overriden by defining a dictionary
        DATASET_VIEWS in settings.

        :param request: a HTTP request object
        :type request: :class:`django.http.HttpRequest`
        :param list args:
        :param dict kwargs:
        :return: The Django response object
        :rtype: :class:`django.http.HttpResponse`
        """
        project_id = kwargs.get('project_id', None)
        if project_id is None:
            return return_response_error(request)
        try:
            project = Project.safe.get(request.user, project_id)
        except PermissionDenied:
            return return_response_error(request)
        except Project.DoesNotExist:
            return return_response_not_found(request)
        view_override = self.find_custom_view_override(request, project)
        if view_override is not None:
            return view_override
        c = self.get_context_data(request, Project, **kwargs)
        template_name = kwargs.get('template_name', None)
        if template_name is None:
            template_name = self.template_name
        return render_response_index(request, template_name, c)


def about(request):

    c = {'subtitle': 'About',
         'about_pressed': True,
         'nav': [{'name': 'About', 'link': '/about/'}],
         'custom_about_section': getattr(
             settings, 'CUSTOM_ABOUT_SECTION_TEMPLATE',
             'tardis_portal/about_include.html'),
         }
    return render_response_index(request, 'tardis_portal/about.html', c)


def healthz(request):
    '''
    returns that the server is alive
    '''
    return HttpResponse("OK")


@login_required
def my_data(request):
    '''
    show owned data with credential-based access
    '''
    owned_experiments = \
        Experiment.safe.owned(request.user).order_by('-update_time')
    exps_expand_accordion = getattr(settings, 'EXPS_EXPAND_ACCORDION', 5)
    c = {
        'owned_experiments': owned_experiments,
        'exps_expand_accordion': exps_expand_accordion
    }
    return render_response_index(request, 'tardis_portal/my_data.html', c)


@login_required
def shared(request):
    '''
    show shared data with credential-based access
    '''
    shared_experiments = \
        Experiment.safe.shared(request.user).order_by('-update_time')
    exps_expand_accordion = getattr(settings, 'EXPS_EXPAND_ACCORDION', 5)
    c = {
        'shared_experiments': shared_experiments,
        'exps_expand_accordion': exps_expand_accordion
    }
    return render_response_index(request, 'tardis_portal/shared.html', c)


def _resolve_view(view_function_or_string):
    """
    Takes a string representing a 'module.app.view' function, a view function
    itself, or View class. Imports the module and returns the view function, eg
    'tardis.apps.my_custom_app.views.my_special_view' will
    return the my_special_view function defined in views.py in
    that app.
    Auto detects class-based views.

    Will raise ImportError or AttributeError if the module or
    view function don't exist, respectively.

    :param view_function_or_string: A string representing the view,
                                    or a function itself
    :type view_function_or_string: basestring | types.FunctionType
    :return: The view function
    :rtype: types.FunctionType
    :raises TypeError:
    """
    if isinstance(view_function_or_string, str):
        x = view_function_or_string.split('.')
        obj_path, obj_name = ('.'.join(x[:-1]), x[-1])
        module = __import__(obj_path, fromlist=[obj_name])
        obj = getattr(module, obj_name)
    elif isinstance(view_function_or_string, types.FunctionType):
        obj = view_function_or_string
    else:
        raise TypeError("Must provide a string or a view function")
    if inspect.isclass(obj) and issubclass(obj, View):
        obj = obj.as_view()
    return obj


class ExperimentView(TemplateView):
    template_name = 'tardis_portal/view_experiment.html'

    # TODO: Can me make this a generic function like site_routed_view
    #       that will take an Experiment, Dataset or DataFile and
    #       the associated routing list from settings ?
    # eg
    # schema_routed_view(request, model_instance,
    #                    view_override_tuples, **kwargs)
    def find_custom_view_override(self, request, experiment):
        if hasattr(settings, "EXPERIMENT_VIEWS"):
            namespaces = [ps.schema.namespace
                          for ps in experiment.getParameterSets()]
            for ns, view_fn in settings.EXPERIMENT_VIEWS:
                ns_match = next((n for n in namespaces if re.match(ns, n)),
                                None)
                if ns_match:
                    try:
                        fn = _resolve_view(view_fn)
                        return fn(request, experiment_id=experiment.id)
                    except (ImportError, AttributeError) as e:
                        logger.error(
                            'custom view import failed. view name: %s, '
                            'error-msg: %s' % (repr(view_fn), e))
                        if settings.DEBUG:
                            raise e
        return None

    def get_context_data(self, request, experiment, **kwargs):
        """
        Prepares the values to be passed to the default experiment view,
        respecting authorization rules. Returns a dict of values (the context).

        :param request: a HTTP request object
        :type request: :class:`django.http.HttpRequest`
        :param experiment: the experiment model instance
        :type experiment: tardis.tardis_portal.models.experiment.Experiment
        :param dict kwargs: kwargs

        :return: A dictionary of values for the view/template.
        :rtype: dict
        """

        c = super().get_context_data(**kwargs)

        c['experiment'] = experiment
        c['has_write_permissions'] = \
            authz.has_write(request, experiment.id, "experiment")
        c['has_download_permissions'] = \
            authz.has_download_access(request, experiment.id, "experiment")
        if request.user.is_authenticated:
            c['is_owner'] = \
                authz.has_ownership(request, experiment.id, "experiment")
            c['has_read_or_owner_ACL'] = \
                authz.has_read_or_owner_ACL(request, experiment.id, "experiment")

        # Enables UI elements for the push_to app
        c['push_to_enabled'] = 'tardis.apps.push_to' in settings.INSTALLED_APPS
        if c['push_to_enabled']:
            push_to_args = {
                'experiment_id': experiment.pk
            }
            c['push_to_url'] = reverse('tardis.apps.push_to.views.initiate_push_experiment',
                                       kwargs=push_to_args)

        c['subtitle'] = experiment.title
        c['nav'] = [{'name': 'Data', 'link': '/experiment/view/'},
                    {'name': experiment.title,
                     'link': experiment.get_absolute_url()}]

        if 'status' in request.POST:
            c['status'] = request.POST['status']
        if 'error' in request.POST:
            c['error'] = request.POST['error']
        if 'load' in request.GET:
            c['load'] = request.GET['load']

        _add_protocols_and_organizations(request, experiment, c)

        default_apps = [
            {'name': 'Description',
             'viewfn': 'tardis.tardis_portal.views.experiment_description'},
            {'name': 'Metadata',
             'viewfn':
             'tardis.tardis_portal.views.retrieve_experiment_metadata'},
            {'name': 'Sharing', 'viewfn': 'tardis.tardis_portal.views.share'},
            {'name': 'Transfer Datasets',
             'viewfn':
             'tardis.tardis_portal.views.experiment_dataset_transfer'},
        ]
        appnames = []
        appurls = []

        for app in getattr(settings, 'EXPERIMENT_APPS', default_apps):
            try:
                appnames.append(app['name'])
                if 'viewfn' in app:
                    appurls.append(reverse(app['viewfn'],
                                   args=[experiment.id]))
                elif 'url' in app:
                    appurls.append(app['url'])
            except:
                logger.debug('error when loading default exp apps')

        c['apps'] = zip(appurls, appnames)

        return c

    def get(self, request, *args, **kwargs):
        """
        View an existing experiment.

        This default view can be overriden by defining a dictionary
        EXPERIMENT_VIEWS in settings.

        :param request: a HTTP Request instance
        :type request: :class:`django.http.HttpRequest`
        :param list args:
        :param dict kwargs: In kwargs: param int experiment_id: the ID of the experiment

        :returns: an HttpResponse
        :rtype: :class:`django.http.HttpResponse`
        """
        experiment_id = kwargs.get('experiment_id', None)
        if experiment_id is None:
            return return_response_error(request)
        if not request.user.is_authenticated and \
                not Experiment.safe.public().filter(id=experiment_id) and \
                'token' not in request.GET:
            return return_response_error(request)

        try:
            experiment = Experiment.safe.get(request.user, experiment_id)
        except PermissionDenied:
            return return_response_error(request)
        except Experiment.DoesNotExist:
            return return_response_not_found(request)

        if not experiment:
            return return_response_not_found(request)

        view_override = self.find_custom_view_override(request, experiment)
        if view_override is not None:
            return view_override

        c = self.get_context_data(request, experiment)

        template_name = kwargs.get('template_name', None)
        if template_name is None:
            template_name = self.template_name

        return render_response_index(request, template_name, c)


@cache_page(60 * 30)
@login_required
@permission_required('is_superuser')
def stats(request):
    # using count() is more efficient than using len() on a query set
    cursor = connection.cursor()
    if cursor.db.vendor == 'postgresql':
        cursor.execute("SELECT SUM(size::bigint) FROM tardis_portal_datafile")
        try:
            datafile_size = int(cursor.fetchone()[0])
        except TypeError:
            datafile_size = 0
    else:
        datafile_size = DataFile.sum_sizes(DataFile.objects.all())
    c = {
        'experiment_count': Experiment.objects.all().count(),
        'dataset_count': Dataset.objects.all().count(),
        'datafile_count': DataFile.objects.all().count(),
        'datafile_size': datafile_size,
    }
    return render_response_index(request, 'tardis_portal/stats.html', c)


def user_guide(request):
    c = {
        'user_guide_location': getattr(
            settings, 'CUSTOM_USER_GUIDE', 'user_guide/index.html'),
    }
    return render_response_index(request, 'tardis_portal/user_guide.html', c)


@login_required
def facility_overview(request):
    '''
    summary of experiments in a facility
    '''
    return render_response_index(
        request, 'tardis_portal/facility_overview.html')


def public_data(request):
    '''
    list of public experiments
    '''
    c = {'public_experiments':
         Experiment.safe.public().order_by('-update_time'), }
    return render_response_index(request, 'tardis_portal/public_data.html', c)


@permission_required('tardis_portal.add_experiment')
@login_required
def create_experiment(request,
                      template_name='tardis_portal/create_experiment.html'):

    """Create a new experiment view.

    :param request: a HTTP Request instance
    :type request: :class:`django.http.HttpRequest`
    :param template_name: the path of the template to render
    :type template_name: string
    :returns: an HttpResponse
    :rtype: :class:`django.http.HttpResponse`
    """

    c = {
        'subtitle': 'Create Experiment',
        'user_id': request.user.id,
    }

    if request.method == 'POST':
        form = ExperimentForm(request.POST)
        if form.is_valid():
            full_experiment = form.save(commit=False)

            # group/owner assignment stuff, soon to be replaced

            experiment = full_experiment['experiment']
            # a workaround for django-elastic-search issue #155
            experiment.created_by = User.objects.get(id=request.user.id)
            full_experiment.save_m2m()

            # add defaul ACL
            acl = ObjectACL(content_object=experiment,
                            pluginId=django_user,
                            entityId=str(request.user.id),
                            canRead=True,
                            canDownload=True,
                            canWrite=True,
                            canDelete=True,
                            canSensitive=True,
                            isOwner=True,
                            aclOwnershipType=ObjectACL.OWNER_OWNED)
            acl.save()

            request.POST = {'status': "Experiment Created."}
            return HttpResponseSeeAlso(reverse('tardis_portal.view_experiment',
                                       args=[str(experiment.id)]) + "#created")

        c['status'] = "Errors exist in form."
        c["error"] = 'true'
    else:
        form = ExperimentForm(extra=1)

    c['form'] = form
    c['default_institution'] = settings.DEFAULT_INSTITUTION
    return render_response_index(request, template_name, c)

@permission_required('tardis_portal.add_experiment')
@login_required
def create_project(request):

    c = {
        'subtitle': 'Create Project',
        'user_id': request.user.id,
    }

    # Process form or prepopulate it
    if request.method == 'POST':
        form = ProjectForm(request.POST)
        if form.is_valid():
            project = Project()
            project.name = form.cleaned_data['name']
            project.raid = form.cleaned_data['raid']
            project.description = form.cleaned_data['description']
            project.owner = form.cleaned_data['owner']
            project.save()
            contacts = form.cleaned_data.get('contact')
            project.contact.add(*contacts)
            members = form.cleaned_data.get('member')
            project.member.add(*members)
            project.save()

            # add defaul ACL
            acl = ObjectACL(content_object=project,
                            pluginId=django_user,
                            entityId=str(request.user.id),
                            canRead=True,
                            canDownload=True,
                            canWrite=True,
                            canDelete=True,
                            canSensitive=True,
                            isOwner=True,
                            aclOwnershipType=ObjectACL.OWNER_OWNED)
            acl.save()

            return _redirect_303('tardis_portal.create_project',
                                 project.id)
    else:
        form = ProjectForm()

    c = {'form': form}
    return render_response_index(
        request, 'tardis_portal/create_project.html', c)

@login_required
def edit_project(request, project_id):

    project = Project.objects.get(id=project_id)

    # Process form or prepopulate it
    if request.method == 'POST':
        form = ProjectForm(request.POST)
        if form.is_valid():
            project = Project()
            project.name = form.cleaned_data['name']
            project.raid = form.cleaned_data['raid']
            project.description = form.cleaned_data['description']
            project.owner = form.cleaned_data['owner']
            project.contact = form.cleaned_data['contact']
            project.member = form.cleaned_data['member']
            project.save()
            return _redirect_303('tardis_portal.view_project',
                                 project.id)
    else:
        form = ProjectForm(instance=project)

    c = {'form': form, 'project': project}
    return render_response_index(
        request, 'tardis_portal/create_project.html', c)

@login_required
@permission_required('tardis_portal.change_experiment')
@authz.write_permissions_required
def edit_experiment(request, experiment_id,
                    template="tardis_portal/create_experiment.html"):
    """Edit an existing experiment.

    :param request: a HTTP Request instance
    :type request: :class:`django.http.HttpRequest`
    :param experiment_id: the ID of the experiment to be edited
    :type experiment_id: str | int
    :param template: the path of the template to render
    :type template: str | int
    :returns: an HttpResponse
    :rtype: :class:`django.http.HttpResponse`
    """
    experiment = Experiment.objects.get(id=experiment_id)

    c = {'subtitle': 'Edit Experiment',
         'experiment_id': experiment_id, }

    if request.method == 'POST':
        form = ExperimentForm(data=request.POST, instance=experiment, extra=0)
        if form.is_valid():
            full_experiment = form.save(commit=False)
            experiment = full_experiment['experiment']
            # a workaround for django-elastic-search issue #155
            experiment.created_by = User.objects.get(id=request.user.id)
            full_experiment.save_m2m()

            request.POST = {'status': "Experiment Saved."}
            return HttpResponseSeeAlso(reverse('tardis_portal.view_experiment',
                                               args=[str(experiment.id)]) +
                                       "#saved")

        c['status'] = "Errors exist in form."
        c["error"] = 'true'
    else:
        form = ExperimentForm(instance=experiment, extra=0)

    c['form'] = form

    return render_response_index(request, template, c)


@login_required
def add_dataset(request, experiment_id):
    if not has_write(request, experiment_id, "experiment"):
        return HttpResponseForbidden()

    # Process form or prepopulate it
    if request.method == 'POST':
        form = DatasetForm(request.POST)
        if form.is_valid():
            dataset = Dataset()
            dataset.description = form.cleaned_data['description']
            dataset.instrument = form.cleaned_data['instrument']
            dataset.directory = form.cleaned_data['directory']
            dataset.save()
            experiment = Experiment.objects.get(id=experiment_id)
            dataset.experiments.add(experiment)
            dataset.save()

            # add defaul ACL
            acl = ObjectACL(content_object=dataset,
                            pluginId=django_user,
                            entityId=str(request.user.id),
                            canRead=True,
                            canDownload=True,
                            canWrite=True,
                            canDelete=True,
                            canSensitive=True,
                            isOwner=True,
                            aclOwnershipType=ObjectACL.OWNER_OWNED)
            acl.save()

            return _redirect_303('tardis_portal.view_dataset',
                                 dataset.id)
    else:
        form = DatasetForm()

    c = {'form': form}
    return render_response_index(
        request, 'tardis_portal/add_or_edit_dataset.html', c)


@login_required
def edit_dataset(request, dataset_id):
    if not has_write(request, dataset_id, "dataset"):
        return HttpResponseForbidden()
    dataset = Dataset.objects.get(id=dataset_id)

    # Process form or prepopulate it
    if request.method == 'POST':
        form = DatasetForm(request.POST)
        if form.is_valid():
            dataset.description = form.cleaned_data['description']
            dataset.instrument = form.cleaned_data['instrument']
            dataset.directory = form.cleaned_data['directory']
            dataset.save()
            return _redirect_303('tardis_portal.view_dataset',
                                 dataset.id)
    else:
        form = DatasetForm(instance=dataset)

    c = {'form': form, 'dataset': dataset}
    return render_response_index(
        request, 'tardis_portal/add_or_edit_dataset.html', c)


def _get_dataset_checksums(request, dataset, type='md5'):
    valid_types = ['md5', 'sha512']
    if type not in valid_types:
        raise ValueError('Invalid checksum type (%s). Valid values are %s' %
                         (type, ', '.join(valid_types)))
    hash_attr = type+'sum'
    checksums = [(getattr(df, hash_attr), path.join(df.directory or '', df.filename))
                 for df in dataset.get_datafiles(request.user)]
    return checksums


@authz.dataset_access_required  # too complex # noqa
def checksums_download(request, dataset_id, **kwargs):
    dataset = Dataset.objects.get(id=dataset_id)
    if not dataset:
        return return_response_not_found(request)

    type = request.GET.get('type', 'md5')
    format = request.GET.get('format', 'text')

    checksums = _get_dataset_checksums(request, dataset, type)
    if format == 'text':
        checksum_doc = ''.join(["%s  %s\n" % c for c in checksums])
        checksum_doc += '\n'
        response = HttpResponse(checksum_doc, content_type='text/plain')
        response['Content-Disposition'] = \
            '%s; filename="%s-manifest-md5.txt"' % (
            'attachment',
            get_filesystem_safe_dataset_name(dataset))
        return response

    if format == 'json':
        jdict = {'checksums': []}
        for c in checksums:
            jdict['checksums'].append({'checksum': c[0], 'file': c[1], 'type': type})

        return JsonResponse(jdict)

    raise ValueError("Invalid format. Valid formats are 'text' or 'json'")<|MERGE_RESOLUTION|>--- conflicted
+++ resolved
@@ -147,14 +147,11 @@
                 '-update_time')[:limit]
         c['public_experiments'] = public_experiments
         c['exps_expand_accordion'] = 1
-<<<<<<< HEAD
 
         private_projects = Project.safe.owned_and_shared(
                     request.user).order_by('-start_date')
         c['private_projects'] = private_projects
         c['private_projects_count'] = private_projects.count()
-=======
->>>>>>> a0b788c5
         return c
 
     def get(self, request, *args, **kwargs):
