--- conflicted
+++ resolved
@@ -1,10 +1,7 @@
 # pylint: disable=wildcard-import,unused-wildcard-import
 from __future__ import absolute_import
 
-<<<<<<< HEAD
 # import logging  # pylint: disable=wrong-import-order
-=======
->>>>>>> 2c0da7dd
 from glob import glob
 from os import path
 
@@ -14,13 +11,9 @@
 
 from .default_settings import *  # noqa # pylint: disable=W0401,W0614
 
-<<<<<<< HEAD
 # TEST_RUNNER = 'django_nose.NoseTestSuiteRunner'
-=======
-import logging  # pylint: disable=wrong-import-order isort: skip
 
 TEST_RUNNER = "django_nose.NoseTestSuiteRunner"
->>>>>>> 2c0da7dd
 
 DEBUG = True
 
@@ -87,11 +80,7 @@
 
 
 INSTALLED_APPS += get_all_tardis_apps() + (
-<<<<<<< HEAD
     #'django_nose',
-=======
-    "django_nose",
->>>>>>> 2c0da7dd
     "behave_django",
 )
 
@@ -207,9 +196,6 @@
 # For testing hsm app:
 RECALL_URI_TEMPLATES = {
     "tardis.apps.hsm.storage.HsmFileSystemStorage": "/api/v1/hsm_replica/{dfo_id}/recall/"
-<<<<<<< HEAD
-}
-=======
 }
 
 OBJECTS_WITH_IDENTIFIERS = [
@@ -220,5 +206,4 @@
     "project",
 ]
 
-DEFAULT_PERMISSIONS = []
->>>>>>> 2c0da7dd
+DEFAULT_PERMISSIONS = []