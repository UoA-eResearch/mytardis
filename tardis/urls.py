--- conflicted
+++ resolved
@@ -3,19 +3,13 @@
 from django.contrib import admin
 admin.autodiscover()
 from django.contrib.auth.views import logout
-<<<<<<< HEAD
 
-=======
->>>>>>> 2536cbc2
 from django.conf.urls.defaults import *
 from django.conf import settings
 from django.views.generic import list_detail
 
 from tardis.tardis_portal.models import Equipment
-<<<<<<< HEAD
 from tardis.tardis_portal.views import getNewSearchDatafileSelectionForm
-=======
->>>>>>> 2536cbc2
 
 from registration.forms import RegistrationFormUniqueEmail
 
@@ -27,20 +21,17 @@
     # (r'^admin/doc/', include('django.contrib.admindocs.urls')),
     '',
     (r'^$', 'tardis.tardis_portal.views.index'),
+    (r'^ansto/$', 'tardis.tardis_portal.views.index_ansto'),
     (r'^site-settings.xml/$', 'tardis.tardis_portal.views.site_settings'),
     (r'^about/$', 'tardis.tardis_portal.views.about'),
     (r'^partners/$', 'tardis.tardis_portal.views.partners'),
     (r'^stats/$', 'tardis.tardis_portal.views.stats'),
     (r'^import_params/$', 'tardis.tardis_portal.views.import_params'),
     (r'^equipment/$', list_detail.object_list,
-<<<<<<< HEAD
      {'queryset': Equipment.objects.all(),
       'paginate_by': 15,
       'extra_context':
       {'searchDatafileSelectionForm': getNewSearchDatafileSelectionForm()}}),
-=======
-     {'queryset': Equipment.objects.all(), 'paginate_by': 15}),
->>>>>>> 2536cbc2
     (r'^equipment/(?P<object_id>\d+)/$', list_detail.object_detail,
      {'queryset': Equipment.objects.all()}),
     (r'^search/equipment/$',
