import logging
from os import path

from django.conf import settings
from django.contrib import admin
from django.contrib.auth.views import LogoutView
from django.contrib.staticfiles.urls import staticfiles_urlpatterns
from django.urls import include, re_path
from django.views.static import serve

<<<<<<< HEAD
from tardis.app_config import format_app_name_for_url, get_tardis_apps
from tardis.tardis_portal.views import IndexView, login, rcauth, upload
=======
from tardis.app_config import get_tardis_apps
from tardis.app_config import format_app_name_for_url
from tardis.apps.search.urls import urlpatterns as search_urls
from tardis.tardis_portal.views import IndexView
>>>>>>> 2c0da7dd
from tardis.tardis_portal.views.pages import site_routed_view

from .accounts import accounts_urls
from .ajax import ajax_urls
from .api import api_urls  # , tastypie_swagger_urls
from .core import core_urls
from .datafile import datafile_urls
from .dataset import dataset_urls
from .display import display_urls
from .download import download_urls
from .experiment import experiment_urls
from .facility import facility_urls
from .group import group_urls
from .token import token_urls

admin.autodiscover()

logger = logging.getLogger(__name__)

handler500 = "tardis.views.error_handler"

rapidconnect_urls = [
    re_path(r"^auth/jwt$", rcauth),
]

overridable_urls = [
    re_path(
        r"^$",
        site_routed_view,
        {
            "default_view": IndexView.as_view(),
            "site_mappings": getattr(settings, "INDEX_VIEWS", {}),
        },
        name="tardis.tardis_portal.views.index",
    ),
    re_path(
        r"^login/$",
        site_routed_view,
        {"default_view": login, "site_mappings": getattr(settings, "LOGIN_VIEWS", {})},
        name="tardis.tardis_portal.views.login",
    ),
]

app_urls = []
for app_name, app in get_tardis_apps():
    try:
        if app_name in ["projects", "search"]:
            continue
        app_urls += [
            re_path(
                r"^%s/" % format_app_name_for_url(app_name), include("%s.urls" % app)
            )
        ]
    except:
        pass

urlpatterns = [
    re_path(r"", include(core_urls)),
    # API views
    re_path(r"^api/", include(api_urls)),
    # tastypie_swagger endpoints for API auto-documentation
    # re_path(r"^api/", include(tastypie_swagger_urls)),
    # Experiment Views
    re_path(r"^experiment/", include(experiment_urls)),
    # Dataset Views
    re_path(r"^dataset/", include(dataset_urls)),
    # Datafile Views
    re_path(r"^datafile/", include(datafile_urls)),
    # Download Views
    re_path(r"^download/", include(download_urls)),
    # Ajax Views
    re_path(r"^ajax/", include(ajax_urls)),
    # Account Views
    re_path(r"^accounts/", include(accounts_urls)),
    # Group Views
    re_path(r"^group/", include(group_urls)),
    # Facility views
    re_path(r"^facility/", include(facility_urls)),
    # Display Views
    re_path(r"^display/", include(display_urls)),
    # Login/out
    re_path(r"^logout/$", LogoutView.as_view(), name="logout"),
    # Rapid Connect
    re_path(r"^rc/", include(rapidconnect_urls)),
    # Admin
    re_path(r"^admin/doc/", include("django.contrib.admindocs.urls")),
    re_path(r"^admin/", admin.site.urls),
    # Apps
    re_path(r"^apps/", include(app_urls)),
    # Token login
    re_path(r"^token/", include(token_urls)),
    # Class-based views that may be overriden by apps
<<<<<<< HEAD
    re_path(r"", include(overridable_urls)),
=======
    url(r"", include(overridable_urls)),
    # Explicitly add search, to avoid including /apps/ in url
    url(r"^search/", include(search_urls)),
>>>>>>> 2c0da7dd
]

if not settings.DISABLE_CREATION_FORMS:
    urlpatterns += [
        re_path(
            r"^upload/(?P<dataset_id>\d+)/$",
            upload,
            name="tardis.tardis_portal.views.upload",
        ),
    ]


# Import project app urls here to avoid /apps prefix in url
if "tardis.apps.projects" in settings.INSTALLED_APPS:
    from tardis.apps.projects.urls import project_urls

    urlpatterns += (re_path(r"^project/", include(project_urls)),)


# Handle static files from /static
urlpatterns += staticfiles_urlpatterns()

# Show compiled documentation to developers. Production instances can be
# enabled to show on readthedocs.org
if settings.DEBUG:
    urlpatterns += [
        re_path(
            r"^docs/(?P<path>.*)$",
            serve,
            {
                "document_root": path.abspath(
                    path.join(path.dirname(__file__), "..", "docs/html/")
                ),
            },
        ),
    ]<|MERGE_RESOLUTION|>--- conflicted
+++ resolved
@@ -8,15 +8,10 @@
 from django.urls import include, re_path
 from django.views.static import serve
 
-<<<<<<< HEAD
-from tardis.app_config import format_app_name_for_url, get_tardis_apps
-from tardis.tardis_portal.views import IndexView, login, rcauth, upload
-=======
 from tardis.app_config import get_tardis_apps
 from tardis.app_config import format_app_name_for_url
 from tardis.apps.search.urls import urlpatterns as search_urls
 from tardis.tardis_portal.views import IndexView
->>>>>>> 2c0da7dd
 from tardis.tardis_portal.views.pages import site_routed_view
 
 from .accounts import accounts_urls
@@ -109,13 +104,9 @@
     # Token login
     re_path(r"^token/", include(token_urls)),
     # Class-based views that may be overriden by apps
-<<<<<<< HEAD
-    re_path(r"", include(overridable_urls)),
-=======
     url(r"", include(overridable_urls)),
     # Explicitly add search, to avoid including /apps/ in url
     url(r"^search/", include(search_urls)),
->>>>>>> 2c0da7dd
 ]
 
 if not settings.DISABLE_CREATION_FORMS:
