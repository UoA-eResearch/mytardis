--- conflicted
+++ resolved
@@ -48,7 +48,7 @@
     },
     output: {
         path: path.resolve("./assets/bundles/"),
-        filename: "[name]-[contenthash].js"
+        filename: "[name]-[hash].js"
     },
     devtool: 'source-map',
     optimization: {
@@ -87,18 +87,13 @@
             cleanOnceBeforeBuildPatterns: ["assets/bundles/*"]
         }),
         new MiniCssExtractPlugin({
-<<<<<<< HEAD
             filename: "[name]-[contenthash].styles.css",
-        })
-=======
-            filename: "[name]-[hash].styles.css",
         }),
         new webpack.ProvidePlugin({
             // Add polyfill for chunks that use the
             // fetch AJAX function.
             "fetch": ["whatwg-fetch","fetch"]
         }),
->>>>>>> a36095ed
     ],
     module: {
         rules: [
@@ -136,7 +131,7 @@
                     limit: 10000,
                     mimeType: "application/font-woff",
                     name: "[name].[ext]",
-                    outputPath: "../static/bundles/",
+                    outputPath: "static/bundles/",
                     publicPath: "../static/bundles/"
                 }
             },
@@ -145,10 +140,10 @@
                 loader: "file-loader",
                 options: {
                     name: "[name].[ext]",
-                    publicPath: "../static//bundles/"
+                    publicPath: "/bundles/"
                 }
             },
-            {
+          {
                 test: /\.(gif|png|jpe?g)$/i,
                 loader: "url-loader",
                 options: {
